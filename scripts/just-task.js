--- conflicted
+++ resolved
@@ -23,55 +23,6 @@
 
 let packageJson;
 
-<<<<<<< HEAD
-option('production');
-
-// Adds an alias for 'npm-install-mode' for backwards compatibility
-option('min', { alias: 'npm-install-mode' });
-
-option('webpackConfig', { alias: 'w' });
-
-// Build only commonjs (not other TS variants) but still run other tasks
-option('commonjs');
-
-registerTask('clean', clean);
-registerTask('copy', copy);
-registerTask('jest', jest);
-registerTask('jest-watch', jestWatch);
-registerTask('jest-dom', jestDom);
-registerTask('sass', sass);
-registerTask('ts:commonjs', ts.commonjs);
-registerTask('ts:esm', ts.esm);
-registerTask('ts:amd', ts.amd);
-registerTask('tslint', tslint);
-registerTask('ts:commonjs-only', ts.commonjsOnly);
-registerTask('webpack', webpack);
-registerTask('webpack-dev-server', webpackDevServer);
-registerTask('verify-api-extractor', verifyApiExtractor);
-registerTask('update-api-extractor', updateApiExtractor);
-registerTask('lint-imports', lintImports);
-registerTask('prettier', prettier);
-registerTask('bundle-size-collect', bundleSizeCollect);
-registerTask('check-for-modified-files', checkForModifiedFiles);
-registerTask('generate-version-files', generateVersionFiles);
-registerTask('perf-test', perfTest);
-
-task('ts', parallel('ts:commonjs', 'ts:esm', condition('ts:amd', () => argv().production && !argv().min)));
-
-task(
-  'build',
-  series(
-    'clean',
-    'copy',
-    'sass',
-    parallel(
-      condition('tslint', () => !argv().min),
-      condition('jest', () => !argv().min),
-      series(
-        argv().commonjs ? 'ts:commonjs-only' : 'ts',
-        condition('lint-imports', () => !argv().min),
-        parallel(condition('webpack', () => !argv().min), condition('verify-api-extractor', () => !argv().min))
-=======
 function preset() {
   // this add s a resolve path for the build tooling deps like TS from the scripts folder
   addResolvePath(__dirname);
@@ -90,6 +41,7 @@
   registerTask('copy', copy);
   registerTask('jest', jest);
   registerTask('jest-watch', jestWatch);
+  registerTask('jest-dom', jestDom);
   registerTask('sass', sass);
   registerTask('ts:commonjs', ts.commonjs);
   registerTask('ts:esm', ts.esm);
@@ -124,7 +76,6 @@
           // verify-api-extractor must always be run now because the api-docs package depends on its output
           parallel(condition('webpack', () => !argv().min), 'verify-api-extractor')
         )
->>>>>>> 12772428
       )
     )
   );
@@ -138,17 +89,9 @@
   task('dev', series('clean', 'copy', 'sass', 'webpack-dev-server'));
 }
 
-<<<<<<< HEAD
-task('build-commonjs-only', series('clean', 'ts:commonjs-only'));
-task('code-style', series('prettier', 'tslint'));
-task('update-api', series('clean', 'copy', 'sass', 'ts', 'update-api-extractor'));
-task('dev', series('clean', 'copy', 'sass', 'webpack-dev-server'));
-task('jest-dom-with-webpack', series(webpackDevServerWithCompileResolution, 'jest-dom'));
-=======
 module.exports = preset;
 preset.just = just;
 
->>>>>>> 12772428
 // Utility functions
 
 function getPackage() {
