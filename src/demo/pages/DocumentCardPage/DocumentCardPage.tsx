--- conflicted
+++ resolved
@@ -43,14 +43,10 @@
               </p>
               <DocumentCardCompleteExample />
             </ExampleCard>,
-<<<<<<< HEAD
             <ExampleCard title='DocumentCard Compact Layout' code={ DocumentCardCompactExampleCode }>
               <p>
                 When showing a card on a mobile device or a similarly narrow layout, you may choose this Compact layout which helps the filename remain scannable while giving roomy space for a preview thumbnail.
               </p>
-=======
-            <ExampleCard title='DocumentCard Compact Layout'>
->>>>>>> 1808bb87
               <DocumentCardCompactExample />
             </ExampleCard>
           ]
