{
  "name": "@uifabric/utilities",
  "version": "5.30.1",
  "description": "Office UI Fabric utilities for building React components.",
  "main": "lib/index.js",
  "typings": "lib-es2015/index.d.ts",
  "sideEffects": false,
  "repository": {
    "type": "git",
    "url": "https://github.com/OfficeDev/office-ui-fabric-react"
  },
  "license": "MIT",
  "scripts": {
    "build": "node ../../scripts/build.js",
    "clean": "node ../../scripts/clean.js",
    "start-test": "node ../../scripts/start-test.js"
  },
  "disabledTasks": [
    "copy",
    "karma",
    "webpack"
  ],
  "devDependencies": {
    "@types/jest": "21.1.8",
    "@types/enzyme": "3.1.5",
    "@types/enzyme-adapter-react-16": "1.0.1",
    "@types/prop-types": "15.5.2",
    "@types/react": "16.3.13",
    "@types/react-dom": "16.0.5",
    "@types/sinon": "2.2.2",
    "enzyme": "^3.2.0",
    "enzyme-adapter-react-16": "^1.1.0",
    "office-ui-fabric-react-tslint": ">=5.0.0 <6.0.0",
<<<<<<< HEAD
    "react": ">=16.3.2-0 <17.0.0",
    "react-dom": ">=16.3.2-0 <17.0.0",
=======
    "react": "^16.3.2",
    "react-dom": "^16.3.2",
>>>>>>> 2ea373d0
    "sinon": "^4.1.3"
  },
  "dependencies": {
    "@uifabric/merge-styles": ">=5.17.0 <6.0.0",
    "prop-types": "^15.5.10",
    "tslib": "^1.7.1"
  },
  "peerDependencies": {
    "react": ">=16.3.2-0 <17.0.0",
    "react-dom": ">=16.3.2-0 <17.0.0"
  }
}<|MERGE_RESOLUTION|>--- conflicted
+++ resolved
@@ -31,13 +31,8 @@
     "enzyme": "^3.2.0",
     "enzyme-adapter-react-16": "^1.1.0",
     "office-ui-fabric-react-tslint": ">=5.0.0 <6.0.0",
-<<<<<<< HEAD
     "react": ">=16.3.2-0 <17.0.0",
     "react-dom": ">=16.3.2-0 <17.0.0",
-=======
-    "react": "^16.3.2",
-    "react-dom": "^16.3.2",
->>>>>>> 2ea373d0
     "sinon": "^4.1.3"
   },
   "dependencies": {
