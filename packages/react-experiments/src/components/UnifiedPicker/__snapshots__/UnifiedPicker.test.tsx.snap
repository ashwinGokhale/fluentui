// Jest Snapshot v1, https://goo.gl/fbAQLP

exports[`UnifiedPicker renders correctly with no items 1`] = `
<div
  className="ms-BasePicker ms-BaseExtendedPicker"
  onCopy={[Function]}
  onKeyDown={[Function]}
>
  <div
    className=
        ms-FocusZone
        &:focus {
          outline: none;
        }
    data-focuszone-id="FocusZone0"
    onFocus={[Function]}
    onKeyDown={[Function]}
    onMouseDownCapture={[Function]}
  >
    <div
      className="ms-SelectionZone"
      onClick={[Function]}
      onContextMenu={[Function]}
      onDoubleClick={[Function]}
      onFocusCapture={[Function]}
      onKeyDown={[Function]}
      onKeyDownCapture={[Function]}
      onMouseDown={[Function]}
      onMouseDownCapture={[Function]}
      role="presentation"
    >
      <div
        className=
<<<<<<< HEAD
            ms-SelectionZone
            ms-UnifiedPicker-selectionZone
            ms-UnifiedPicker-selectionZone
            {
              display: flex;
              flex: 1 1 auto;
            }
        onClick={[Function]}
        onContextMenu={[Function]}
        onDoubleClick={[Function]}
        onFocusCapture={[Function]}
        onKeyDown={[Function]}
        onKeyDownCapture={[Function]}
        onMouseDown={[Function]}
        onMouseDownCapture={[Function]}
        role="presentation"
=======
            ms-BasePicker-text
            ms-UnifiedPicker-text
            {
              align-items: center;
              border: 1px solid #a19f9d;
              box-sizing: border-box;
              display: flex;
              flex-wrap: wrap;
              flex: 1 1 auto;
              min-height: 32px;
              min-width: 180px;
              padding-bottom: 1px;
              padding-left: 1px;
              padding-right: 1px;
              padding-top: 1px;
            }
            &:hover {
              border-color: #c7e0f4;
            }
>>>>>>> 820f5a34
      >
        <div
          aria-expanded={false}
          aria-haspopup="listbox"
          className=
              ms-BasePicker-div
              ms-UnifiedPicker-div
              {
                display: flex;
                flex: 1 1 auto;
              }
          role="combobox"
        >
          <input
            aria-autocomplete="list"
            autoCapitalize="off"
            autoComplete="off"
            className=
                ms-BasePicker-input
                ms-UnifiedPicker-input
                {
                  border: none;
                  display: flex;
                  flex-grow: 1;
                  flex: 1 1 auto;
                  height: 34px;
                  margin-bottom: 1px;
                  margin-left: 1px;
                  margin-right: 1px;
                  margin-top: 1px;
                  outline: none;
                  padding-bottom: 0px;
                  padding-left: 6px;
                  padding-right: 6px;
                  padding-top: 0;
                }
                &::-ms-clear {
                  display: none;
                }
            data-lpignore={true}
            disabled={false}
            onChange={[Function]}
            onClick={[Function]}
            onCompositionEnd={[Function]}
            onCompositionStart={[Function]}
            onCompositionUpdate={[Function]}
            onFocus={[Function]}
            onInput={[Function]}
            onKeyDown={[Function]}
            onPaste={[Function]}
            value=""
          />
        </div>
      </div>
    </div>
  </div>
  <div
    className=
        ms-BasePicker
        ms-BaseFloatingPicker
        ms-FloatingSuggestions

  />
</div>
`;

exports[`UnifiedPicker renders correctly with selected and suggested items 1`] = `
<div
  className="ms-BasePicker ms-BaseExtendedPicker"
  onCopy={[Function]}
  onKeyDown={[Function]}
>
  <div
    className=
        ms-FocusZone
        &:focus {
          outline: none;
        }
    data-focuszone-id="FocusZone1"
    onFocus={[Function]}
    onKeyDown={[Function]}
    onMouseDownCapture={[Function]}
  >
    <div
      className="ms-SelectionZone"
      onClick={[Function]}
      onContextMenu={[Function]}
      onDoubleClick={[Function]}
      onFocusCapture={[Function]}
      onKeyDown={[Function]}
      onKeyDownCapture={[Function]}
      onMouseDown={[Function]}
      onMouseDownCapture={[Function]}
      role="presentation"
    >
      <div
        className=
<<<<<<< HEAD
            ms-SelectionZone
            ms-UnifiedPicker-selectionZone
            ms-UnifiedPicker-selectionZone
            {
              display: flex;
              flex: 1 1 auto;
            }
        onClick={[Function]}
        onContextMenu={[Function]}
        onDoubleClick={[Function]}
        onFocusCapture={[Function]}
        onKeyDown={[Function]}
        onKeyDownCapture={[Function]}
        onMouseDown={[Function]}
        onMouseDownCapture={[Function]}
        role="presentation"
=======
            ms-BasePicker-text
            ms-UnifiedPicker-text
            {
              align-items: center;
              border: 1px solid #a19f9d;
              box-sizing: border-box;
              display: flex;
              flex-wrap: wrap;
              flex: 1 1 auto;
              min-height: 32px;
              min-width: 180px;
              padding-bottom: 1px;
              padding-left: 1px;
              padding-right: 1px;
              padding-top: 1px;
            }
            &:hover {
              border-color: #c7e0f4;
            }
>>>>>>> 820f5a34
      >
        <div
          role="list"
        >
          <div>
             
            red
             
          </div>
          <div>
             
            green
             
          </div>
        </div>
        <div
          aria-expanded={false}
          aria-haspopup="listbox"
          className=
              ms-BasePicker-div
              ms-UnifiedPicker-div
              {
                display: flex;
                flex: 1 1 auto;
              }
          role="combobox"
        >
          <input
            aria-autocomplete="list"
            autoCapitalize="off"
            autoComplete="off"
            className=
                ms-BasePicker-input
                ms-UnifiedPicker-input
                {
                  border: none;
                  display: flex;
                  flex-grow: 1;
                  flex: 1 1 auto;
                  height: 34px;
                  margin-bottom: 1px;
                  margin-left: 1px;
                  margin-right: 1px;
                  margin-top: 1px;
                  outline: none;
                  padding-bottom: 0px;
                  padding-left: 6px;
                  padding-right: 6px;
                  padding-top: 0;
                }
                &::-ms-clear {
                  display: none;
                }
            data-lpignore={true}
            disabled={false}
            onChange={[Function]}
            onClick={[Function]}
            onCompositionEnd={[Function]}
            onCompositionStart={[Function]}
            onCompositionUpdate={[Function]}
            onFocus={[Function]}
            onInput={[Function]}
            onKeyDown={[Function]}
            onPaste={[Function]}
            value=""
          />
        </div>
      </div>
    </div>
  </div>
  <div
    className=
        ms-BasePicker
        ms-BaseFloatingPicker
        ms-FloatingSuggestions

  />
</div>
`;<|MERGE_RESOLUTION|>--- conflicted
+++ resolved
@@ -31,24 +31,6 @@
     >
       <div
         className=
-<<<<<<< HEAD
-            ms-SelectionZone
-            ms-UnifiedPicker-selectionZone
-            ms-UnifiedPicker-selectionZone
-            {
-              display: flex;
-              flex: 1 1 auto;
-            }
-        onClick={[Function]}
-        onContextMenu={[Function]}
-        onDoubleClick={[Function]}
-        onFocusCapture={[Function]}
-        onKeyDown={[Function]}
-        onKeyDownCapture={[Function]}
-        onMouseDown={[Function]}
-        onMouseDownCapture={[Function]}
-        role="presentation"
-=======
             ms-BasePicker-text
             ms-UnifiedPicker-text
             {
@@ -68,7 +50,6 @@
             &:hover {
               border-color: #c7e0f4;
             }
->>>>>>> 820f5a34
       >
         <div
           aria-expanded={false}
@@ -166,24 +147,6 @@
     >
       <div
         className=
-<<<<<<< HEAD
-            ms-SelectionZone
-            ms-UnifiedPicker-selectionZone
-            ms-UnifiedPicker-selectionZone
-            {
-              display: flex;
-              flex: 1 1 auto;
-            }
-        onClick={[Function]}
-        onContextMenu={[Function]}
-        onDoubleClick={[Function]}
-        onFocusCapture={[Function]}
-        onKeyDown={[Function]}
-        onKeyDownCapture={[Function]}
-        onMouseDown={[Function]}
-        onMouseDownCapture={[Function]}
-        role="presentation"
-=======
             ms-BasePicker-text
             ms-UnifiedPicker-text
             {
@@ -203,20 +166,19 @@
             &:hover {
               border-color: #c7e0f4;
             }
->>>>>>> 820f5a34
       >
         <div
           role="list"
         >
           <div>
-             
+
             red
-             
+
           </div>
           <div>
-             
+
             green
-             
+
           </div>
         </div>
         <div
