/* tslint:disable */
import * as React from 'react';
import { Nav } from './Nav';
import {
  ICustomNavLinkGroup,
  INavProps,
  INavState,
  INavStyleProps,
  INavStyles,
  NavGroupType,
} from "./Nav.types";
import { SlimNav } from './SlimNav';
import {
  getStyles
} from './Nav.styles';
import {
  styled,
  classNamesFunction
} from 'office-ui-fabric-react/lib/Utilities';
import { NavLink } from './NavLink';
import {
  FocusZone,
  FocusZoneDirection
} from 'office-ui-fabric-react/lib/components/FocusZone';

const getClassNames = classNamesFunction<INavStyleProps, INavStyles>();

class NavTogglerComponent extends React.Component<INavProps, INavState> {
  constructor(props: INavProps) {
    super(props);

    this.state = {
      isNavCollapsed: props.isNavCollapsed ? props.isNavCollapsed : false,
      showMore: props.showMore ? props.showMore : false
    };

    this._onShowMoreLinkClicked = this._onShowMoreLinkClicked.bind(this);
  }

  public render() {
    if (!this.props.groups || this.props.groups.length == 0) {
      return null;
    }

    const {
      isNavCollapsed,
      showMore
    } = this.state;

<<<<<<< HEAD
    const { styles } = this.props;
    const classNames = getClassNames(styles!, { isCollapsed: isNavCollapsed });
=======
    const {
      getStyles,
      groups
    } = this.props;
    const classNames = getClassNames(getStyles!, { isCollapsed: isNavCollapsed });
>>>>>>> 841a6dea

    const toggleNavGroups = groups.filter((navGroup: ICustomNavLinkGroup) => {
      return !!navGroup && navGroup.groupType === NavGroupType.ToggleGroup;
    });

    const nonToggleNavGroups = groups.filter((navGroup: ICustomNavLinkGroup) => {
      return !!navGroup && navGroup.groupType !== NavGroupType.ToggleGroup;
    });

    return (
      <div className={ classNames.root }>
        <FocusZone direction={ FocusZoneDirection.vertical }>
          {
<<<<<<< HEAD
            this._renderExpandCollapseNavItem()
=======
            this._renderExpandCollapseNavItem(toggleNavGroups)
>>>>>>> 841a6dea
          }
          {
            isNavCollapsed ?
              <SlimNav
<<<<<<< HEAD
                groups={ this.props.groups }
=======
                groups={ nonToggleNavGroups }
>>>>>>> 841a6dea
                selectedKey={ this.props.selectedKey }
                navScrollerId={ this.props.navScrollerId }
                dataHint={ this.props.dataHint }
                enableCustomization={ this.props.enableCustomization }
                showMore={ showMore }
                onShowMoreLinkClicked={ this._onShowMoreLinkClicked } />
              :
              <Nav
<<<<<<< HEAD
                groups={ this.props.groups }
=======
                groups={ nonToggleNavGroups }
>>>>>>> 841a6dea
                selectedKey={ this.props.selectedKey }
                dataHint={ this.props.dataHint }
                enableCustomization={ this.props.enableCustomization }
                showMore={ showMore }
                onShowMoreLinkClicked={ this._onShowMoreLinkClicked } />
          }
        </FocusZone>
      </div>
    );
  }

  private _onNavCollapseClicked(ev: React.MouseEvent<HTMLElement>): void {
    this.setState((prevState: INavState) => {
      const isNavCollapsed = !prevState.isNavCollapsed;

      // inform the caller about the collapse event
      if (!!this.props.onNavCollapsedCallback) {
        this.props.onNavCollapsedCallback(isNavCollapsed);
      }

      return {
        isNavCollapsed: isNavCollapsed
      };
    });

    ev.preventDefault();
    ev.stopPropagation();
  }

  private _renderExpandCollapseNavItem(toggleNavGroups: ICustomNavLinkGroup[]): React.ReactElement<{}> | null {
    if (!!toggleNavGroups && toggleNavGroups.length === 0 || !toggleNavGroups[0].links || toggleNavGroups[0].links.length === 0) {
      // There is no toggle group with links defined
      return null;
    }

    const isNavCollapsed = this.state.isNavCollapsed;
<<<<<<< HEAD
    const { styles } = this.props;
    const classNames = getClassNames(styles!, {});

    return (
      <NavLink
        id="ToggleNavCollapse"
        href="#"
=======
    const {
      getStyles,
      dataHint
    } = this.props;
    const classNames = getClassNames(getStyles!, {});
    const link = toggleNavGroups[0].links[0];
    const ariaLabel = isNavCollapsed ? link.name : link.alternateText;

    return (
      <NavLink
        id={ link.key }
        href={ link.url }
>>>>>>> 841a6dea
        onClick={ this._onNavCollapseClicked.bind(this) }
        ariaExpanded={ !isNavCollapsed }
        dataHint={ dataHint }
        dataValue={ link.key }
        ariaLabel={ ariaLabel }
        rootClassName={ classNames.navToggler }
<<<<<<< HEAD
        leftIconName="GlobalNavButton"
=======
        leftIconName={ link.icon }
>>>>>>> 841a6dea
        iconClassName={ classNames.navItemIconColumn }
        role="menu">
      </NavLink>
    );
  }

  private _onShowMoreLinkClicked(ev: React.MouseEvent<HTMLElement>): void {
    this.setState((prevState: INavState) => {
      return {
        showMore: !prevState.showMore
      };
    });

    ev.preventDefault();
    ev.stopPropagation();
  }
}

export const NavToggler = styled<INavProps, INavStyleProps, INavStyles>(
  NavTogglerComponent,
  getStyles
);
/* tslint:enable */<|MERGE_RESOLUTION|>--- conflicted
+++ resolved
@@ -47,16 +47,11 @@
       showMore
     } = this.state;
 
-<<<<<<< HEAD
-    const { styles } = this.props;
-    const classNames = getClassNames(styles!, { isCollapsed: isNavCollapsed });
-=======
     const {
-      getStyles,
+      styles,
       groups
     } = this.props;
-    const classNames = getClassNames(getStyles!, { isCollapsed: isNavCollapsed });
->>>>>>> 841a6dea
+    const classNames = getClassNames(styles!, { isCollapsed: isNavCollapsed });
 
     const toggleNavGroups = groups.filter((navGroup: ICustomNavLinkGroup) => {
       return !!navGroup && navGroup.groupType === NavGroupType.ToggleGroup;
@@ -70,20 +65,12 @@
       <div className={ classNames.root }>
         <FocusZone direction={ FocusZoneDirection.vertical }>
           {
-<<<<<<< HEAD
-            this._renderExpandCollapseNavItem()
-=======
             this._renderExpandCollapseNavItem(toggleNavGroups)
->>>>>>> 841a6dea
           }
           {
             isNavCollapsed ?
               <SlimNav
-<<<<<<< HEAD
-                groups={ this.props.groups }
-=======
                 groups={ nonToggleNavGroups }
->>>>>>> 841a6dea
                 selectedKey={ this.props.selectedKey }
                 navScrollerId={ this.props.navScrollerId }
                 dataHint={ this.props.dataHint }
@@ -92,11 +79,7 @@
                 onShowMoreLinkClicked={ this._onShowMoreLinkClicked } />
               :
               <Nav
-<<<<<<< HEAD
-                groups={ this.props.groups }
-=======
                 groups={ nonToggleNavGroups }
->>>>>>> 841a6dea
                 selectedKey={ this.props.selectedKey }
                 dataHint={ this.props.dataHint }
                 enableCustomization={ this.props.enableCustomization }
@@ -133,20 +116,11 @@
     }
 
     const isNavCollapsed = this.state.isNavCollapsed;
-<<<<<<< HEAD
-    const { styles } = this.props;
-    const classNames = getClassNames(styles!, {});
-
-    return (
-      <NavLink
-        id="ToggleNavCollapse"
-        href="#"
-=======
     const {
-      getStyles,
+      styles,
       dataHint
     } = this.props;
-    const classNames = getClassNames(getStyles!, {});
+    const classNames = getClassNames(styles!, {});
     const link = toggleNavGroups[0].links[0];
     const ariaLabel = isNavCollapsed ? link.name : link.alternateText;
 
@@ -154,18 +128,13 @@
       <NavLink
         id={ link.key }
         href={ link.url }
->>>>>>> 841a6dea
         onClick={ this._onNavCollapseClicked.bind(this) }
         ariaExpanded={ !isNavCollapsed }
         dataHint={ dataHint }
         dataValue={ link.key }
         ariaLabel={ ariaLabel }
         rootClassName={ classNames.navToggler }
-<<<<<<< HEAD
-        leftIconName="GlobalNavButton"
-=======
         leftIconName={ link.icon }
->>>>>>> 841a6dea
         iconClassName={ classNames.navItemIconColumn }
         role="menu">
       </NavLink>
