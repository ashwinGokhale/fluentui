// Jest Snapshot v1, https://goo.gl/fbAQLP

exports[`Component Examples renders TextField.CustomRender.Example.tsx correctly 1`] = `
<div
  className=
      ms-Stack
      {
        box-sizing: border-box;
        display: flex;
        flex-direction: column;
        flex-wrap: nowrap;
        height: auto;
        max-width: 300px;
        width: auto;
      }
      & > * {
        text-overflow: ellipsis;
      }
      & > *:not(:first-child) {
        margin-top: 20px;
      }
      & > *:not(.ms-StackItem) {
        flex-shrink: 1;
      }
>
  <div
    className=
        ms-TextField
        {
          -moz-osx-font-smoothing: grayscale;
          -webkit-font-smoothing: antialiased;
          box-shadow: none;
          box-sizing: border-box;
          font-family: 'Segoe UI', 'Segoe UI Web (West European)', 'Segoe UI', -apple-system, BlinkMacSystemFont, 'Roboto', 'Helvetica Neue', sans-serif;
          font-size: 14px;
          font-weight: 400;
          margin-bottom: 0px;
          margin-left: 0px;
          margin-right: 0px;
          margin-top: 0px;
          padding-bottom: 0px;
          padding-left: 0px;
          padding-right: 0px;
          padding-top: 0px;
          position: relative;
        }
  >
    <div
      className=
          ms-TextField-wrapper

    >
      <div
        className=
            ms-Stack
            {
              align-items: center;
              box-sizing: border-box;
              display: flex;
              flex-direction: row;
              flex-wrap: nowrap;
              height: auto;
              width: auto;
            }
            & > * {
              text-overflow: ellipsis;
            }
            & > *:not(:first-child) {
              margin-left: 0px;
            }
            & > *:not(.ms-StackItem) {
              flex-shrink: 1;
            }
      >
        <span>
          Custom label rendering
        </span>
        <button
          aria-label="Info"
          className=
              ms-Button
              ms-Button--icon
              {
                -moz-osx-font-smoothing: grayscale;
                -webkit-font-smoothing: antialiased;
                background-color: transparent;
                border-radius: 0px;
                border: none;
                box-sizing: border-box;
                color: #333333;
                cursor: pointer;
                display: inline-block;
                font-family: 'Segoe UI', 'Segoe UI Web (West European)', 'Segoe UI', -apple-system, BlinkMacSystemFont, 'Roboto', 'Helvetica Neue', sans-serif;
                font-size: 14px;
                font-weight: 400;
                height: 32px;
                margin-bottom: -3px;
                outline: transparent;
                padding-bottom: 0;
                padding-left: 4px;
                padding-right: 4px;
                padding-top: 0;
                position: relative;
                text-align: center;
                text-decoration: none;
                user-select: none;
                vertical-align: top;
                width: 32px;
              }
              &::-moz-focus-inner {
                border: 0;
              }
              .ms-Fabric--isFocusVisible &:focus:after {
                border: 1px solid #ffffff;
                bottom: 0px;
                content: "";
                left: 0px;
                outline: 1px solid #666666;
                position: absolute;
                right: 0px;
                top: 0px;
                z-index: 1;
              }
              @media screen and (-ms-high-contrast: active){.ms-Fabric--isFocusVisible &:focus:after {
                border: none;
                bottom: -2px;
                left: -2px;
                outline-color: ButtonText;
                right: -2px;
                top: -2px;
              }
              &:active > * {
                left: 0px;
                position: relative;
                top: 0px;
              }
              &:hover {
                color: #212121;
              }
              @media screen and (-ms-high-contrast: active){&:hover {
                border-color: Highlight;
                color: Highlight;
              }
              &:active {
                color: #0078d4;
              }
          data-is-focusable={true}
          id="iconButton1"
          onClick={[Function]}
          onKeyDown={[Function]}
          onKeyPress={[Function]}
          onKeyUp={[Function]}
          onMouseDown={[Function]}
          onMouseUp={[Function]}
          title="Info"
          type="button"
        >
          <div
            className=
                ms-Button-flexContainer
                {
<<<<<<< HEAD
                  -moz-osx-font-smoothing: grayscale;
                  -webkit-font-smoothing: antialiased;
                  background-color: transparent;
                  border-radius: 2px;
                  border: none;
                  box-sizing: border-box;
                  color: #0078d4;
                  cursor: pointer;
                  display: inline-block;
                  font-family: 'Segoe UI', 'Segoe UI Web (West European)', 'Segoe UI', -apple-system, BlinkMacSystemFont, 'Roboto', 'Helvetica Neue', sans-serif;
                  font-size: 14px;
                  font-weight: 400;
                  height: 32px;
                  outline: transparent;
                  padding-bottom: 0;
                  padding-left: 4px;
                  padding-right: 4px;
                  padding-top: 0;
                  position: relative;
                  text-align: center;
                  text-decoration: none;
                  user-select: none;
                  vertical-align: top;
                  width: 32px;
                }
                &::-moz-focus-inner {
                  border: 0;
                }
                .ms-Fabric--isFocusVisible &:focus:after {
                  border: 1px solid transparent;
                  bottom: 2px;
                  content: "";
                  left: 2px;
                  outline: 1px solid #605e5c;
                  position: absolute;
                  right: 2px;
                  top: 2px;
                  z-index: 1;
                }
                @media screen and (-ms-high-contrast: active){.ms-Fabric--isFocusVisible &:focus:after {
                  border: none;
                  bottom: -2px;
                  left: -2px;
                  outline-color: ButtonText;
                  right: -2px;
                  top: -2px;
                }
                &:active > * {
                  left: 0px;
                  position: relative;
                  top: 0px;
                }
                &:hover {
                  background-color: #f3f2f1;
                  color: #106ebe;
                }
                @media screen and (-ms-high-contrast: active){&:hover {
                  border-color: Highlight;
                  color: Highlight;
                }
                &:active {
                  background-color: #edebe9;
                  color: #005a9e;
                }
            data-is-focusable={true}
            onClick={[Function]}
            onKeyDown={[Function]}
            onKeyPress={[Function]}
            onKeyUp={[Function]}
            onMouseDown={[Function]}
            onMouseUp={[Function]}
            title="Info"
            type="button"
=======
                  align-items: center;
                  display: flex;
                  flex-wrap: nowrap;
                  height: 100%;
                  justify-content: center;
                }
>>>>>>> ac9cc960
          >
            <i
              className=
                  ms-Button-icon
                  {
                    -moz-osx-font-smoothing: grayscale;
                    -webkit-font-smoothing: antialiased;
                    display: inline-block;
                    flex-shrink: 0;
                    font-family: "FabricMDL2Icons";
                    font-size: 16px;
                    font-style: normal;
                    font-weight: normal;
                    height: 16px;
                    line-height: 16px;
                    margin-bottom: 0;
                    margin-left: 4px;
                    margin-right: 4px;
                    margin-top: 0;
                    speak: none;
                    text-align: center;
                    vertical-align: middle;
                  }
              data-icon-name="Info"
              role="presentation"
            >
              
            </i>
          </div>
        </button>
      </div>
      <div
        className=
            ms-TextField-fieldGroup
            {
              align-items: stretch;
              background: #ffffff;
              border: 1px solid #a6a6a6;
              box-shadow: none;
              box-sizing: border-box;
              cursor: text;
              display: flex;
              flex-direction: row;
              height: 32px;
              margin-bottom: 0px;
              margin-left: 0px;
              margin-right: 0px;
              margin-top: 0px;
              padding-bottom: 0px;
              padding-left: 0px;
              padding-right: 0px;
              padding-top: 0px;
              position: relative;
            }
            &:hover {
              border-color: #333333;
            }
            @media screen and (-ms-high-contrast: active){&:hover {
              border-color: Highlight;
            }
      >
        <input
          aria-describedby="TextFieldDescription3"
          aria-invalid={false}
          className=
              ms-TextField-field
              {
                -moz-osx-font-smoothing: grayscale;
                -webkit-font-smoothing: antialiased;
                background-color: transparent;
                background: none;
                border-radius: 0px;
                border: none;
                box-shadow: none;
                box-sizing: border-box;
                color: #333333;
                font-family: 'Segoe UI', 'Segoe UI Web (West European)', 'Segoe UI', -apple-system, BlinkMacSystemFont, 'Roboto', 'Helvetica Neue', sans-serif;
                font-size: 14px;
                font-weight: 400;
                margin-bottom: 0px;
                margin-left: 0px;
                margin-right: 0px;
                margin-top: 0px;
                min-width: 0px;
                outline: 0px;
                padding-bottom: 0;
                padding-left: 12px;
                padding-right: 12px;
                padding-top: 0;
                text-overflow: ellipsis;
                width: 100%;
              }
              &:active, &:focus, &:hover {
                outline: 0px;
              }
              &::-ms-clear {
                display: none;
              }
              &::placeholder {
                -moz-osx-font-smoothing: grayscale;
                -webkit-font-smoothing: antialiased;
                color: #666666;
                font-family: 'Segoe UI', 'Segoe UI Web (West European)', 'Segoe UI', -apple-system, BlinkMacSystemFont, 'Roboto', 'Helvetica Neue', sans-serif;
                font-size: 14px;
                font-weight: 400;
                opacity: 1;
              }
              &:-ms-input-placeholder {
                -moz-osx-font-smoothing: grayscale;
                -webkit-font-smoothing: antialiased;
                color: #666666;
                font-family: 'Segoe UI', 'Segoe UI Web (West European)', 'Segoe UI', -apple-system, BlinkMacSystemFont, 'Roboto', 'Helvetica Neue', sans-serif;
                font-size: 14px;
                font-weight: 400;
                opacity: 1;
              }
          id="TextField2"
          onBlur={[Function]}
          onChange={[Function]}
          onFocus={[Function]}
          onInput={[Function]}
          type="text"
          value=""
        />
      </div>
    </div>
    <span
      id="TextFieldDescription3"
    >
      <span
        className=
            ms-TextField-description
            {
              color: #666666;
              font-size: 11px;
            }
      >
        Click the (i) icon!
      </span>
      
    </span>
  </div>
  <div
    className=
        ms-TextField
        {
          -moz-osx-font-smoothing: grayscale;
          -webkit-font-smoothing: antialiased;
          box-shadow: none;
          box-sizing: border-box;
          font-family: 'Segoe UI', 'Segoe UI Web (West European)', 'Segoe UI', -apple-system, BlinkMacSystemFont, 'Roboto', 'Helvetica Neue', sans-serif;
          font-size: 14px;
          font-weight: 400;
          margin-bottom: 0px;
          margin-left: 0px;
          margin-right: 0px;
          margin-top: 0px;
          padding-bottom: 0px;
          padding-left: 0px;
          padding-right: 0px;
          padding-top: 0px;
          position: relative;
        }
  >
    <div
      className=
          ms-TextField-wrapper

    >
      <label
        className=
            ms-Label
            {
              -moz-osx-font-smoothing: grayscale;
              -webkit-font-smoothing: antialiased;
              box-shadow: none;
              box-sizing: border-box;
              color: #333333;
              display: block;
              font-family: 'Segoe UI', 'Segoe UI Web (West European)', 'Segoe UI', -apple-system, BlinkMacSystemFont, 'Roboto', 'Helvetica Neue', sans-serif;
              font-size: 14px;
              font-weight: 400;
              margin-bottom: 0px;
              margin-left: 0px;
              margin-right: 0px;
              margin-top: 0px;
              overflow-wrap: break-word;
              padding-bottom: 5px;
              padding-left: 0;
              padding-right: 0;
              padding-top: 5px;
              word-wrap: break-word;
            }
        htmlFor="TextField7"
      >
        Custom description rendering
      </label>
      <div
        className=
            ms-TextField-fieldGroup
            {
              align-items: stretch;
              background: #ffffff;
              border-radius: 2px;
              border: 1px solid #a19f9d;
              box-shadow: none;
              box-sizing: border-box;
              cursor: text;
              display: flex;
              flex-direction: row;
              height: 32px;
              margin-bottom: 0px;
              margin-left: 0px;
              margin-right: 0px;
              margin-top: 0px;
              padding-bottom: 0px;
              padding-left: 0px;
              padding-right: 0px;
              padding-top: 0px;
              position: relative;
            }
            &:hover {
              border-color: #323130;
            }
            @media screen and (-ms-high-contrast: active){&:hover {
              border-color: Highlight;
            }
      >
        <input
          aria-describedby="TextFieldDescription8"
          aria-invalid={false}
          className=
              ms-TextField-field
              {
                -moz-osx-font-smoothing: grayscale;
                -webkit-font-smoothing: antialiased;
                background-color: transparent;
                background: none;
                border-radius: 0px;
                border: none;
                box-shadow: none;
                box-sizing: border-box;
                color: #323130;
                font-family: 'Segoe UI', 'Segoe UI Web (West European)', 'Segoe UI', -apple-system, BlinkMacSystemFont, 'Roboto', 'Helvetica Neue', sans-serif;
                font-size: 14px;
                font-weight: 400;
                margin-bottom: 0px;
                margin-left: 0px;
                margin-right: 0px;
                margin-top: 0px;
                min-width: 0px;
                outline: 0px;
                padding-bottom: 0;
                padding-left: 8px;
                padding-right: 8px;
                padding-top: 0;
                text-overflow: ellipsis;
                width: 100%;
              }
              &:active, &:focus, &:hover {
                outline: 0px;
              }
              &::-ms-clear {
                display: none;
              }
              &::placeholder {
                -moz-osx-font-smoothing: grayscale;
                -webkit-font-smoothing: antialiased;
                color: #605e5c;
                font-family: 'Segoe UI', 'Segoe UI Web (West European)', 'Segoe UI', -apple-system, BlinkMacSystemFont, 'Roboto', 'Helvetica Neue', sans-serif;
                font-size: 14px;
                font-weight: 400;
                opacity: 1;
              }
              &:-ms-input-placeholder {
                -moz-osx-font-smoothing: grayscale;
                -webkit-font-smoothing: antialiased;
                color: #605e5c;
                font-family: 'Segoe UI', 'Segoe UI Web (West European)', 'Segoe UI', -apple-system, BlinkMacSystemFont, 'Roboto', 'Helvetica Neue', sans-serif;
                font-size: 14px;
                font-weight: 400;
                opacity: 1;
              }
          id="TextField7"
          onBlur={[Function]}
          onChange={[Function]}
          onFocus={[Function]}
          onInput={[Function]}
          type="text"
          value=""
        />
      </div>
    </div>
    <span
      id="TextFieldDescription8"
    >
      <span
        className=

            {
              -moz-osx-font-smoothing: grayscale;
              -webkit-font-smoothing: antialiased;
              color: #107c10;
              display: inline;
              font-family: 'Segoe UI', 'Segoe UI Web (West European)', 'Segoe UI', -apple-system, BlinkMacSystemFont, 'Roboto', 'Helvetica Neue', sans-serif;
              font-size: 12px;
              font-weight: 700;
              moz-osx-font-smoothing: grayscale;
              webkit-font-smoothing: antialiased;
            }
      >
        A colorful description!
      </span>
      
    </span>
  </div>
</div>
`;<|MERGE_RESOLUTION|>--- conflicted
+++ resolved
@@ -84,10 +84,10 @@
                 -moz-osx-font-smoothing: grayscale;
                 -webkit-font-smoothing: antialiased;
                 background-color: transparent;
-                border-radius: 0px;
+                border-radius: 2px;
                 border: none;
                 box-sizing: border-box;
-                color: #333333;
+                color: #0078d4;
                 cursor: pointer;
                 display: inline-block;
                 font-family: 'Segoe UI', 'Segoe UI Web (West European)', 'Segoe UI', -apple-system, BlinkMacSystemFont, 'Roboto', 'Helvetica Neue', sans-serif;
@@ -111,14 +111,14 @@
                 border: 0;
               }
               .ms-Fabric--isFocusVisible &:focus:after {
-                border: 1px solid #ffffff;
-                bottom: 0px;
+                border: 1px solid transparent;
+                bottom: 2px;
                 content: "";
-                left: 0px;
-                outline: 1px solid #666666;
+                left: 2px;
+                outline: 1px solid #605e5c;
                 position: absolute;
-                right: 0px;
-                top: 0px;
+                right: 2px;
+                top: 2px;
                 z-index: 1;
               }
               @media screen and (-ms-high-contrast: active){.ms-Fabric--isFocusVisible &:focus:after {
@@ -135,14 +135,16 @@
                 top: 0px;
               }
               &:hover {
-                color: #212121;
+                background-color: #f3f2f1;
+                color: #106ebe;
               }
               @media screen and (-ms-high-contrast: active){&:hover {
                 border-color: Highlight;
                 color: Highlight;
               }
               &:active {
-                color: #0078d4;
+                background-color: #edebe9;
+                color: #005a9e;
               }
           data-is-focusable={true}
           id="iconButton1"
@@ -159,88 +161,12 @@
             className=
                 ms-Button-flexContainer
                 {
-<<<<<<< HEAD
-                  -moz-osx-font-smoothing: grayscale;
-                  -webkit-font-smoothing: antialiased;
-                  background-color: transparent;
-                  border-radius: 2px;
-                  border: none;
-                  box-sizing: border-box;
-                  color: #0078d4;
-                  cursor: pointer;
-                  display: inline-block;
-                  font-family: 'Segoe UI', 'Segoe UI Web (West European)', 'Segoe UI', -apple-system, BlinkMacSystemFont, 'Roboto', 'Helvetica Neue', sans-serif;
-                  font-size: 14px;
-                  font-weight: 400;
-                  height: 32px;
-                  outline: transparent;
-                  padding-bottom: 0;
-                  padding-left: 4px;
-                  padding-right: 4px;
-                  padding-top: 0;
-                  position: relative;
-                  text-align: center;
-                  text-decoration: none;
-                  user-select: none;
-                  vertical-align: top;
-                  width: 32px;
-                }
-                &::-moz-focus-inner {
-                  border: 0;
-                }
-                .ms-Fabric--isFocusVisible &:focus:after {
-                  border: 1px solid transparent;
-                  bottom: 2px;
-                  content: "";
-                  left: 2px;
-                  outline: 1px solid #605e5c;
-                  position: absolute;
-                  right: 2px;
-                  top: 2px;
-                  z-index: 1;
-                }
-                @media screen and (-ms-high-contrast: active){.ms-Fabric--isFocusVisible &:focus:after {
-                  border: none;
-                  bottom: -2px;
-                  left: -2px;
-                  outline-color: ButtonText;
-                  right: -2px;
-                  top: -2px;
-                }
-                &:active > * {
-                  left: 0px;
-                  position: relative;
-                  top: 0px;
-                }
-                &:hover {
-                  background-color: #f3f2f1;
-                  color: #106ebe;
-                }
-                @media screen and (-ms-high-contrast: active){&:hover {
-                  border-color: Highlight;
-                  color: Highlight;
-                }
-                &:active {
-                  background-color: #edebe9;
-                  color: #005a9e;
-                }
-            data-is-focusable={true}
-            onClick={[Function]}
-            onKeyDown={[Function]}
-            onKeyPress={[Function]}
-            onKeyUp={[Function]}
-            onMouseDown={[Function]}
-            onMouseUp={[Function]}
-            title="Info"
-            type="button"
-=======
                   align-items: center;
                   display: flex;
                   flex-wrap: nowrap;
                   height: 100%;
                   justify-content: center;
                 }
->>>>>>> ac9cc960
           >
             <i
               className=
@@ -278,7 +204,8 @@
             {
               align-items: stretch;
               background: #ffffff;
-              border: 1px solid #a6a6a6;
+              border-radius: 2px;
+              border: 1px solid #a19f9d;
               box-shadow: none;
               box-sizing: border-box;
               cursor: text;
@@ -296,7 +223,7 @@
               position: relative;
             }
             &:hover {
-              border-color: #333333;
+              border-color: #323130;
             }
             @media screen and (-ms-high-contrast: active){&:hover {
               border-color: Highlight;
@@ -316,7 +243,7 @@
                 border: none;
                 box-shadow: none;
                 box-sizing: border-box;
-                color: #333333;
+                color: #323130;
                 font-family: 'Segoe UI', 'Segoe UI Web (West European)', 'Segoe UI', -apple-system, BlinkMacSystemFont, 'Roboto', 'Helvetica Neue', sans-serif;
                 font-size: 14px;
                 font-weight: 400;
@@ -327,8 +254,8 @@
                 min-width: 0px;
                 outline: 0px;
                 padding-bottom: 0;
-                padding-left: 12px;
-                padding-right: 12px;
+                padding-left: 8px;
+                padding-right: 8px;
                 padding-top: 0;
                 text-overflow: ellipsis;
                 width: 100%;
@@ -342,7 +269,7 @@
               &::placeholder {
                 -moz-osx-font-smoothing: grayscale;
                 -webkit-font-smoothing: antialiased;
-                color: #666666;
+                color: #605e5c;
                 font-family: 'Segoe UI', 'Segoe UI Web (West European)', 'Segoe UI', -apple-system, BlinkMacSystemFont, 'Roboto', 'Helvetica Neue', sans-serif;
                 font-size: 14px;
                 font-weight: 400;
@@ -351,7 +278,7 @@
               &:-ms-input-placeholder {
                 -moz-osx-font-smoothing: grayscale;
                 -webkit-font-smoothing: antialiased;
-                color: #666666;
+                color: #605e5c;
                 font-family: 'Segoe UI', 'Segoe UI Web (West European)', 'Segoe UI', -apple-system, BlinkMacSystemFont, 'Roboto', 'Helvetica Neue', sans-serif;
                 font-size: 14px;
                 font-weight: 400;
@@ -374,7 +301,7 @@
         className=
             ms-TextField-description
             {
-              color: #666666;
+              color: #605e5c;
               font-size: 11px;
             }
       >
@@ -418,11 +345,11 @@
               -webkit-font-smoothing: antialiased;
               box-shadow: none;
               box-sizing: border-box;
-              color: #333333;
+              color: #323130;
               display: block;
               font-family: 'Segoe UI', 'Segoe UI Web (West European)', 'Segoe UI', -apple-system, BlinkMacSystemFont, 'Roboto', 'Helvetica Neue', sans-serif;
               font-size: 14px;
-              font-weight: 400;
+              font-weight: 600;
               margin-bottom: 0px;
               margin-left: 0px;
               margin-right: 0px;
