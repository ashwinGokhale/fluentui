--- conflicted
+++ resolved
@@ -6,32 +6,6 @@
     className=
         ms-Stack
         {
-<<<<<<< HEAD
-          -moz-osx-font-smoothing: grayscale;
-          -webkit-font-smoothing: antialiased;
-          background-color: #ffffff;
-          border-radius: 2px;
-          border: 1px solid #8a8886;
-          box-sizing: border-box;
-          color: #323130;
-          cursor: pointer;
-          display: inline-block;
-          font-family: 'Segoe UI', 'Segoe UI Web (West European)', 'Segoe UI', -apple-system, BlinkMacSystemFont, 'Roboto', 'Helvetica Neue', sans-serif;
-          font-size: 14px;
-          font-weight: 400;
-          height: 32px;
-          min-width: 80px;
-          outline: transparent;
-          padding-bottom: 0;
-          padding-left: 16px;
-          padding-right: 16px;
-          padding-top: 0;
-          position: relative;
-          text-align: center;
-          text-decoration: none;
-          user-select: none;
-          vertical-align: top;
-=======
           align-items: flex-start;
           border: 2px solid transparent;
           box-sizing: border-box;
@@ -44,58 +18,16 @@
           padding-right: 10px;
           padding-top: 10px;
           width: auto;
->>>>>>> ee9b6edf
         }
         & > * {
           text-overflow: ellipsis;
         }
-<<<<<<< HEAD
-        .ms-Fabric--isFocusVisible &:focus:after {
-          border: 1px solid transparent;
-          bottom: 2px;
-          content: "";
-          left: 2px;
-          outline: 1px solid #605e5c;
-          position: absolute;
-          right: 2px;
-          top: 2px;
-          z-index: 1;
-=======
         & > *:not(:first-child) {
           margin-top: 15px;
->>>>>>> ee9b6edf
         }
         & > *:not(.ms-StackItem) {
           flex-shrink: 1;
         }
-<<<<<<< HEAD
-        &:active > * {
-          left: 0px;
-          position: relative;
-          top: 0px;
-        }
-        &:hover {
-          background-color: #f3f2f1;
-          color: #201f1e;
-        }
-        @media screen and (-ms-high-contrast: active){&:hover {
-          border-color: Highlight;
-          color: Highlight;
-        }
-        &:active {
-          background-color: #edebe9;
-          color: #201f1e;
-        }
-    data-is-focusable={true}
-    onClick={[Function]}
-    onKeyDown={[Function]}
-    onKeyPress={[Function]}
-    onKeyUp={[Function]}
-    onMouseDown={[Function]}
-    onMouseUp={[Function]}
-    type="button"
-=======
->>>>>>> ee9b6edf
   >
     <div
       className=
@@ -119,11 +51,11 @@
               -webkit-font-smoothing: antialiased;
               box-shadow: none;
               box-sizing: border-box;
-              color: #333333;
+              color: #323130;
               display: block;
               font-family: 'Segoe UI', 'Segoe UI Web (West European)', 'Segoe UI', -apple-system, BlinkMacSystemFont, 'Roboto', 'Helvetica Neue', sans-serif;
               font-size: 14px;
-              font-weight: 400;
+              font-weight: 600;
               margin-bottom: 0px;
               margin-left: 0px;
               margin-right: 0px;
@@ -155,23 +87,21 @@
               {
                 align-items: center;
                 background: #ffffff;
-                border-color: #666666;
-                border-radius: 1em;
-                border-style: solid;
-                border-width: 1px;
+                border-radius: 10px;
+                border: 1px solid #605e5c;
                 box-sizing: border-box;
                 cursor: pointer;
                 display: flex;
                 font-size: 20px;
-                height: 1em;
+                height: 20px;
                 outline: transparent;
                 padding-bottom: 0;
-                padding-left: .2em;
-                padding-right: .2em;
+                padding-left: 3px;
+                padding-right: 3px;
                 padding-top: 0;
                 position: relative;
                 transition: all 0.1s ease;
-                width: 2.2em;
+                width: 40px;
               }
               &::-moz-focus-inner {
                 border: 0;
@@ -181,14 +111,17 @@
                 bottom: -2px;
                 content: "";
                 left: -2px;
-                outline: 1px solid #666666;
+                outline: 1px solid #605e5c;
                 position: absolute;
                 right: -2px;
                 top: -2px;
                 z-index: 1;
               }
               &:hover {
-                border-color: #333333;
+                border-color: #323130;
+              }
+              &:hover .ms-Toggle-thumb {
+                background-color: #201f1e;
               }
               @media screen and (-ms-high-contrast: active){&:hover .ms-Toggle-thumb {
                 border-color: Highlight;
@@ -207,110 +140,15 @@
             className=
                 ms-Toggle-thumb
                 {
-<<<<<<< HEAD
-                  align-items: stretch;
-                  background: #ffffff;
-                  border-radius: 2px;
-                  border: 1px solid #a19f9d;
-                  box-shadow: none;
-                  box-sizing: border-box;
-                  cursor: text;
-                  display: flex;
-                  flex-direction: row;
-                  height: 32px;
-                  margin-bottom: 0px;
-                  margin-left: 0px;
-                  margin-right: 0px;
-                  margin-top: 0px;
-                  padding-bottom: 0px;
-                  padding-left: 0px;
-                  padding-right: 0px;
-                  padding-top: 0px;
-                  position: relative;
-                }
-                &:hover {
-                  border-color: #323130;
-                }
-                @media screen and (-ms-high-contrast: active){&:hover {
-                  border-color: Highlight;
-                }
-          >
-            <input
-              aria-invalid={false}
-              className=
-                  ms-TextField-field
-                  {
-                    -moz-osx-font-smoothing: grayscale;
-                    -webkit-font-smoothing: antialiased;
-                    background-color: transparent;
-                    background: none;
-                    border-radius: 0px;
-                    border: none;
-                    box-shadow: none;
-                    box-sizing: border-box;
-                    color: #323130;
-                    font-family: 'Segoe UI', 'Segoe UI Web (West European)', 'Segoe UI', -apple-system, BlinkMacSystemFont, 'Roboto', 'Helvetica Neue', sans-serif;
-                    font-size: 14px;
-                    font-weight: 400;
-                    margin-bottom: 0px;
-                    margin-left: 0px;
-                    margin-right: 0px;
-                    margin-top: 0px;
-                    min-width: 0px;
-                    outline: 0px;
-                    padding-bottom: 0;
-                    padding-left: 8px;
-                    padding-right: 8px;
-                    padding-top: 0;
-                    text-overflow: ellipsis;
-                    width: 100%;
-                  }
-                  &:active, &:focus, &:hover {
-                    outline: 0px;
-                  }
-                  &::-ms-clear {
-                    display: none;
-                  }
-                  &::placeholder {
-                    -moz-osx-font-smoothing: grayscale;
-                    -webkit-font-smoothing: antialiased;
-                    color: #605e5c;
-                    font-family: 'Segoe UI', 'Segoe UI Web (West European)', 'Segoe UI', -apple-system, BlinkMacSystemFont, 'Roboto', 'Helvetica Neue', sans-serif;
-                    font-size: 14px;
-                    font-weight: 400;
-                    opacity: 1;
-                  }
-                  &:-ms-input-placeholder {
-                    -moz-osx-font-smoothing: grayscale;
-                    -webkit-font-smoothing: antialiased;
-                    color: #605e5c;
-                    font-family: 'Segoe UI', 'Segoe UI Web (West European)', 'Segoe UI', -apple-system, BlinkMacSystemFont, 'Roboto', 'Helvetica Neue', sans-serif;
-                    font-size: 14px;
-                    font-weight: 400;
-                    opacity: 1;
-                  }
-              id="TextField3"
-              onBlur={[Function]}
-              onChange={[Function]}
-              onFocus={[Function]}
-              onInput={[Function]}
-              placeholder="Not tabbable"
-              tabIndex={-1}
-              type="text"
-              value=""
-            />
-          </div>
-        </div>
-=======
-                  background-color: #333333;
+                  background-color: #605e5c;
                   border-color: transparent;
-                  border-radius: .5em;
+                  border-radius: 50%;
                   border-style: solid;
                   border-width: .28em;
                   box-sizing: border-box;
-                  height: .5em;
+                  height: 12px;
                   transition: all 0.1s ease;
-                  width: .5em;
+                  width: 12px;
                 }
           />
         </button>
@@ -323,11 +161,11 @@
                 -webkit-font-smoothing: antialiased;
                 box-shadow: none;
                 box-sizing: border-box;
-                color: #333333;
+                color: #323130;
                 display: block;
                 font-family: 'Segoe UI', 'Segoe UI Web (West European)', 'Segoe UI', -apple-system, BlinkMacSystemFont, 'Roboto', 'Helvetica Neue', sans-serif;
                 font-size: 14px;
-                font-weight: 400;
+                font-weight: 600;
                 margin-bottom: 0px;
                 margin-left: 0px;
                 margin-right: 0px;
@@ -340,6 +178,7 @@
                 word-wrap: break-word;
               }
               && {
+                font-weight: 400;
                 margin-bottom: 0;
                 margin-left: 8px;
                 margin-right: 8px;
@@ -353,7 +192,6 @@
         >
           Off
         </label>
->>>>>>> ee9b6edf
       </div>
     </div>
     <div
@@ -389,7 +227,8 @@
               {
                 align-items: stretch;
                 background: #ffffff;
-                border: 1px solid #a6a6a6;
+                border-radius: 2px;
+                border: 1px solid #a19f9d;
                 box-shadow: none;
                 box-sizing: border-box;
                 cursor: text;
@@ -407,7 +246,7 @@
                 position: relative;
               }
               &:hover {
-                border-color: #333333;
+                border-color: #323130;
               }
               @media screen and (-ms-high-contrast: active){&:hover {
                 border-color: Highlight;
@@ -418,22 +257,15 @@
             className=
                 ms-TextField-field
                 {
-<<<<<<< HEAD
-                  align-items: stretch;
-                  background: #ffffff;
-                  border-radius: 2px;
-                  border: 1px solid #a19f9d;
-=======
                   -moz-osx-font-smoothing: grayscale;
                   -webkit-font-smoothing: antialiased;
                   background-color: transparent;
                   background: none;
                   border-radius: 0px;
                   border: none;
->>>>>>> ee9b6edf
                   box-shadow: none;
                   box-sizing: border-box;
-                  color: #333333;
+                  color: #323130;
                   font-family: 'Segoe UI', 'Segoe UI Web (West European)', 'Segoe UI', -apple-system, BlinkMacSystemFont, 'Roboto', 'Helvetica Neue', sans-serif;
                   font-size: 14px;
                   font-weight: 400;
@@ -444,19 +276,14 @@
                   min-width: 0px;
                   outline: 0px;
                   padding-bottom: 0;
-                  padding-left: 12px;
-                  padding-right: 12px;
+                  padding-left: 8px;
+                  padding-right: 8px;
                   padding-top: 0;
                   text-overflow: ellipsis;
                   width: 100%;
                 }
-<<<<<<< HEAD
-                &:hover {
-                  border-color: #323130;
-=======
                 &:active, &:focus, &:hover {
                   outline: 0px;
->>>>>>> ee9b6edf
                 }
                 &::-ms-clear {
                   display: none;
@@ -464,84 +291,16 @@
                 &::placeholder {
                   -moz-osx-font-smoothing: grayscale;
                   -webkit-font-smoothing: antialiased;
-                  color: #666666;
+                  color: #605e5c;
                   font-family: 'Segoe UI', 'Segoe UI Web (West European)', 'Segoe UI', -apple-system, BlinkMacSystemFont, 'Roboto', 'Helvetica Neue', sans-serif;
                   font-size: 14px;
                   font-weight: 400;
                   opacity: 1;
                 }
-<<<<<<< HEAD
-          >
-            <input
-              aria-invalid={false}
-              className=
-                  ms-TextField-field
-                  {
-                    -moz-osx-font-smoothing: grayscale;
-                    -webkit-font-smoothing: antialiased;
-                    background-color: transparent;
-                    background: none;
-                    border-radius: 0px;
-                    border: none;
-                    box-shadow: none;
-                    box-sizing: border-box;
-                    color: #323130;
-                    font-family: 'Segoe UI', 'Segoe UI Web (West European)', 'Segoe UI', -apple-system, BlinkMacSystemFont, 'Roboto', 'Helvetica Neue', sans-serif;
-                    font-size: 14px;
-                    font-weight: 400;
-                    margin-bottom: 0px;
-                    margin-left: 0px;
-                    margin-right: 0px;
-                    margin-top: 0px;
-                    min-width: 0px;
-                    outline: 0px;
-                    padding-bottom: 0;
-                    padding-left: 8px;
-                    padding-right: 8px;
-                    padding-top: 0;
-                    text-overflow: ellipsis;
-                    width: 100%;
-                  }
-                  &:active, &:focus, &:hover {
-                    outline: 0px;
-                  }
-                  &::-ms-clear {
-                    display: none;
-                  }
-                  &::placeholder {
-                    -moz-osx-font-smoothing: grayscale;
-                    -webkit-font-smoothing: antialiased;
-                    color: #605e5c;
-                    font-family: 'Segoe UI', 'Segoe UI Web (West European)', 'Segoe UI', -apple-system, BlinkMacSystemFont, 'Roboto', 'Helvetica Neue', sans-serif;
-                    font-size: 14px;
-                    font-weight: 400;
-                    opacity: 1;
-                  }
-                  &:-ms-input-placeholder {
-                    -moz-osx-font-smoothing: grayscale;
-                    -webkit-font-smoothing: antialiased;
-                    color: #605e5c;
-                    font-family: 'Segoe UI', 'Segoe UI Web (West European)', 'Segoe UI', -apple-system, BlinkMacSystemFont, 'Roboto', 'Helvetica Neue', sans-serif;
-                    font-size: 14px;
-                    font-weight: 400;
-                    opacity: 1;
-                  }
-              id="TextField5"
-              onBlur={[Function]}
-              onChange={[Function]}
-              onFocus={[Function]}
-              onInput={[Function]}
-              placeholder="Not tabbable"
-              tabIndex={-1}
-              type="text"
-              value=""
-            />
-          </div>
-=======
                 &:-ms-input-placeholder {
                   -moz-osx-font-smoothing: grayscale;
                   -webkit-font-smoothing: antialiased;
-                  color: #666666;
+                  color: #605e5c;
                   font-family: 'Segoe UI', 'Segoe UI Web (West European)', 'Segoe UI', -apple-system, BlinkMacSystemFont, 'Roboto', 'Helvetica Neue', sans-serif;
                   font-size: 14px;
                   font-weight: 400;
@@ -557,7 +316,6 @@
             type="text"
             value=""
           />
->>>>>>> ee9b6edf
         </div>
       </div>
     </div>
@@ -594,7 +352,8 @@
               {
                 align-items: stretch;
                 background: #ffffff;
-                border: 1px solid #a6a6a6;
+                border-radius: 2px;
+                border: 1px solid #a19f9d;
                 box-shadow: none;
                 box-sizing: border-box;
                 cursor: text;
@@ -612,7 +371,7 @@
                 position: relative;
               }
               &:hover {
-                border-color: #333333;
+                border-color: #323130;
               }
               @media screen and (-ms-high-contrast: active){&:hover {
                 border-color: Highlight;
@@ -623,22 +382,15 @@
             className=
                 ms-TextField-field
                 {
-<<<<<<< HEAD
-                  align-items: stretch;
-                  background: #ffffff;
-                  border-radius: 2px;
-                  border: 1px solid #a19f9d;
-=======
                   -moz-osx-font-smoothing: grayscale;
                   -webkit-font-smoothing: antialiased;
                   background-color: transparent;
                   background: none;
                   border-radius: 0px;
                   border: none;
->>>>>>> ee9b6edf
                   box-shadow: none;
                   box-sizing: border-box;
-                  color: #333333;
+                  color: #323130;
                   font-family: 'Segoe UI', 'Segoe UI Web (West European)', 'Segoe UI', -apple-system, BlinkMacSystemFont, 'Roboto', 'Helvetica Neue', sans-serif;
                   font-size: 14px;
                   font-weight: 400;
@@ -649,8 +401,8 @@
                   min-width: 0px;
                   outline: 0px;
                   padding-bottom: 0;
-                  padding-left: 12px;
-                  padding-right: 12px;
+                  padding-left: 8px;
+                  padding-right: 8px;
                   padding-top: 0;
                   text-overflow: ellipsis;
                   width: 100%;
@@ -658,100 +410,27 @@
                 &:active, &:focus, &:hover {
                   outline: 0px;
                 }
-<<<<<<< HEAD
-                &:hover {
-                  border-color: #323130;
-=======
                 &::-ms-clear {
                   display: none;
                 }
                 &::placeholder {
                   -moz-osx-font-smoothing: grayscale;
                   -webkit-font-smoothing: antialiased;
-                  color: #666666;
+                  color: #605e5c;
                   font-family: 'Segoe UI', 'Segoe UI Web (West European)', 'Segoe UI', -apple-system, BlinkMacSystemFont, 'Roboto', 'Helvetica Neue', sans-serif;
                   font-size: 14px;
                   font-weight: 400;
                   opacity: 1;
->>>>>>> ee9b6edf
                 }
                 &:-ms-input-placeholder {
                   -moz-osx-font-smoothing: grayscale;
                   -webkit-font-smoothing: antialiased;
-                  color: #666666;
+                  color: #605e5c;
                   font-family: 'Segoe UI', 'Segoe UI Web (West European)', 'Segoe UI', -apple-system, BlinkMacSystemFont, 'Roboto', 'Helvetica Neue', sans-serif;
                   font-size: 14px;
                   font-weight: 400;
                   opacity: 1;
                 }
-<<<<<<< HEAD
-          >
-            <input
-              aria-invalid={false}
-              className=
-                  ms-TextField-field
-                  {
-                    -moz-osx-font-smoothing: grayscale;
-                    -webkit-font-smoothing: antialiased;
-                    background-color: transparent;
-                    background: none;
-                    border-radius: 0px;
-                    border: none;
-                    box-shadow: none;
-                    box-sizing: border-box;
-                    color: #323130;
-                    font-family: 'Segoe UI', 'Segoe UI Web (West European)', 'Segoe UI', -apple-system, BlinkMacSystemFont, 'Roboto', 'Helvetica Neue', sans-serif;
-                    font-size: 14px;
-                    font-weight: 400;
-                    margin-bottom: 0px;
-                    margin-left: 0px;
-                    margin-right: 0px;
-                    margin-top: 0px;
-                    min-width: 0px;
-                    outline: 0px;
-                    padding-bottom: 0;
-                    padding-left: 8px;
-                    padding-right: 8px;
-                    padding-top: 0;
-                    text-overflow: ellipsis;
-                    width: 100%;
-                  }
-                  &:active, &:focus, &:hover {
-                    outline: 0px;
-                  }
-                  &::-ms-clear {
-                    display: none;
-                  }
-                  &::placeholder {
-                    -moz-osx-font-smoothing: grayscale;
-                    -webkit-font-smoothing: antialiased;
-                    color: #605e5c;
-                    font-family: 'Segoe UI', 'Segoe UI Web (West European)', 'Segoe UI', -apple-system, BlinkMacSystemFont, 'Roboto', 'Helvetica Neue', sans-serif;
-                    font-size: 14px;
-                    font-weight: 400;
-                    opacity: 1;
-                  }
-                  &:-ms-input-placeholder {
-                    -moz-osx-font-smoothing: grayscale;
-                    -webkit-font-smoothing: antialiased;
-                    color: #605e5c;
-                    font-family: 'Segoe UI', 'Segoe UI Web (West European)', 'Segoe UI', -apple-system, BlinkMacSystemFont, 'Roboto', 'Helvetica Neue', sans-serif;
-                    font-size: 14px;
-                    font-weight: 400;
-                    opacity: 1;
-                  }
-              id="TextField7"
-              onBlur={[Function]}
-              onChange={[Function]}
-              onFocus={[Function]}
-              onInput={[Function]}
-              placeholder="Not tabbable"
-              tabIndex={-1}
-              type="text"
-              value=""
-            />
-          </div>
-=======
             id="TextField3"
             onBlur={[Function]}
             onChange={[Function]}
@@ -762,7 +441,6 @@
             type="text"
             value=""
           />
->>>>>>> ee9b6edf
         </div>
       </div>
     </div>
@@ -799,21 +477,14 @@
               {
                 align-items: stretch;
                 background: #ffffff;
-                border: 1px solid #a6a6a6;
+                border-radius: 2px;
+                border: 1px solid #a19f9d;
                 box-shadow: none;
                 box-sizing: border-box;
-<<<<<<< HEAD
-                color: #323130;
-                display: block;
-                font-family: 'Segoe UI', 'Segoe UI Web (West European)', 'Segoe UI', -apple-system, BlinkMacSystemFont, 'Roboto', 'Helvetica Neue', sans-serif;
-                font-size: 14px;
-                font-weight: 600;
-=======
                 cursor: text;
                 display: flex;
                 flex-direction: row;
                 height: 32px;
->>>>>>> ee9b6edf
                 margin-bottom: 0px;
                 margin-left: 0px;
                 margin-right: 0px;
@@ -825,7 +496,7 @@
                 position: relative;
               }
               &:hover {
-                border-color: #333333;
+                border-color: #323130;
               }
               @media screen and (-ms-high-contrast: active){&:hover {
                 border-color: Highlight;
@@ -834,84 +505,7 @@
           <input
             aria-invalid={false}
             className=
-<<<<<<< HEAD
-                ms-Toggle-background
-                {
-                  align-items: center;
-                  background: #ffffff;
-                  border-radius: 10px;
-                  border: 1px solid #605e5c;
-                  box-sizing: border-box;
-                  cursor: pointer;
-                  display: flex;
-                  font-size: 20px;
-                  height: 20px;
-                  outline: transparent;
-                  padding-bottom: 0;
-                  padding-left: 3px;
-                  padding-right: 3px;
-                  padding-top: 0;
-                  position: relative;
-                  transition: all 0.1s ease;
-                  width: 40px;
-                }
-                &::-moz-focus-inner {
-                  border: 0;
-                }
-                .ms-Fabric--isFocusVisible &:focus:after {
-                  border: 1px solid #ffffff;
-                  bottom: -2px;
-                  content: "";
-                  left: -2px;
-                  outline: 1px solid #605e5c;
-                  position: absolute;
-                  right: -2px;
-                  top: -2px;
-                  z-index: 1;
-                }
-                &:hover {
-                  border-color: #323130;
-                }
-                &:hover .ms-Toggle-thumb {
-                  background-color: #201f1e;
-                }
-                @media screen and (-ms-high-contrast: active){&:hover .ms-Toggle-thumb {
-                  border-color: Highlight;
-                }
-                @media screen and (-ms-high-contrast: active){&:hover {
-                  border-color: Highlight;
-                }
-            data-is-focusable={true}
-            id="Toggle9"
-            onChange={[Function]}
-            onClick={[Function]}
-            role="switch"
-            tabIndex={-1}
-            type="button"
-          >
-            <div
-              className=
-                  ms-Toggle-thumb
-                  {
-                    background-color: #605e5c;
-                    border-color: transparent;
-                    border-radius: 50%;
-                    border-style: solid;
-                    border-width: .28em;
-                    box-sizing: border-box;
-                    height: 12px;
-                    transition: all 0.1s ease;
-                    width: 12px;
-                  }
-            />
-          </button>
-          <label
-            className=
-                ms-Label
-                ms-Toggle-stateText
-=======
                 ms-TextField-field
->>>>>>> ee9b6edf
                 {
                   -moz-osx-font-smoothing: grayscale;
                   -webkit-font-smoothing: antialiased;
@@ -921,40 +515,19 @@
                   border: none;
                   box-shadow: none;
                   box-sizing: border-box;
-<<<<<<< HEAD
                   color: #323130;
-                  display: block;
-=======
-                  color: #333333;
->>>>>>> ee9b6edf
-                  font-family: 'Segoe UI', 'Segoe UI Web (West European)', 'Segoe UI', -apple-system, BlinkMacSystemFont, 'Roboto', 'Helvetica Neue', sans-serif;
-                  font-size: 14px;
-                  font-weight: 600;
+                  font-family: 'Segoe UI', 'Segoe UI Web (West European)', 'Segoe UI', -apple-system, BlinkMacSystemFont, 'Roboto', 'Helvetica Neue', sans-serif;
+                  font-size: 14px;
+                  font-weight: 400;
                   margin-bottom: 0px;
                   margin-left: 0px;
                   margin-right: 0px;
                   margin-top: 0px;
-<<<<<<< HEAD
-                  overflow-wrap: break-word;
-                  padding-bottom: 5px;
-                  padding-left: 0;
-                  padding-right: 0;
-                  padding-top: 5px;
-                  word-wrap: break-word;
-                }
-                && {
-                  font-weight: 400;
-                  margin-bottom: 0;
-                  margin-left: 8px;
-                  margin-right: 8px;
-                  margin-top: 0;
-=======
                   min-width: 0px;
                   outline: 0px;
->>>>>>> ee9b6edf
                   padding-bottom: 0;
-                  padding-left: 12px;
-                  padding-right: 12px;
+                  padding-left: 8px;
+                  padding-right: 8px;
                   padding-top: 0;
                   text-overflow: ellipsis;
                   width: 100%;
@@ -968,7 +541,7 @@
                 &::placeholder {
                   -moz-osx-font-smoothing: grayscale;
                   -webkit-font-smoothing: antialiased;
-                  color: #666666;
+                  color: #605e5c;
                   font-family: 'Segoe UI', 'Segoe UI Web (West European)', 'Segoe UI', -apple-system, BlinkMacSystemFont, 'Roboto', 'Helvetica Neue', sans-serif;
                   font-size: 14px;
                   font-weight: 400;
@@ -977,7 +550,7 @@
                 &:-ms-input-placeholder {
                   -moz-osx-font-smoothing: grayscale;
                   -webkit-font-smoothing: antialiased;
-                  color: #666666;
+                  color: #605e5c;
                   font-family: 'Segoe UI', 'Segoe UI Web (West European)', 'Segoe UI', -apple-system, BlinkMacSystemFont, 'Roboto', 'Helvetica Neue', sans-serif;
                   font-size: 14px;
                   font-weight: 400;
