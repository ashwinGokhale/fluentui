--- conflicted
+++ resolved
@@ -91,12 +91,7 @@
                   word-wrap: break-word;
                 }
             htmlFor="DatePicker0-label"
-<<<<<<< HEAD
             id="TextFieldLabel4"
-            required={false}
-=======
-            id="TextFieldLabel3"
->>>>>>> b00937df
           >
             Start date
           </label>
