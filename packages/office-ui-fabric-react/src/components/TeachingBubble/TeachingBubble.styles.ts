--- conflicted
+++ resolved
@@ -192,14 +192,9 @@
         alignItems: 'center',
         color: palette.white,
         selectors: {
-<<<<<<< HEAD
           // TODO: global class name usage should be converted to a button styles function once Button supports JS styling
           [`.${classNames.button}:not(:first-child)`]: {
             marginLeft: 16
-=======
-          '> *:not(:first-child)': {
-            marginLeft: '20px'
->>>>>>> 02e5492d
           }
         }
       }
