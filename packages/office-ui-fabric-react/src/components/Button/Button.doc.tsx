import * as React from 'react';
import { ButtonStatus } from './Button.checklist';
import { ButtonDefaultExample } from './examples/Button.Default.Example';
import { ButtonContextualMenuExample } from './examples/Button.ContextualMenu.Example';
import { ButtonCompoundExample } from './examples/Button.Compound.Example';
import { ButtonActionExample } from './examples/Button.Action.Example';
import { ButtonCommandBarExample } from './examples/Button.CommandBar.Example';
import { ButtonCommandExample } from './examples/Button.Command.Example';
import { ButtonIconExample } from './examples/Button.Icon.Example';
import { ButtonAnchorExample } from './examples/Button.Anchor.Example';
import { ButtonScreenReaderExample } from './examples/Button.ScreenReader.Example';
import { ButtonSplitExample } from './examples/Button.Split.Example';
import { ButtonSplitCustomExample } from './examples/Button.CustomSplit.Example';
import { ButtonToggleExample } from './examples/Button.Toggle.Example';
import { IDocPageProps, ChecklistStatus } from '../../common/DocPage.types';
export { ChecklistStatus };

const ButtonActionExampleCode = require('!raw-loader!office-ui-fabric-react/src/components/Button/examples/Button.Action.Example.tsx') as string;
const ButtonAnchorExampleCode = require('!raw-loader!office-ui-fabric-react/src/components/Button/examples/Button.Anchor.Example.tsx') as string;
const ButtonCommandBarExampleCode = require('!raw-loader!office-ui-fabric-react/src/components/Button/examples/Button.CommandBar.Example.tsx') as string;
const ButtonCompoundExampleCode = require('!raw-loader!office-ui-fabric-react/src/components/Button/examples/Button.Compound.Example.tsx') as string;
const ButtonContextualMenuExampleCode = require('!raw-loader!office-ui-fabric-react/src/components/Button/examples/Button.ContextualMenu.Example.tsx') as string;
const ButtonCustomSplitExampleCode = require('!raw-loader!office-ui-fabric-react/src/components/Button/examples/Button.CustomSplit.Example.tsx') as string;
const ButtonDefaultExampleCode = require('!raw-loader!office-ui-fabric-react/src/components/Button/examples/Button.Default.Example.tsx') as string;
const ButtonIconExampleCode = require('!raw-loader!office-ui-fabric-react/src/components/Button/examples/Button.Icon.Example.tsx') as string;
const ButtonScreenReaderExampleCode = require('!raw-loader!office-ui-fabric-react/src/components/Button/examples/Button.ScreenReader.Example.tsx') as string;
const ButtonSplitExampleCode = require('!raw-loader!office-ui-fabric-react/src/components/Button/examples/Button.Split.Example.tsx') as string;
const ButtonToggleExampleCode = require('!raw-loader!office-ui-fabric-react/src/components/Button/examples/Button.Toggle.Example.tsx') as string;
const ButtonCommandExampleCode = require('!raw-loader!office-ui-fabric-react/src/components/Button/examples/Button.Command.Example.tsx') as string;

export interface IButtonDocPageProps {
  areButtonsDisabled: boolean;
  areButtonsChecked: boolean;
}

/**
 * Exports a function because the documentation of this page requires some interactivity that is passed in here as a prop
 * @param props Props that are specific to generating page props for ButtonPage
 */
export const ButtonPageProps = (props: IButtonDocPageProps): IDocPageProps => ({
  title: 'Button',
  componentName: 'ButtonExample',
  componentUrl: 'https://github.com/OfficeDev/office-ui-fabric-react/tree/master/packages/office-ui-fabric-react/src/components/Button',
  examples: [
    {
      title: 'Default Button',
      code: ButtonDefaultExampleCode,
      view: <ButtonDefaultExample disabled={props.areButtonsDisabled} checked={props.areButtonsChecked} />
    },
    {
      title: 'Compound Button',
      code: ButtonCompoundExampleCode,
      view: <ButtonCompoundExample disabled={props.areButtonsDisabled} checked={props.areButtonsChecked} />
    },
    {
      title: 'Command Bar Button',
      code: ButtonCommandBarExampleCode,
      view: <ButtonCommandBarExample disabled={props.areButtonsDisabled} checked={props.areButtonsChecked} />
    },
    {
      title: 'Split Button',
      code: ButtonSplitExampleCode,
      view: <ButtonSplitExample disabled={props.areButtonsDisabled} checked={props.areButtonsChecked} />
    },
    {
      title: 'Icon Button',
      code: ButtonIconExampleCode,
      view: <ButtonIconExample disabled={props.areButtonsDisabled} checked={props.areButtonsChecked} />
    },
    {
      title: 'Contextual Menu Button',
      code: ButtonContextualMenuExampleCode,
      view: <ButtonContextualMenuExample disabled={props.areButtonsDisabled} checked={props.areButtonsChecked} />
    },
    {
      title: 'Action Button',
      code: ButtonActionExampleCode,
      view: <ButtonActionExample disabled={props.areButtonsDisabled} checked={props.areButtonsChecked} />
    },
<<<<<<< HEAD
=======
    {
      title: 'Command Button',
      code: ButtonCommandExampleCode,
      view: <ButtonCommandExample disabled={props.areButtonsDisabled} checked={props.areButtonsChecked} />
    }
  ],

  implementationExamples: [
>>>>>>> ee9b6edf
    {
      title: 'Button Like Anchor',
      code: ButtonAnchorExampleCode,
      view: <ButtonAnchorExample disabled={props.areButtonsDisabled} checked={props.areButtonsChecked} />
    },
    {
      title: 'Button with Aria Description for Screen Reader',
      code: ButtonScreenReaderExampleCode,
      view: <ButtonScreenReaderExample disabled={props.areButtonsDisabled} checked={props.areButtonsChecked} />
    },
    {
      title: 'Custom Split Button',
      code: ButtonCustomSplitExampleCode,
      view: <ButtonSplitCustomExample disabled={props.areButtonsDisabled} checked={props.areButtonsChecked} />
    },
    {
      title: 'Toggle Button',
      code: ButtonToggleExampleCode,
      view: <ButtonToggleExample disabled={props.areButtonsDisabled} checked={props.areButtonsChecked} />
    }
  ],

  allowNativeProps: true,
  nativePropsElement: ['a', 'button'],
  propertiesTablesSources: [require<string>('!raw-loader!office-ui-fabric-react/src/components/Button/Button.types.ts')],
  overview: require<string>('!raw-loader!office-ui-fabric-react/src/components/Button/docs/ButtonOverview.md'),
  dos: require<string>('!raw-loader!office-ui-fabric-react/src/components/Button/docs/ButtonDos.md'),
  donts: require<string>('!raw-loader!office-ui-fabric-react/src/components/Button/docs/ButtonDonts.md'),
  isHeaderVisible: true,
  isFeedbackVisible: true,
  componentStatus: ButtonStatus
});<|MERGE_RESOLUTION|>--- conflicted
+++ resolved
@@ -77,17 +77,13 @@
       code: ButtonActionExampleCode,
       view: <ButtonActionExample disabled={props.areButtonsDisabled} checked={props.areButtonsChecked} />
     },
-<<<<<<< HEAD
-=======
     {
       title: 'Command Button',
       code: ButtonCommandExampleCode,
       view: <ButtonCommandExample disabled={props.areButtonsDisabled} checked={props.areButtonsChecked} />
     }
   ],
-
   implementationExamples: [
->>>>>>> ee9b6edf
     {
       title: 'Button Like Anchor',
       code: ButtonAnchorExampleCode,
