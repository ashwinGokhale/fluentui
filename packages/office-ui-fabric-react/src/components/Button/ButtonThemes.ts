--- conflicted
+++ resolved
@@ -203,15 +203,7 @@
     },
 
     splitButtonDivider: {
-<<<<<<< HEAD
       backgroundColor: p.neutralTertiaryAlt
-=======
-      backgroundColor: theme.palette.white
-    },
-
-    splitButtonDividerDisabled: {
-      backgroundColor: theme.palette.neutralTertiaryAlt
->>>>>>> 6516eaf8
     },
 
     splitButtonMenuButton: {
