--- conflicted
+++ resolved
@@ -170,7 +170,6 @@
           background: colors.focusBackground,
           selectors: {
             // Selected State hover meta cell
-<<<<<<< HEAD
             [`.${classNames.cell}`]: {
               color: colors.focusMetaText,
               selectors: {
@@ -191,18 +190,6 @@
               selectors: {
                 [HighContrastSelector]: {
                   color: 'HighlightText'
-=======
-            $cell: {
-              color: colors.focusMetaTextColor,
-
-              // Row header cell
-              '&.$isRowHeader': {
-                color: colors.focusHeaderTextColor,
-                selectors: {
-                  [HighContrastSelector]: {
-                    color: 'HighlightText'
-                  }
->>>>>>> 5c78f7e4
                 }
               }
             },
@@ -308,7 +295,6 @@
       }
     },
 
-<<<<<<< HEAD
     isSelected && {
       selectors: {
         [HighContrastSelector]: {
@@ -324,8 +310,6 @@
       }
     },
 
-=======
->>>>>>> 5c78f7e4
     compact && cellCompactStyles
   ];
 
