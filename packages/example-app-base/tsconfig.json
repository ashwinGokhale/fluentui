--- conflicted
+++ resolved
@@ -16,12 +16,7 @@
     "skipLibCheck": true,
     "outDir": "lib",
     "lib": ["es5", "dom"],
-<<<<<<< HEAD
-    "types": ["webpack-env", "jest", "es6-promise", "markdown-to-jsx"],
-    "typeRoots": ["node_modules/@types", "./typings"]
-=======
     "types": ["webpack-env", "jest", "es6-promise", "markdown-to-jsx"]
->>>>>>> dd26f712
   },
   "include": ["src"]
 }