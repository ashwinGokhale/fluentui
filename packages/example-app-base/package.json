--- conflicted
+++ resolved
@@ -26,16 +26,10 @@
     "@types/highlight.js": "9.12.2",
     "@types/jest": "23.0.0",
     "@types/markdown-to-jsx": "6.9.0",
-<<<<<<< HEAD
     "@types/react": ">=16.8.0 <17.0.0",
     "@types/react-dom": ">=16.8.0 <17.0.0",
-    "@types/webpack-env": "1.13.0",
-=======
-    "@types/react": "16.3.16",
-    "@types/react-dom": "16.0.5",
     "@types/react-custom-scrollbars": "^4.0.5",
     "@types/webpack-env": "1.13.9",
->>>>>>> 12772428
     "@uifabric/prettier-rules": "^1.0.1",
     "@uifabric/tslint-rules": "^1.0.1",
     "es6-map": "^0.1.5",
@@ -50,11 +44,8 @@
   },
   "dependencies": {
     "@microsoft/load-themed-styles": "^1.7.13",
-<<<<<<< HEAD
     "@uifabric/legacy": "^6.164.5",
-=======
     "@uifabric/fluent-theme": "^0.16.6",
->>>>>>> 12772428
     "@uifabric/set-version": "^1.1.3",
     "color-check": "0.0.2",
     "highlight.js": "^9.12.0",
