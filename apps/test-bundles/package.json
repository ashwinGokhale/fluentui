--- conflicted
+++ resolved
@@ -35,17 +35,10 @@
   "dependencies": {
     "@uifabric/experiments": "^6.74.2",
     "@uifabric/set-version": "^1.1.3",
-<<<<<<< HEAD
-    "@uifabric/styling": "^6.47.3",
-    "office-ui-fabric-react": "^6.176.3",
+    "@uifabric/styling": "^6.47.6",
+    "office-ui-fabric-react": "^6.181.1",
     "react": ">=16.8.0 <17.0.0",
     "react-dom": ">=16.8.0 <17.0.0",
-=======
-    "@uifabric/styling": "^6.47.6",
-    "office-ui-fabric-react": "^6.181.1",
-    "react": "~16.6.3",
-    "react-dom": "~16.6.3",
->>>>>>> 96b7dc34
     "tslib": "^1.7.1"
   }
 }