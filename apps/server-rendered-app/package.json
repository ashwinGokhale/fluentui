--- conflicted
+++ resolved
@@ -33,15 +33,9 @@
     "@uifabric/set-version": ">=1.1.3 <2.0.0",
     "@uifabric/merge-styles": ">=6.16.3 <7.0.0",
     "es6-promise": "^4.1.0",
-<<<<<<< HEAD
-    "office-ui-fabric-react": ">=6.161.0 <7.0.0",
+    "office-ui-fabric-react": ">=6.164.0 <7.0.0",
     "react": ">=16.8.0 <17.0.0",
     "react-dom": ">=16.8.0 <17.0.0",
-=======
-    "office-ui-fabric-react": ">=6.164.0 <7.0.0",
-    "react": ">=16.3.2-0 <17.0.0",
-    "react-dom": ">=16.3.2-0 <17.0.0",
->>>>>>> ac9cc960
     "tslib": "^1.7.1"
   }
 }