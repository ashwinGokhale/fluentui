{
  "name": "test-bundle-button",
  "version": "6.0.0",
  "description": "Testing the button for bundling.",
  "main": "lib-commonjs/index.js",
  "module": "lib/index.js",
  "sideEffects": false,
  "typings": "lib/index.d.ts",
  "private": true,
  "repository": {
    "type": "git",
    "url": "https://github.com/OfficeDev/office-ui-fabric-react"
  },
  "license": "MIT",
  "scripts": {
    "build": "node ../../scripts/build.js",
    "clean": "node ../../scripts/clean.js",
    "start": "node ../../scripts/start.js"
  },
  "devDependencies": {
    "@types/react": "16.3.13",
    "@types/react-dom": "16.0.5",
    "@types/webpack-env": "1.13.0",
    "@types/prop-types": "15.5.2",
    "office-ui-fabric-react-tslint": ">=6.0.0 <7.0.0"
  },
  "dependencies": {
<<<<<<< HEAD
    "react": ">=16.3.2-0 <17.0.0",
    "react-dom": ">=16.3.2-0 <17.0.0",
    "office-ui-fabric-react": ">=5.99.0 <6.0.0",
=======
    "react": "^0.14 || ^15.0.1-0 || ^16.0.0-0",
    "react-dom": "^0.14 || ^15.0.1-0 || ^16.0.0-0",
    "office-ui-fabric-react": ">=5.101.0 <6.0.0",
>>>>>>> 32ab5c16
    "tslib": "^1.7.1"
  }
}<|MERGE_RESOLUTION|>--- conflicted
+++ resolved
@@ -25,15 +25,9 @@
     "office-ui-fabric-react-tslint": ">=6.0.0 <7.0.0"
   },
   "dependencies": {
-<<<<<<< HEAD
     "react": ">=16.3.2-0 <17.0.0",
     "react-dom": ">=16.3.2-0 <17.0.0",
-    "office-ui-fabric-react": ">=5.99.0 <6.0.0",
-=======
-    "react": "^0.14 || ^15.0.1-0 || ^16.0.0-0",
-    "react-dom": "^0.14 || ^15.0.1-0 || ^16.0.0-0",
     "office-ui-fabric-react": ">=5.101.0 <6.0.0",
->>>>>>> 32ab5c16
     "tslib": "^1.7.1"
   }
 }