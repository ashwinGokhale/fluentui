{
  "name": "ssr-tests",
  "version": "6.0.0",
  "description": "Reusable React components for building experiences for Office 365.",
  "private": true,
  "repository": {
    "type": "git",
    "url": "https://github.com/OfficeDev/office-ui-fabric-react"
  },
  "scripts": {
    "_webpack": "node ../../scripts/just.js webpack",
    "_mocha": "node ./node_modules/mocha/bin/_mocha dist/ssr-tests.js",
    "_test": "npm run _webpack && npm run _mocha",
    "build": "npm run _test",
    "code-style": "node -v",
    "clean": ""
  },
  "license": "MIT",
  "disabledTasks": [
    "verify-api-extractor"
  ],
  "devDependencies": {
    "@types/es6-promise": "0.0.32",
    "@types/mocha": "2.2.39",
    "@types/webpack-env": "1.13.0",
    "@microsoft/load-themed-styles": "^1.7.13",
<<<<<<< HEAD
    "@uifabric/fabric-website-resources": "^6.14.1",
    "@uifabric/legacy": "^6.164.5",
=======
    "@uifabric/fabric-website-resources": "^6.14.2",
>>>>>>> 48ef2097
    "@uifabric/prettier-rules": "^1.0.1",
    "mocha": "^3.3.0",
    "office-ui-fabric-react": "^6.166.1",
    "raw-loader": "^0.5.1",
    "react": ">=16.8.0 <17.0.0",
    "react-dom": ">=16.8.0 <17.0.0",
    "webpack": "4.29.5"
  },
  "dependencies": {
    "es6-promise": "^4.1.0",
    "tslib": "^1.7.1"
  }
}<|MERGE_RESOLUTION|>--- conflicted
+++ resolved
@@ -24,12 +24,8 @@
     "@types/mocha": "2.2.39",
     "@types/webpack-env": "1.13.0",
     "@microsoft/load-themed-styles": "^1.7.13",
-<<<<<<< HEAD
-    "@uifabric/fabric-website-resources": "^6.14.1",
+    "@uifabric/fabric-website-resources": "^6.14.2",
     "@uifabric/legacy": "^6.164.5",
-=======
-    "@uifabric/fabric-website-resources": "^6.14.2",
->>>>>>> 48ef2097
     "@uifabric/prettier-rules": "^1.0.1",
     "mocha": "^3.3.0",
     "office-ui-fabric-react": "^6.166.1",
