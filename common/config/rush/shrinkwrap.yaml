dependencies:
  '@microsoft/api-extractor': 6.3.0
  '@microsoft/load-themed-styles': 1.8.59
  '@microsoft/loader-load-themed-styles': 1.7.127
  '@rush-temp/azure-themes': 'file:projects/azure-themes.tgz'
  '@rush-temp/build': 'file:projects/build.tgz'
  '@rush-temp/charting': 'file:projects/charting.tgz'
  '@rush-temp/dashboard': 'file:projects/dashboard.tgz'
  '@rush-temp/date-time': 'file:projects/date-time.tgz'
  '@rush-temp/example-app-base': 'file:projects/example-app-base.tgz'
  '@rush-temp/experiments': 'file:projects/experiments.tgz'
  '@rush-temp/fabric-website': 'file:projects/fabric-website.tgz'
  '@rush-temp/fabric-website-resources': 'file:projects/fabric-website-resources.tgz'
  '@rush-temp/file-type-icons': 'file:projects/file-type-icons.tgz'
  '@rush-temp/fluent-theme': 'file:projects/fluent-theme.tgz'
  '@rush-temp/foundation': 'file:projects/foundation.tgz'
  '@rush-temp/foundation-scenarios': 'file:projects/foundation-scenarios.tgz'
  '@rush-temp/icons': 'file:projects/icons.tgz'
  '@rush-temp/jest-serializer-merge-styles': 'file:projects/jest-serializer-merge-styles.tgz'
  '@rush-temp/merge-styles': 'file:projects/merge-styles.tgz'
  '@rush-temp/office-ui-fabric-react': 'file:projects/office-ui-fabric-react.tgz'
  '@rush-temp/pr-deploy-site': 'file:projects/pr-deploy-site.tgz'
  '@rush-temp/prettier-rules': 'file:projects/prettier-rules.tgz'
  '@rush-temp/server-rendered-app': 'file:projects/server-rendered-app.tgz'
  '@rush-temp/set-version': 'file:projects/set-version.tgz'
  '@rush-temp/ssr-tests': 'file:projects/ssr-tests.tgz'
  '@rush-temp/styling': 'file:projects/styling.tgz'
  '@rush-temp/test-bundles': 'file:projects/test-bundles.tgz'
  '@rush-temp/test-utilities': 'file:projects/test-utilities.tgz'
  '@rush-temp/theme-samples': 'file:projects/theme-samples.tgz'
  '@rush-temp/todo-app': 'file:projects/todo-app.tgz'
  '@rush-temp/tslint-rules': 'file:projects/tslint-rules.tgz'
  '@rush-temp/utilities': 'file:projects/utilities.tgz'
  '@rush-temp/variants': 'file:projects/variants.tgz'
  '@rush-temp/vr-tests': 'file:projects/vr-tests.tgz'
  '@rush-temp/webpack-utils': 'file:projects/webpack-utils.tgz'
  '@storybook/addon-options': 3.2.3
  '@storybook/addons': 3.4.11
  '@storybook/channels': 3.4.11
  '@storybook/react': 3.4.11
  '@types/d3-array': 1.2.1
  '@types/d3-axis': 1.0.10
  '@types/d3-scale': 2.0.0
  '@types/d3-selection': 1.3.0
  '@types/d3-shape': 1.3.1
  '@types/d3-time-format': 2.1.1
  '@types/deep-assign': 0.1.1
  '@types/enzyme': 3.1.13
  '@types/enzyme-adapter-react-16': 1.0.3
  '@types/es6-promise': 0.0.32
  '@types/glob': 5.0.36
  '@types/highlight.js': 9.12.2
  '@types/jest': 23.0.0
  '@types/loader-utils': 1.1.3
  '@types/mocha': 2.2.39
  '@types/node': 8.10.40
  '@types/prop-types': 15.5.9
  '@types/react': 16.8.3
  '@types/react-addons-test-utils': 0.14.18
  '@types/react-dom': 16.8.1
  '@types/react-test-renderer': 16.8.1
  '@types/resemblejs': 1.3.28
  '@types/sinon': 2.2.2
  '@types/storybook__react': 3.0.5
  '@types/webpack': 4.4.0
  '@types/webpack-env': 1.13.0
  async: 2.6.2
  auto-fontsize: 1.0.18
  autoprefixer: 7.2.6
  awesome-typescript-loader: 5.2.1
  babel-core: 6.26.3
  babel-loader: 7.1.5
  babylon: 7.0.0-beta.47
  bundlesize: 0.15.3
  chalk: 2.4.2
  codecov: 3.2.0
  color-functions: 1.1.0
  command-line-args: 4.0.7
  compression: 1.7.3
  cpx: 1.5.0
  css-loader: 0.28.11
  d3-array: 1.2.1
  d3-axis: 1.0.8
  d3-scale: 2.0.0
  d3-selection: 1.3.0
  d3-shape: 1.3.4
  d3-time-format: 2.1.3
  deep-assign: 2.0.0
  enzyme: 3.8.0
  enzyme-adapter-react-16: 1.9.1
  enzyme-to-json: 3.3.5
  es6-map: 0.1.5
  es6-promise: 4.2.5
  es6-weak-map: 2.0.2
  express: 4.16.4
  file-loader: 0.11.2
  find-free-port: 2.0.0
  fork-ts-checker-webpack-plugin: 0.4.15
  fs-extra: 7.0.1
  github: 7.3.2
  glob: 7.1.3
  gzip-size: 3.0.0
  highlight.js: 9.14.2
  immutability-helper: 2.8.1
  jest: 23.6.0
  jest-cli: 23.6.0
  jest-environment-jsdom: 23.4.0
  jest-snapshot: 23.6.0
  jju: 1.4.0
  jscodeshift: 0.5.1
  json-loader: 0.5.7
  just-task: 0.7.6
  just-task-preset: 0.6.7
  lint-staged: 7.3.0
  loader-utils: 1.2.3
  markdown-to-jsx: 6.6.1
  mocha: 3.5.3
  mustache: 2.3.2
  ngrok: 3.1.1
  node-sass: 4.11.0
  office-ui-fabric-core: 9.6.1
  open: 0.0.5
  postcss: 6.0.23
  postcss-loader: 2.1.6
  postcss-modules: 0.8.0
  prettier: 1.16.4
  prop-types: 15.7.2
  raf: 3.4.1
  raw-loader: 0.5.1
  react: 16.8.2
  react-dom: 16.8.2
  react-draggable: 3.1.1
  react-grid-layout-fabric: 0.16.6
  react-highlight: 0.10.0
  react-loadable: 5.5.0
  react-resizable: 1.7.5
  react-syntax-highlighter: 7.0.4
  react-test-renderer: 16.8.2
  recast: 0.15.5
  resemblejs: 2.2.6
  resolve: 1.10.0
  rxjs: 6.4.0
  sass-loader: 6.0.7
  screener-runner: 0.10.31
  screener-storybook: 0.16.12
  sinon: 4.5.0
  source-map-loader: 0.2.4
  stickyfilljs: 2.1.0
  storybook-readme: 3.3.0
  style-loader: 0.21.0
  ts-jest: 23.10.5
  ts-loader: 4.5.0
  tslib: 1.9.3
  tslint: 5.12.1
  tslint-microsoft-contrib: 5.2.1
  tslint-react: 3.6.0
  typescript: 3.3.3
  webpack: 4.29.5
  webpack-bundle-analyzer: 3.0.4
  webpack-cli: 3.2.3
  webpack-dev-server: 3.1.14
  webpack-notifier: 1.7.0
  whatwg-fetch: 2.0.4
  write-file-webpack-plugin: 4.5.0
  yargs: 6.6.0
packages:
  /@babel/code-frame/7.0.0:
    dependencies:
      '@babel/highlight': 7.0.0
    dev: false
    resolution:
      integrity: sha512-OfC2uemaknXr87bdLUkWog7nYuliM9Ij5HUcajsVcMCpQrcLmtxRbVFTIqmcSkSeYRBFBRxs2FiUqFJDLdiebA==
  /@babel/highlight/7.0.0:
    dependencies:
      chalk: 2.4.2
      esutils: 2.0.2
      js-tokens: 4.0.0
    dev: false
    resolution:
      integrity: sha512-UFMC4ZeFC48Tpvj7C8UgLvtkaUuovQX+5xNWrsIoMG8o2z+XFKjKaN9iVmS84dPwVN00W4wPmqvYoZF3EGAsfw==
  /@babel/parser/7.3.2:
    dev: false
    engines:
      node: '>=6.0.0'
    hasBin: true
    resolution:
      integrity: sha512-QzNUC2RO1gadg+fs21fi0Uu0OuGNzRKEmgCxoLNzbCdoprLwjfmZwzUrpUNfJPaVRwBpDY47A17yYEGWyRelnQ==
  /@babel/runtime/7.3.1:
    dependencies:
      regenerator-runtime: 0.12.1
    dev: false
    resolution:
      integrity: sha512-7jGW8ppV0ant637pIqAcFfQDDH1orEPGJb8aXfUozuCU3QqX7rX4DA8iwrbPrR1hcH0FTTHz47yQnk+bl5xHQA==
  /@microsoft/api-extractor/6.3.0:
    dependencies:
      '@microsoft/node-core-library': 3.7.0
      '@microsoft/ts-command-line': 4.2.2
      '@microsoft/tsdoc': 0.12.2
      '@types/node': 8.5.8
      '@types/z-schema': 3.16.31
      colors: 1.2.5
      jju: 1.3.0
      lodash: 4.17.11
      resolve: 1.8.1
      typescript: 3.1.6
      z-schema: 3.18.4
    dev: false
    hasBin: true
    resolution:
      integrity: sha512-rhC3Wc/Zaj44W8hJYJlaf+gFGxVwLvSEOnPslYUi3anFbtXBNZpK3ocF10SgtSaca2QfKA8UNN1rCIwXUCdz7g==
  /@microsoft/load-themed-styles/1.8.59:
    dev: false
    resolution:
      integrity: sha512-FbOAj3EaGgexBGUKvvGRHzsDEmtlbCvgnqhkX754Oh7lDCX2RSjg080nM1TW/rOPYDZReixeyC0uO541Rt9w6Q==
  /@microsoft/loader-load-themed-styles/1.7.127:
    dependencies:
      '@microsoft/load-themed-styles': 1.8.59
      loader-utils: 1.1.0
    dev: false
    resolution:
      integrity: sha512-D9gxcuePnQqUHJ4hY4gfbQfwdZLUdxFyzKOXXB+YM2NL+lHyg08lqpOijjOcU3fvEAw4hA4bCaidScQVWImwmA==
  /@microsoft/node-core-library/3.7.0:
    dependencies:
      '@types/fs-extra': 5.0.4
      '@types/node': 8.5.8
      '@types/z-schema': 3.16.31
      colors: 1.2.5
      fs-extra: 7.0.1
      jju: 1.3.0
      z-schema: 3.18.4
    dev: false
    resolution:
      integrity: sha512-Mae+MFnlcrcEmd6cmNzSv7xG74jWtQRlcOVjIwi10lECwm2LJIaiCol/PrsyARnjroDzf1eDH3quXSY7dTxLaA==
  /@microsoft/ts-command-line/4.2.2:
    dependencies:
      '@types/argparse': 1.0.33
      '@types/node': 8.5.8
      argparse: 1.0.10
      colors: 1.2.5
    dev: false
    resolution:
      integrity: sha512-CLLVG+zWmUvD6jZD5oq7QCFYj3WOvrBSc3H6KejXCH6q2ntP5/ZHlmKVzQVvN1cEOSWP+jN9ml2AvUcDY/l6Tw==
  /@microsoft/tsdoc/0.12.2:
    dev: false
    resolution:
      integrity: sha512-L/srhENhBtbZLUD9FfJ2ZQdnYv3A3MT3UI2EMbC06fHUzIxLjjbkomD6o42UrbsRMwlS9p1BtxExeaCdX73q2Q==
  /@samverschueren/stream-to-observable/0.3.0:
    dependencies:
      any-observable: 0.3.0
    dev: false
    engines:
      node: '>=6'
    resolution:
      integrity: sha512-MI4Xx6LHs4Webyvi6EbspgyAb4D2Q2VtnCQ1blOJcoLS6mVa8lNN2rkIy1CVxfTUpoyIbCTkXES1rLXztFD1lg==
  /@sinonjs/commons/1.3.0:
    dependencies:
      type-detect: 4.0.8
    dev: false
    resolution:
      integrity: sha512-j4ZwhaHmwsCb4DlDOIWnI5YyKDNMoNThsmwEpfHx6a1EpsGZ9qYLxP++LMlmBRjtGptGHFsGItJ768snllFWpA==
  /@sinonjs/formatio/2.0.0:
    dependencies:
      samsam: 1.3.0
    dev: false
    resolution:
      integrity: sha512-ls6CAMA6/5gG+O/IdsBcblvnd8qcO/l1TYoNeAzp3wcISOxlPXQEus0mLcdwazEkWjaBdaJ3TaxmNgCLWwvWzg==
  /@sinonjs/formatio/3.1.0:
    dependencies:
      '@sinonjs/samsam': 3.1.1
    dev: false
    resolution:
      integrity: sha512-ZAR2bPHOl4Xg6eklUGpsdiIJ4+J1SNag1DHHrG/73Uz/nVwXqjgUtRPLoS+aVyieN9cSbc0E4LsU984tWcDyNg==
  /@sinonjs/samsam/3.1.1:
    dependencies:
      '@sinonjs/commons': 1.3.0
      array-from: 2.1.1
      lodash: 4.17.11
    dev: false
    resolution:
      integrity: sha512-ILlwvQUwAiaVBzr3qz8oT1moM7AIUHqUc2UmEjQcH9lLe+E+BZPwUMuc9FFojMswRK4r96x5zDTTrowMLw/vuA==
  /@storybook/addon-actions/3.4.11/@storybook!addons@3.4.11:
    dependencies:
      '@storybook/addons': 3.4.11
      '@storybook/components': 3.4.11
      babel-runtime: 6.26.0
      deep-equal: 1.0.1
      glamor: 2.20.40
      glamorous: /glamorous/4.13.1/glamor@2.20.40
      global: 4.3.2
      make-error: 1.3.5
      prop-types: 15.7.2
      react-inspector: 2.3.1
      uuid: 3.3.2
    dev: false
    id: registry.npmjs.org/@storybook/addon-actions/3.4.11
    peerDependencies:
      '@storybook/addons': ^3.3.0
      react: '*'
      react-dom: '*'
    resolution:
      integrity: sha512-vA7KiMg6J3SlI0U9COhyX+nxoNNXsgXTKBA7oVjE+wduNwNc86WcbYGxKIxhCjJMBoAjZYBeRL9DmYWwaHb4xQ==
  /@storybook/addon-actions/3.4.11/d3c28950e9fe79f3292a3a8a1ba55061:
    dependencies:
      '@storybook/addons': 3.4.11
      '@storybook/components': /@storybook/components/3.4.11/react-dom@16.8.2+react@16.8.2
      babel-runtime: 6.26.0
      deep-equal: 1.0.1
      glamor: 2.20.40
      glamorous: /glamorous/4.13.1/glamor@2.20.40
      global: 4.3.2
      make-error: 1.3.5
      prop-types: 15.7.2
      react: 16.8.2
      react-dom: /react-dom/16.8.2/react@16.8.2
      react-inspector: /react-inspector/2.3.1/react@16.8.2
      uuid: 3.3.2
    dev: false
    id: registry.npmjs.org/@storybook/addon-actions/3.4.11
    peerDependencies:
      '@storybook/addons': ^3.3.0
      react: '*'
      react-dom: '*'
    resolution:
      integrity: sha512-vA7KiMg6J3SlI0U9COhyX+nxoNNXsgXTKBA7oVjE+wduNwNc86WcbYGxKIxhCjJMBoAjZYBeRL9DmYWwaHb4xQ==
  /@storybook/addon-links/3.4.11/@storybook!addons@3.4.11:
    dependencies:
      '@storybook/addons': 3.4.11
      '@storybook/components': 3.4.11
      babel-runtime: 6.26.0
      global: 4.3.2
      prop-types: 15.7.2
    dev: false
    id: registry.npmjs.org/@storybook/addon-links/3.4.11
    peerDependencies:
      '@storybook/addons': ^3.3.0
      react: '*'
      react-dom: '*'
    resolution:
      integrity: sha512-DFTBj359ANqKJBhcSw2zAojlWF4A4+U48sKOhcPZ96qwPPtZwMtUR1TYxP+6ssfEP4tlA9zs4dn0+yRye+ydNQ==
  /@storybook/addon-links/3.4.11/d3c28950e9fe79f3292a3a8a1ba55061:
    dependencies:
      '@storybook/addons': 3.4.11
      '@storybook/components': /@storybook/components/3.4.11/react-dom@16.8.2+react@16.8.2
      babel-runtime: 6.26.0
      global: 4.3.2
      prop-types: 15.7.2
      react: 16.8.2
      react-dom: /react-dom/16.8.2/react@16.8.2
    dev: false
    id: registry.npmjs.org/@storybook/addon-links/3.4.11
    peerDependencies:
      '@storybook/addons': ^3.3.0
      react: '*'
      react-dom: '*'
    resolution:
      integrity: sha512-DFTBj359ANqKJBhcSw2zAojlWF4A4+U48sKOhcPZ96qwPPtZwMtUR1TYxP+6ssfEP4tlA9zs4dn0+yRye+ydNQ==
  /@storybook/addon-options/3.2.3:
    dependencies:
      '@storybook/addons': 3.4.11
    dev: false
    peerDependencies:
      react: '*'
      react-dom: '*'
    resolution:
      integrity: sha1-6jdA0onUKc52fpaZvzpkfddBWS0=
  /@storybook/addon-options/3.2.3/react-dom@16.8.2+react@16.8.2:
    dependencies:
      '@storybook/addons': 3.4.11
      react: 16.8.2
      react-dom: /react-dom/16.8.2/react@16.8.2
    dev: false
    id: registry.npmjs.org/@storybook/addon-options/3.2.3
    peerDependencies:
      react: '*'
      react-dom: '*'
    resolution:
      integrity: sha1-6jdA0onUKc52fpaZvzpkfddBWS0=
  /@storybook/addons/3.4.11:
    dev: false
    resolution:
      integrity: sha512-Uf01aZ1arcpG1prrrCrBCUYW63lDaoG+r/i3TNo1iG9ZaNc+2UHWeuiEedLfHg0fi/q7UnqMNWDiyO3AkEwwrA==
  /@storybook/channel-postmessage/3.4.11:
    dependencies:
      '@storybook/channels': 3.4.11
      global: 4.3.2
      json-stringify-safe: 5.0.1
    dev: false
    resolution:
      integrity: sha512-uzJS3xkx4r9L10j5Tb+rsHOmHh8Xq6hovZYYLhsSxWKysyhDI7vRMhfmZVadXNoncSjSHSG8BtSJexIeeQCBuw==
  /@storybook/channels/3.4.11:
    dev: false
    resolution:
      integrity: sha512-49A79anI04nhMsNzyk5cF8fa3+HKZkb9RLshtaqvQmM7olQxCrks6cIdE2Y1zMBuyZxX1ARhcBCFVw+PUxkJjA==
  /@storybook/client-logger/3.4.11:
    dev: false
    resolution:
      integrity: sha512-rQ1f0ItOd8l4JX0cJpP976jU6c1+yOl1DfNcitL+1/dG4wwuvaB3j4rhe8VwTiFjYe6arm3hMeRzu5mUTVbSVg==
  /@storybook/components/3.4.11:
    dependencies:
      glamor: 2.20.40
      glamorous: /glamorous/4.13.1/glamor@2.20.40
      prop-types: 15.7.2
    dev: false
    peerDependencies:
      react: '*'
      react-dom: '*'
    resolution:
      integrity: sha512-M3WhGPR4LNB2NabKyLtxDMevB1LAHOrmrII2U19XYIph93k3SReIwLKWEds0/jWwajgQtI3hBftDCu/QA5bTOA==
  /@storybook/components/3.4.11/react-dom@16.8.2+react@16.8.2:
    dependencies:
      glamor: 2.20.40
      glamorous: /glamorous/4.13.1/glamor@2.20.40
      prop-types: 15.7.2
      react: 16.8.2
      react-dom: /react-dom/16.8.2/react@16.8.2
    dev: false
    id: registry.npmjs.org/@storybook/components/3.4.11
    peerDependencies:
      react: '*'
      react-dom: '*'
    resolution:
      integrity: sha512-M3WhGPR4LNB2NabKyLtxDMevB1LAHOrmrII2U19XYIph93k3SReIwLKWEds0/jWwajgQtI3hBftDCu/QA5bTOA==
  /@storybook/core/3.4.11:
    dependencies:
      '@storybook/addons': 3.4.11
      '@storybook/channel-postmessage': 3.4.11
      '@storybook/client-logger': 3.4.11
      '@storybook/node-logger': 3.4.11
      '@storybook/ui': 3.4.11
      autoprefixer: 7.2.6
      babel-runtime: 6.26.0
      chalk: 2.4.2
      commander: 2.19.0
      css-loader: 0.28.11
      dotenv: 5.0.1
      events: 2.1.0
      express: 4.16.4
      file-loader: /file-loader/1.1.11/webpack@3.12.0
      global: 4.3.2
      json-loader: 0.5.7
      postcss-flexbugs-fixes: 3.3.1
      postcss-loader: 2.1.6
      prop-types: 15.7.2
      qs: 6.6.0
      serve-favicon: 2.5.0
      shelljs: 0.8.3
      style-loader: 0.20.3
      url-loader: /url-loader/0.6.2/file-loader@1.1.11
      webpack: /webpack/3.12.0/webpack@3.12.0
      webpack-dev-middleware: /webpack-dev-middleware/1.12.2/webpack@3.12.0
      webpack-hot-middleware: 2.24.3
    dev: false
    peerDependencies:
      react: '>=15.0.0'
      react-dom: '>=15.0.0'
    resolution:
      integrity: sha512-WoocDMuvyB2OPnv6h4OuoGqspsdnZRzf1DxkYZHIOxHo3jeSwovvLvf1Y/G8PRWugSoy8ujwMfkN31dITXHGTA==
  /@storybook/core/3.4.11/react-dom@16.8.2+react@16.8.2:
    dependencies:
      '@storybook/addons': 3.4.11
      '@storybook/channel-postmessage': 3.4.11
      '@storybook/client-logger': 3.4.11
      '@storybook/node-logger': 3.4.11
      '@storybook/ui': /@storybook/ui/3.4.11/react-dom@16.8.2+react@16.8.2
      autoprefixer: 7.2.6
      babel-runtime: 6.26.0
      chalk: 2.4.2
      commander: 2.19.0
      css-loader: 0.28.11
      dotenv: 5.0.1
      events: 2.1.0
      express: 4.16.4
      file-loader: /file-loader/1.1.11/webpack@3.12.0
      global: 4.3.2
      json-loader: 0.5.7
      postcss-flexbugs-fixes: 3.3.1
      postcss-loader: 2.1.6
      prop-types: 15.7.2
      qs: 6.6.0
      react: 16.8.2
      react-dom: /react-dom/16.8.2/react@16.8.2
      serve-favicon: 2.5.0
      shelljs: 0.8.3
      style-loader: 0.20.3
      url-loader: /url-loader/0.6.2/file-loader@1.1.11
      webpack: /webpack/3.12.0/webpack@3.12.0
      webpack-dev-middleware: /webpack-dev-middleware/1.12.2/webpack@3.12.0
      webpack-hot-middleware: 2.24.3
    dev: false
    id: registry.npmjs.org/@storybook/core/3.4.11
    peerDependencies:
      react: '>=15.0.0'
      react-dom: '>=15.0.0'
    resolution:
      integrity: sha512-WoocDMuvyB2OPnv6h4OuoGqspsdnZRzf1DxkYZHIOxHo3jeSwovvLvf1Y/G8PRWugSoy8ujwMfkN31dITXHGTA==
  /@storybook/mantra-core/1.7.2:
    dependencies:
      '@storybook/react-komposer': 2.0.5
      '@storybook/react-simple-di': 1.3.0
      babel-runtime: 6.26.0
    dev: false
    resolution:
      integrity: sha512-GD4OYJ8GsayVhIg306sfgcKDk9j8YfuSKIAWvdB/g7IDlw0pDgueONALVEEE2XWJtCwcsUyDtCYzXFgCBWLEjA==
  /@storybook/node-logger/3.4.11:
    dependencies:
      npmlog: 4.1.2
    dev: false
    resolution:
      integrity: sha512-eCjvZsCwZTcjDOeG7JDEVs5bugyybpAFu/4+X3hfikxGBBjnx2NtjJIfIsriUKa1O559+aFGUG73wogYAjudhg==
  /@storybook/podda/1.2.3:
    dependencies:
      babel-runtime: 6.26.0
      immutable: 3.8.2
    dev: false
    engines:
      npm: '>=3.0.0'
    resolution:
      integrity: sha512-g7dsdsn50AhlGZ8iIDKdF8bi7Am++iFOq+QN+hNKz3FvgLuf8Dz+mpC/BFl90eE9bEYxXqXKeMf87399Ec5Qhw==
  /@storybook/react-komposer/2.0.5:
    dependencies:
      '@storybook/react-stubber': 1.0.1
      babel-runtime: 6.26.0
      hoist-non-react-statics: 1.2.0
      lodash: 4.17.11
      shallowequal: 1.1.0
    dev: false
    engines:
      npm: '>=3.0.0'
    peerDependencies:
      react: ^0.14.7 || ^15.0.0 || ^16.0.0
    resolution:
      integrity: sha512-zX5UITgAh37tmD0MWnUFR29S5YM8URMHc/9iwczX/P1f3tM4nPn8VAzxG/UWQecg1xZVphmqkZoux+SDrtTZOQ==
  /@storybook/react-komposer/2.0.5/react@16.8.2:
    dependencies:
      '@storybook/react-stubber': /@storybook/react-stubber/1.0.1/react@16.8.2
      babel-runtime: 6.26.0
      hoist-non-react-statics: 1.2.0
      lodash: 4.17.11
      react: 16.8.2
      shallowequal: 1.1.0
    dev: false
    engines:
      npm: '>=3.0.0'
    id: registry.npmjs.org/@storybook/react-komposer/2.0.5
    peerDependencies:
      react: ^0.14.7 || ^15.0.0 || ^16.0.0
    resolution:
      integrity: sha512-zX5UITgAh37tmD0MWnUFR29S5YM8URMHc/9iwczX/P1f3tM4nPn8VAzxG/UWQecg1xZVphmqkZoux+SDrtTZOQ==
  /@storybook/react-simple-di/1.3.0:
    dependencies:
      babel-runtime: 6.26.0
      create-react-class: 15.6.3
      hoist-non-react-statics: 1.2.0
      prop-types: 15.7.2
    dev: false
    peerDependencies:
      react: ^0.14.0 || ^15.0.0 || ^16.0.0
    resolution:
      integrity: sha512-RH6gPQaYMs/VzQX2dgbZU8DQMKFXVOv1ruohHjjNPys4q+YdqMFMDe5jOP1AUE3j9g01x0eW7bVjRawSpl++Ew==
  /@storybook/react-stubber/1.0.1:
    dependencies:
      babel-runtime: 6.26.0
    dev: false
    engines:
      npm: '>=3.0.0'
    peerDependencies:
      react: ^0.14.7 || ^15.0.0 || ^16.0.0
    resolution:
      integrity: sha512-k+CHH+vA8bQfCmzBTtJsPkITFgD+C/w19KuByZ9WeEvNUFtnDaCqfP+Vp3/OR+3IAfAXYYOWolqPLxNPcEqEjw==
  /@storybook/react-stubber/1.0.1/react@16.8.2:
    dependencies:
      babel-runtime: 6.26.0
      react: 16.8.2
    dev: false
    engines:
      npm: '>=3.0.0'
    id: registry.npmjs.org/@storybook/react-stubber/1.0.1
    peerDependencies:
      react: ^0.14.7 || ^15.0.0 || ^16.0.0
    resolution:
      integrity: sha512-k+CHH+vA8bQfCmzBTtJsPkITFgD+C/w19KuByZ9WeEvNUFtnDaCqfP+Vp3/OR+3IAfAXYYOWolqPLxNPcEqEjw==
  /@storybook/react/3.4.11:
    dependencies:
      '@storybook/addon-actions': /@storybook/addon-actions/3.4.11/@storybook!addons@3.4.11
      '@storybook/addon-links': /@storybook/addon-links/3.4.11/@storybook!addons@3.4.11
      '@storybook/addons': 3.4.11
      '@storybook/channel-postmessage': 3.4.11
      '@storybook/client-logger': 3.4.11
      '@storybook/core': 3.4.11
      '@storybook/node-logger': 3.4.11
      '@storybook/ui': 3.4.11
      airbnb-js-shims: 2.1.1
      babel-loader: /babel-loader/7.1.5/webpack@3.12.0
      babel-plugin-macros: 2.5.0
      babel-plugin-react-docgen: 1.9.0
      babel-plugin-transform-regenerator: 6.26.0
      babel-plugin-transform-runtime: 6.23.0
      babel-preset-env: 1.7.0
      babel-preset-minify: 0.3.0
      babel-preset-react: 6.24.1
      babel-preset-stage-0: 6.24.1
      babel-runtime: 6.26.0
      case-sensitive-paths-webpack-plugin: 2.2.0
      common-tags: 1.8.0
      core-js: 2.6.5
      dotenv-webpack: /dotenv-webpack/1.7.0/webpack@3.12.0
      find-cache-dir: 1.0.0
      glamor: 2.20.40
      glamorous: /glamorous/4.13.1/glamor@2.20.40
      global: 4.3.2
      html-loader: 0.5.5
      html-webpack-plugin: /html-webpack-plugin/2.30.1/webpack@3.12.0
      json5: 0.5.1
      lodash.flattendeep: 4.4.0
      markdown-loader: 2.0.2
      prop-types: 15.7.2
      react-dev-utils: 5.0.3
      redux: 3.7.2
      uglifyjs-webpack-plugin: /uglifyjs-webpack-plugin/1.3.0/webpack@3.12.0
      util-deprecate: 1.0.2
      webpack: /webpack/3.12.0/webpack@3.12.0
      webpack-hot-middleware: 2.24.3
    dev: false
    hasBin: true
    peerDependencies:
      babel-core: ^6.26.0 || ^7.0.0-0
      react: '>=15.0.0 || ^16.0.0'
      react-dom: '>=15.0.0 || ^16.0.0'
    resolution:
      integrity: sha512-e6U3Lh6mLlKD0hSdoVwXDMiiykKymH35TtYiL8PdRliQzZxPwIYJ4k6uViAVrKiaOoV2c0fcx+ADit4pCWE5zw==
  /@storybook/react/3.4.11/c9b36c9697fecdcab26718b83443f4ef:
    dependencies:
      '@storybook/addon-actions': /@storybook/addon-actions/3.4.11/d3c28950e9fe79f3292a3a8a1ba55061
      '@storybook/addon-links': /@storybook/addon-links/3.4.11/d3c28950e9fe79f3292a3a8a1ba55061
      '@storybook/addons': 3.4.11
      '@storybook/channel-postmessage': 3.4.11
      '@storybook/client-logger': 3.4.11
      '@storybook/core': /@storybook/core/3.4.11/react-dom@16.8.2+react@16.8.2
      '@storybook/node-logger': 3.4.11
      '@storybook/ui': /@storybook/ui/3.4.11/react-dom@16.8.2+react@16.8.2
      airbnb-js-shims: 2.1.1
      babel-core: 6.26.3
      babel-loader: /babel-loader/7.1.5/babel-core@6.26.3+webpack@3.12.0
      babel-plugin-macros: 2.5.0
      babel-plugin-react-docgen: 1.9.0
      babel-plugin-transform-regenerator: 6.26.0
      babel-plugin-transform-runtime: 6.23.0
      babel-preset-env: 1.7.0
      babel-preset-minify: 0.3.0
      babel-preset-react: 6.24.1
      babel-preset-stage-0: 6.24.1
      babel-runtime: 6.26.0
      case-sensitive-paths-webpack-plugin: 2.2.0
      common-tags: 1.8.0
      core-js: 2.6.5
      dotenv-webpack: /dotenv-webpack/1.7.0/webpack@3.12.0
      find-cache-dir: 1.0.0
      glamor: 2.20.40
      glamorous: /glamorous/4.13.1/glamor@2.20.40
      global: 4.3.2
      html-loader: 0.5.5
      html-webpack-plugin: /html-webpack-plugin/2.30.1/webpack@3.12.0
      json5: 0.5.1
      lodash.flattendeep: 4.4.0
      markdown-loader: 2.0.2
      prop-types: 15.7.2
      react: 16.8.2
      react-dev-utils: 5.0.3
      react-dom: /react-dom/16.8.2/react@16.8.2
      redux: 3.7.2
      uglifyjs-webpack-plugin: /uglifyjs-webpack-plugin/1.3.0/webpack@3.12.0
      util-deprecate: 1.0.2
      webpack: /webpack/3.12.0/webpack@3.12.0
      webpack-hot-middleware: 2.24.3
    dev: false
    hasBin: true
    id: registry.npmjs.org/@storybook/react/3.4.11
    peerDependencies:
      babel-core: ^6.26.0 || ^7.0.0-0
      react: '>=15.0.0 || ^16.0.0'
      react-dom: '>=15.0.0 || ^16.0.0'
    resolution:
      integrity: sha512-e6U3Lh6mLlKD0hSdoVwXDMiiykKymH35TtYiL8PdRliQzZxPwIYJ4k6uViAVrKiaOoV2c0fcx+ADit4pCWE5zw==
  /@storybook/ui/3.4.11:
    dependencies:
      '@storybook/components': 3.4.11
      '@storybook/mantra-core': 1.7.2
      '@storybook/podda': 1.2.3
      '@storybook/react-komposer': 2.0.5
      babel-runtime: 6.26.0
      deep-equal: 1.0.1
      events: 2.1.0
      fuse.js: 3.4.2
      global: 4.3.2
      keycode: 2.2.0
      lodash.debounce: 4.0.8
      lodash.pick: 4.4.0
      lodash.sortby: 4.7.0
      lodash.throttle: 4.1.1
      prop-types: 15.7.2
      qs: 6.6.0
      react-fuzzy: 0.5.2
      react-icons: /react-icons/2.2.7/prop-types@15.7.2
      react-modal: 3.8.1
      react-split-pane: 0.1.85
      react-treebeard: 2.1.0
    dev: false
    peerDependencies:
      react: '*'
      react-dom: '*'
    resolution:
      integrity: sha512-VJ7KxZ8xpQ3zDm5lO/r6oyfxUMEzIifbm6xTcruz9fPZS02Z3yJTs3Yfj0TH7B5PzXga56P9Doy9BSs5oV9xyA==
  /@storybook/ui/3.4.11/react-dom@16.8.2+react@16.8.2:
    dependencies:
      '@storybook/components': /@storybook/components/3.4.11/react-dom@16.8.2+react@16.8.2
      '@storybook/mantra-core': 1.7.2
      '@storybook/podda': 1.2.3
      '@storybook/react-komposer': /@storybook/react-komposer/2.0.5/react@16.8.2
      babel-runtime: 6.26.0
      deep-equal: 1.0.1
      events: 2.1.0
      fuse.js: 3.4.2
      global: 4.3.2
      keycode: 2.2.0
      lodash.debounce: 4.0.8
      lodash.pick: 4.4.0
      lodash.sortby: 4.7.0
      lodash.throttle: 4.1.1
      prop-types: 15.7.2
      qs: 6.6.0
      react: 16.8.2
      react-dom: /react-dom/16.8.2/react@16.8.2
      react-fuzzy: /react-fuzzy/0.5.2/react@16.8.2
      react-icons: /react-icons/2.2.7/605c3d0f0f056ba7ad60c32ccebfd06e
      react-modal: /react-modal/3.8.1/react-dom@16.8.2+react@16.8.2
      react-split-pane: 0.1.85
      react-treebeard: /react-treebeard/2.1.0/react-dom@16.8.2+react@16.8.2
    dev: false
    id: registry.npmjs.org/@storybook/ui/3.4.11
    peerDependencies:
      react: '*'
      react-dom: '*'
    resolution:
      integrity: sha512-VJ7KxZ8xpQ3zDm5lO/r6oyfxUMEzIifbm6xTcruz9fPZS02Z3yJTs3Yfj0TH7B5PzXga56P9Doy9BSs5oV9xyA==
  /@types/argparse/1.0.33:
    dev: false
    resolution:
      integrity: sha512-VQgHxyPMTj3hIlq9SY1mctqx+Jj8kpQfoLvDlVSDNOyuYs8JYfkuY3OW/4+dO657yPmNhHpePRx0/Tje5ImNVQ==
  /@types/cheerio/0.22.10:
    dev: false
    resolution:
      integrity: sha512-fOM/Jhv51iyugY7KOBZz2ThfT1gwvsGCfWxpLpZDgkGjpEO4Le9cld07OdskikLjDUQJ43dzDaVRSFwQlpdqVg==
  /@types/d3-array/1.2.1:
    dev: false
    resolution:
      integrity: sha512-YBaAfimGdWE4nDuoGVKsH89/dkz2hWZ0i8qC+xxqmqi+XJ/aXiRF0jPtzXmN7VdkpVjy1xuDmM5/m1FNuB6VWA==
  /@types/d3-axis/1.0.10:
    dependencies:
      '@types/d3-selection': 1.3.0
    dev: false
    resolution:
      integrity: sha512-5YF0wfdQMPKw01VAAupLIlg/T4pn5M3/vL9u0KZjiemnVnnKBEWE24na4X1iW+TfZiYJ8j+BgK2KFYnAAT54Ug==
  /@types/d3-path/1.0.8:
    dev: false
    resolution:
      integrity: sha512-AZGHWslq/oApTAHu9+yH/Bnk63y9oFOMROtqPAtxl5uB6qm1x2lueWdVEjsjjV3Qc2+QfuzKIwIR5MvVBakfzA==
  /@types/d3-scale/2.0.0:
    dependencies:
      '@types/d3-time': 1.0.10
    dev: false
    resolution:
      integrity: sha512-fFLSdP3p9qQQ3W6ouO3GBI4Qg94CSykTWVc61U8SI1V62dfBWtOigBj5voxDcOniwh9MjKzTHldMSsGJ5qAFpA==
  /@types/d3-selection/1.3.0:
    dev: false
    resolution:
      integrity: sha512-1SJhi3kTk/SHHIE6XkHuHU2REYkbSOjkQuo3HT71FOTs8/tjeGcvtXMsX4N3kU1UE1nVG+A5pg7TSjuJ4zUN3A==
  /@types/d3-shape/1.3.1:
    dependencies:
      '@types/d3-path': 1.0.8
    dev: false
    resolution:
      integrity: sha512-usqdvUvPJ7AJNwpd2drOzRKs1ELie53p2m2GnPKr076/ADM579jVTJ5dPsoZ5E/CMNWk8lvPWYQSvilpp6jjwg==
  /@types/d3-time-format/2.1.1:
    dev: false
    resolution:
      integrity: sha512-tJSyXta8ZyJ52wDDHA96JEsvkbL6jl7wowGmuf45+fAkj5Y+SQOnz0N7/H68OWmPshPsAaWMQh+GAws44IzH3g==
  /@types/d3-time/1.0.10:
    dev: false
    resolution:
      integrity: sha512-aKf62rRQafDQmSiv1NylKhIMmznsjRN+MnXRXTqHoqm0U/UZzVpdrtRnSIfdiLS616OuC1soYeX1dBg2n1u8Xw==
  /@types/deep-assign/0.1.1:
    dev: false
    resolution:
      integrity: sha512-88jktQ7RJ96bJ4S8I2oeRylMXGeaZt/QBG0k8PiQ5UXCIliUQm0Pzlv3zcN1ZvEIuaLBgMkP0ynr8fAkwChgOQ==
  /@types/enzyme-adapter-react-16/1.0.3:
    dependencies:
      '@types/enzyme': 3.1.13
    dev: false
    resolution:
      integrity: sha512-9eRLBsC/Djkys05BdTWgav8v6fSCjyzjNuLwG2sfa2b2g/VAN10luP0zB0VwtOWFQ0LGjIboJJvIsVdU5gqRmg==
  /@types/enzyme/3.1.13:
    dependencies:
      '@types/cheerio': 0.22.10
      '@types/react': 16.8.3
    dev: false
    resolution:
      integrity: sha512-TwzKKiX5sGh/WweucxPXb8zjMLlLekGtBQw0ihk1HSj14zZuioG3Gql3jbxxb1YDRLbT4WQyzWG/h4Y7eCdw1g==
  /@types/es6-promise/0.0.32:
    dev: false
    resolution:
      integrity: sha1-O89E+x5Cnz33YYjIxth0Rjujcf0=
  /@types/events/3.0.0:
    dev: false
    resolution:
      integrity: sha512-EaObqwIvayI5a8dCzhFrjKzVwKLxjoG9T6Ppd5CEo07LRKfQ8Yokw54r5+Wq7FaBQ+yXRvQAYPrHwya1/UFt9g==
  /@types/fs-extra/5.0.4:
    dependencies:
      '@types/node': 8.10.40
    dev: false
    resolution:
      integrity: sha512-DsknoBvD8s+RFfSGjmERJ7ZOP1HI0UZRA3FSI+Zakhrc/Gy26YQsLI+m5V5DHxroHRJqCDLKJp7Hixn8zyaF7g==
  /@types/glob/5.0.36:
    dependencies:
      '@types/events': 3.0.0
      '@types/minimatch': 3.0.3
      '@types/node': 8.10.40
    dev: false
    resolution:
      integrity: sha512-KEzSKuP2+3oOjYYjujue6Z3Yqis5HKA1BsIC+jZ1v3lrRNdsqyNNtX0rQf6LSuI4DJJ2z5UV//zBZCcvM0xikg==
  /@types/highlight.js/9.12.2:
    dev: false
    resolution:
      integrity: sha512-y5x0XD/WXDaGSyiTaTcKS4FurULJtSiYbGTeQd0m2LYZGBcZZ/7fM6t5H/DzeUF+kv8y6UfmF6yJABQsHcp9VQ==
  /@types/jest/23.0.0:
    dev: false
    resolution:
      integrity: sha512-hy+8Sdet9JiNEZpJZWRcmT4pBz19H9dKMr/qWD1JJINBpTTts+Vbe8P+nx9vRJUlbVN4GMPAVr1F4Ff3V5U/Kg==
  /@types/loader-utils/1.1.3:
    dependencies:
      '@types/node': 8.10.40
      '@types/webpack': 4.4.0
    dev: false
    resolution:
      integrity: sha512-euKGFr2oCB3ASBwG39CYJMR3N9T0nanVqXdiH7Zu/Nqddt6SmFRxytq/i2w9LQYNQekEtGBz+pE3qG6fQTNvRg==
  /@types/minimatch/3.0.3:
    dev: false
    resolution:
      integrity: sha512-tHq6qdbT9U1IRSGf14CL0pUlULksvY9OZ+5eEgl1N7t+OA3tGvNpxJCzuKQlsNgCVwbAs670L1vcVQi8j9HjnA==
  /@types/mocha/2.2.39:
    dev: false
    resolution:
      integrity: sha1-9o1j24tpw46VWLQHNSXPlsT3qCk=
  /@types/node/8.10.40:
    dev: false
    resolution:
      integrity: sha512-RRSjdwz63kS4u7edIwJUn8NqKLLQ6LyqF/X4+4jp38MBT3Vwetewi2N4dgJEshLbDwNgOJXNYoOwzVZUSSLhkQ==
  /@types/node/8.5.8:
    dev: false
    resolution:
      integrity: sha512-8KmlRxwbKZfjUHFIt3q8TF5S2B+/E5BaAoo/3mgc5h6FJzqxXkCK/VMetO+IRDtwtU6HUvovHMBn+XRj7SV9Qg==
  /@types/prop-types/15.5.9:
    dev: false
    resolution:
      integrity: sha512-Nha5b+jmBI271jdTMwrHiNXM+DvThjHOfyZtMX9kj/c/LUj2xiLHsG/1L3tJ8DjAoQN48cHwUwtqBotjyXaSdQ==
  /@types/react-addons-test-utils/0.14.18:
    dependencies:
      '@types/react': 16.8.3
    dev: false
    resolution:
      integrity: sha1-g+EK8dvl7CU1vC3FNz17w7gv3uE=
  /@types/react-dom/16.8.1:
    dependencies:
      '@types/react': 16.8.3
    dev: false
    resolution:
      integrity: sha512-Vyo4LqUvpjNC9RMXV6kXcsvW6U/WKOuHbz+mtY43Fu8AslHjQ5/Yx+sj0agGLkbnqOlQgyIgosewcxdjMirVXA==
  /@types/react-test-renderer/16.8.1:
    dependencies:
      '@types/react': 16.8.3
    dev: false
    resolution:
      integrity: sha512-8gU69ELfJGxzVWVYj4MTtuHxz9nO+d175XeQ1XrXXxesUBsB4KK6OCfzVhEX6leZWWBDVtMJXp/rUjhClzL7gw==
  /@types/react/16.8.3:
    dependencies:
      '@types/prop-types': 15.5.9
      csstype: 2.6.2
    dev: false
    resolution:
      integrity: sha512-PjPocAxL9SNLjYMP4dfOShW/rj9FDBJGu3JFRt0zEYf77xfihB6fq8zfDpMrV6s82KnAi7F1OEe5OsQX25Ybdw==
  /@types/resemblejs/1.3.28:
    dev: false
    resolution:
      integrity: sha1-Lg2ztf2w8vPUVPXXLhMkEgnql60=
  /@types/sinon/2.2.2:
    dev: false
    resolution:
      integrity: sha1-qA2khougisysvOTTcnbzXhugpS8=
  /@types/storybook__react/3.0.5:
    dependencies:
      '@types/react': 16.8.3
      '@types/webpack-env': 1.13.0
    dev: false
    resolution:
      integrity: sha512-febLx40iQWoQKVaEMpxdzkJnqncPHoRivlilc3JhHJiRuBY1Mqa1yTKcvQ5RiFAYFIuv4x+bRuSIXErk5v41Bg==
  /@types/tapable/1.0.4:
    dev: false
    resolution:
      integrity: sha512-78AdXtlhpCHT0K3EytMpn4JNxaf5tbqbLcbIRoQIHzpTIyjpxLQKRoxU55ujBXAtg3Nl2h/XWvfDa9dsMOd0pQ==
  /@types/uglify-js/3.0.4:
    dependencies:
      source-map: 0.6.1
    dev: false
    resolution:
      integrity: sha512-SudIN9TRJ+v8g5pTG8RRCqfqTMNqgWCKKd3vtynhGzkIIjxaicNAMuY5TRadJ6tzDu3Dotf3ngaMILtmOdmWEQ==
  /@types/webpack-env/1.13.0:
    dev: false
    resolution:
      integrity: sha1-MEQ4FkfhHulzxa8uklMjkw9pHYA=
  /@types/webpack/4.4.0:
    dependencies:
      '@types/node': 8.10.40
      '@types/tapable': 1.0.4
      '@types/uglify-js': 3.0.4
      source-map: 0.6.1
    dev: false
    resolution:
      integrity: sha512-G7TXt4IRP7NTQO8R8QyDN7YwkQzlxjiKhA+z7W5FvkGbK7kIdOUtW2e7AE2w33Q10uphyG+vr8pfRy7wBWLmsA==
  /@types/z-schema/3.16.31:
    dev: false
    resolution:
      integrity: sha1-LrHQCl5Ow/pYx2r94S4YK2bcXBw=
  /@webassemblyjs/ast/1.8.3:
    dependencies:
      '@webassemblyjs/helper-module-context': 1.8.3
      '@webassemblyjs/helper-wasm-bytecode': 1.8.3
      '@webassemblyjs/wast-parser': 1.8.3
    dev: false
    resolution:
      integrity: sha512-xy3m06+Iu4D32+6soz6zLnwznigXJRuFNTovBX2M4GqVqLb0dnyWLbPnpcXvUSdEN+9DVyDeaq2jyH1eIL2LZQ==
  /@webassemblyjs/floating-point-hex-parser/1.8.3:
    dev: false
    resolution:
      integrity: sha512-vq1TISG4sts4f0lDwMUM0f3kpe0on+G3YyV5P0IySHFeaLKRYZ++n2fCFfG4TcCMYkqFeTUYFxm75L3ddlk2xA==
  /@webassemblyjs/helper-api-error/1.8.3:
    dev: false
    resolution:
      integrity: sha512-BmWEynI4FnZbjk8CaYZXwcv9a6gIiu+rllRRouQUo73hglanXD3AGFJE7Q4JZCoVE0p5/jeX6kf5eKa3D4JxwQ==
  /@webassemblyjs/helper-buffer/1.8.3:
    dev: false
    resolution:
      integrity: sha512-iVIMhWnNHoFB94+/2l7LpswfCsXeMRnWfExKtqsZ/E2NxZyUx9nTeKK/MEMKTQNEpyfznIUX06OchBHQ+VKi/Q==
  /@webassemblyjs/helper-code-frame/1.8.3:
    dependencies:
      '@webassemblyjs/wast-printer': 1.8.3
    dev: false
    resolution:
      integrity: sha512-K1UxoJML7GKr1QXR+BG7eXqQkvu+eEeTjlSl5wUFQ6W6vaOc5OwSxTcb3oE9x/3+w4NHhrIKD4JXXCZmLdL2cg==
  /@webassemblyjs/helper-fsm/1.8.3:
    dev: false
    resolution:
      integrity: sha512-387zipfrGyO77/qm7/SDUiZBjQ5KGk4qkrVIyuoubmRNIiqn3g+6ijY8BhnlGqsCCQX5bYKOnttJobT5xoyviA==
  /@webassemblyjs/helper-module-context/1.8.3:
    dependencies:
      '@webassemblyjs/ast': 1.8.3
      mamacro: 0.0.3
    dev: false
    resolution:
      integrity: sha512-lPLFdQfaRssfnGEJit5Sk785kbBPPPK4ZS6rR5W/8hlUO/5v3F+rN8XuUcMj/Ny9iZiyKhhuinWGTUuYL4VKeQ==
  /@webassemblyjs/helper-wasm-bytecode/1.8.3:
    dev: false
    resolution:
      integrity: sha512-R1nJW7bjyJLjsJQR5t3K/9LJ0QWuZezl8fGa49DZq4IVaejgvkbNlKEQxLYTC579zgT4IIIVHb5JA59uBPHXyw==
  /@webassemblyjs/helper-wasm-section/1.8.3:
    dependencies:
      '@webassemblyjs/ast': 1.8.3
      '@webassemblyjs/helper-buffer': 1.8.3
      '@webassemblyjs/helper-wasm-bytecode': 1.8.3
      '@webassemblyjs/wasm-gen': 1.8.3
    dev: false
    resolution:
      integrity: sha512-P6F7D61SJY73Yz+fs49Q3+OzlYAZP86OfSpaSY448KzUy65NdfzDmo2NPVte+Rw4562MxEAacvq/mnDuvRWOcg==
  /@webassemblyjs/ieee754/1.8.3:
    dependencies:
      '@xtuc/ieee754': 1.2.0
    dev: false
    resolution:
      integrity: sha512-UD4HuLU99hjIvWz1pD68b52qsepWQlYCxDYVFJQfHh3BHyeAyAlBJ+QzLR1nnS5J6hAzjki3I3AoJeobNNSZlg==
  /@webassemblyjs/leb128/1.8.3:
    dependencies:
      '@xtuc/long': 4.2.2
    dev: false
    resolution:
      integrity: sha512-XXd3s1BmkC1gpGABuCRLqCGOD6D2L+Ma2BpwpjrQEHeQATKWAQtxAyU9Z14/z8Ryx6IG+L4/NDkIGHrccEhRUg==
  /@webassemblyjs/utf8/1.8.3:
    dev: false
    resolution:
      integrity: sha512-Wv/WH9Zo5h5ZMyfCNpUrjFsLZ3X1amdfEuwdb7MLdG3cPAjRS6yc6ElULlpjLiiBTuzvmLhr3ENsuGyJ3wyCgg==
  /@webassemblyjs/wasm-edit/1.8.3:
    dependencies:
      '@webassemblyjs/ast': 1.8.3
      '@webassemblyjs/helper-buffer': 1.8.3
      '@webassemblyjs/helper-wasm-bytecode': 1.8.3
      '@webassemblyjs/helper-wasm-section': 1.8.3
      '@webassemblyjs/wasm-gen': 1.8.3
      '@webassemblyjs/wasm-opt': 1.8.3
      '@webassemblyjs/wasm-parser': 1.8.3
      '@webassemblyjs/wast-printer': 1.8.3
    dev: false
    resolution:
      integrity: sha512-nB19eUx3Yhi1Vvv3yev5r+bqQixZprMtaoCs1brg9Efyl8Hto3tGaUoZ0Yb4Umn/gQCyoEGFfUxPLp1/8+Jvnw==
  /@webassemblyjs/wasm-gen/1.8.3:
    dependencies:
      '@webassemblyjs/ast': 1.8.3
      '@webassemblyjs/helper-wasm-bytecode': 1.8.3
      '@webassemblyjs/ieee754': 1.8.3
      '@webassemblyjs/leb128': 1.8.3
      '@webassemblyjs/utf8': 1.8.3
    dev: false
    resolution:
      integrity: sha512-sDNmu2nLBJZ/huSzlJvd9IK8B1EjCsOl7VeMV9VJPmxKYgTJ47lbkSP+KAXMgZWGcArxmcrznqm7FrAPQ7vVGg==
  /@webassemblyjs/wasm-opt/1.8.3:
    dependencies:
      '@webassemblyjs/ast': 1.8.3
      '@webassemblyjs/helper-buffer': 1.8.3
      '@webassemblyjs/wasm-gen': 1.8.3
      '@webassemblyjs/wasm-parser': 1.8.3
    dev: false
    resolution:
      integrity: sha512-j8lmQVFR+FR4/645VNgV4R/Jz8i50eaPAj93GZyd3EIJondVshE/D9pivpSDIXyaZt+IkCodlzOoZUE4LnQbeA==
  /@webassemblyjs/wasm-parser/1.8.3:
    dependencies:
      '@webassemblyjs/ast': 1.8.3
      '@webassemblyjs/helper-api-error': 1.8.3
      '@webassemblyjs/helper-wasm-bytecode': 1.8.3
      '@webassemblyjs/ieee754': 1.8.3
      '@webassemblyjs/leb128': 1.8.3
      '@webassemblyjs/utf8': 1.8.3
    dev: false
    resolution:
      integrity: sha512-NBI3SNNtRoy4T/KBsRZCAWUzE9lI94RH2nneLwa1KKIrt/2zzcTavWg6oY05ArCbb/PZDk3OUi63CD1RYtN65w==
  /@webassemblyjs/wast-parser/1.8.3:
    dependencies:
      '@webassemblyjs/ast': 1.8.3
      '@webassemblyjs/floating-point-hex-parser': 1.8.3
      '@webassemblyjs/helper-api-error': 1.8.3
      '@webassemblyjs/helper-code-frame': 1.8.3
      '@webassemblyjs/helper-fsm': 1.8.3
      '@xtuc/long': 4.2.2
    dev: false
    resolution:
      integrity: sha512-gZPst4CNcmGtKC1eYQmgCx6gwQvxk4h/nPjfPBbRoD+Raw3Hs+BS3yhrfgyRKtlYP+BJ8LcY9iFODEQofl2qbg==
  /@webassemblyjs/wast-printer/1.8.3:
    dependencies:
      '@webassemblyjs/ast': 1.8.3
      '@webassemblyjs/wast-parser': 1.8.3
      '@xtuc/long': 4.2.2
    dev: false
    resolution:
      integrity: sha512-DTA6kpXuHK4PHu16yAD9QVuT1WZQRT7079oIFFmFSjqjLWGXS909I/7kiLTn931mcj7wGsaUNungjwNQ2lGQ3Q==
  /@xtuc/ieee754/1.2.0:
    dev: false
    resolution:
      integrity: sha512-DX8nKgqcGwsc0eJSqYt5lwP4DH5FlHnmuWWBRy7X0NcaGR0ZtuyeESgMwTYVEtxmsNGY+qit4QYT/MIYTOTPeA==
  /@xtuc/long/4.2.2:
    dev: false
    resolution:
      integrity: sha512-NuHqBY1PB/D8xU6s/thBgOAiAP7HOYDQ32+BFZILJ8ivkUkAHQnWfn6WhL79Owj1qmUnoN/YPhktdIoucipkAQ==
  /abab/1.0.4:
    dev: false
    resolution:
      integrity: sha1-X6rZwsB/YN12dw9xzwJbYqY8/U4=
  /abab/2.0.0:
    dev: false
    resolution:
      integrity: sha512-sY5AXXVZv4Y1VACTtR11UJCPHHudgY5i26Qj5TypE6DKlIApbwb5uqhXcJ5UUGbvZNRh7EeIoW+LrJumBsKp7w==
  /abbrev/1.1.1:
    dev: false
    resolution:
      integrity: sha512-nne9/IiQ/hzIhY6pdDnbBtz7DjPTKrY00P/zvPSm5pOFkl6xuGrGnXn/VtTNNfNtAfZ9/1RtehkszU9qcTii0Q==
  /accepts/1.3.5:
    dependencies:
      mime-types: 2.1.22
      negotiator: 0.6.1
    dev: false
    engines:
      node: '>= 0.6'
    resolution:
      integrity: sha1-63d99gEXI6OxTopywIBcjoZ0a9I=
  /acorn-dynamic-import/2.0.2:
    dependencies:
      acorn: 4.0.13
    dev: false
    resolution:
      integrity: sha1-x1K9IQvvZ5UBtsbLf8hPj0cVjMQ=
  /acorn-dynamic-import/3.0.0:
    dependencies:
      acorn: 5.7.3
    dev: false
    resolution:
      integrity: sha512-zVWV8Z8lislJoOKKqdNMOB+s6+XV5WERty8MnKBeFgwA+19XJjJHs2RP5dzM57FftIs+jQnRToLiWazKr6sSWg==
  /acorn-dynamic-import/4.0.0/acorn@6.1.0:
    dependencies:
      acorn: 6.1.0
    dev: false
    id: registry.npmjs.org/acorn-dynamic-import/4.0.0
    peerDependencies:
      acorn: ^6.0.0
    resolution:
      integrity: sha512-d3OEjQV4ROpoflsnUA8HozoIR504TFxNivYEUi6uwz0IYhBkTDXGuWlNdMtybRt3nqVx/L6XqMt0FxkXuWKZhw==
  /acorn-globals/4.3.0:
    dependencies:
      acorn: 6.1.0
      acorn-walk: 6.1.1
    dev: false
    resolution:
      integrity: sha512-hMtHj3s5RnuhvHPowpBYvJVj3rAar82JiDQHvGs1zO0l10ocX/xEdBShNHTJaboucJUsScghp74pH3s7EnHHQw==
  /acorn-walk/6.1.1:
    dev: false
    engines:
      node: '>=0.4.0'
    resolution:
      integrity: sha512-OtUw6JUTgxA2QoqqmrmQ7F2NYqiBPi/L2jqHyFtllhOUvXYQXf0Z1CYUinIfyT4bTCGmrA7gX9FvHA81uzCoVw==
  /acorn/4.0.13:
    dev: false
    engines:
      node: '>=0.4.0'
    hasBin: true
    resolution:
      integrity: sha1-EFSVrlNh1pe9GVyCUZLhrX8lN4c=
  /acorn/5.7.3:
    dev: false
    engines:
      node: '>=0.4.0'
    hasBin: true
    resolution:
      integrity: sha512-T/zvzYRfbVojPWahDsE5evJdHb3oJoQfFbsrKM7w5Zcs++Tr257tia3BmMP8XYVjp1S9RZXQMh7gao96BlqZOw==
  /acorn/6.1.0:
    dev: false
    engines:
      node: '>=0.4.0'
    hasBin: true
    resolution:
      integrity: sha512-MW/FjM+IvU9CgBzjO3UIPCE2pyEwUsoFl+VGdczOPEdxfGFjuKny/gN54mOuX7Qxmb9Rg9MCn2oKiSUeW+pjrw==
  /address/1.0.3:
    dev: false
    engines:
      node: '>= 0.12.0'
    resolution:
      integrity: sha512-z55ocwKBRLryBs394Sm3ushTtBeg6VAeuku7utSoSnsJKvKcnXFIyC6vh27n3rXyxSgkJBBCAvyOn7gSUcTYjg==
  /agent-base/2.1.1:
    dependencies:
      extend: 3.0.2
      semver: 5.0.3
    dev: false
    resolution:
      integrity: sha1-1t4Q1a9hMtW9aSQn1G/FOFOQlMc=
  /agent-base/4.2.1:
    dependencies:
      es6-promisify: 5.0.0
    dev: false
    engines:
      node: '>= 4.0.0'
    resolution:
      integrity: sha512-JVwXMr9nHYTUXsBFKUqhJwvlcYU/blreOEUkhNR2eXZIvwd+c+o5V4MgDPKWnMS/56awN3TRzIP+KoPn+roQtg==
  /airbnb-js-shims/2.1.1:
    dependencies:
      array-includes: 3.0.3
      array.prototype.flat: 1.2.1
      array.prototype.flatmap: 1.2.1
      es5-shim: 4.5.12
      es6-shim: 0.35.4
      function.prototype.name: 1.1.0
      object.entries: 1.1.0
      object.fromentries: 1.0.0
      object.getownpropertydescriptors: 2.0.3
      object.values: 1.1.0
      promise.prototype.finally: 3.1.0
      string.prototype.matchall: 3.0.1
      string.prototype.padend: 3.0.0
      string.prototype.padstart: 3.0.0
      symbol.prototype.description: 1.0.0
    dev: false
    resolution:
      integrity: sha512-h8UtyB/TCdOwWoEPQJGHgsWwSnTqPrRZbhyZYjAwY9/AbjdjfkKy9L/T3fIFS6MKX8YrpWFRm6xqFSgU+2DRGw==
  /ajv-errors/1.0.1/ajv@6.9.1:
    dependencies:
      ajv: 6.9.1
    dev: false
    id: registry.npmjs.org/ajv-errors/1.0.1
    peerDependencies:
      ajv: '>=5.0.0'
    resolution:
      integrity: sha512-DCRfO/4nQ+89p/RK43i8Ezd41EqdGIU4ld7nGF8OQ14oc/we5rEntLCUa7+jrn3nn83BosfwZA0wb4pon2o8iQ==
<<<<<<< HEAD
  /ajv-keywords/3.4.0/ajv@6.9.1:
=======
  /ajv-keywords/3.2.0/ajv@6.5.5:
    dependencies:
      ajv: 6.5.5
    dev: false
    id: registry.npmjs.org/ajv-keywords/3.2.0
    peerDependencies:
      ajv: ^6.0.0
    resolution:
      integrity: sha1-6GuBnGAs+IIa1jdBNpjx3sAhhHo=
  /ajv-keywords/3.2.0/ajv@6.6.2:
    dependencies:
      ajv: 6.6.2
    dev: false
    id: registry.npmjs.org/ajv-keywords/3.2.0
    peerDependencies:
      ajv: ^6.0.0
    resolution:
      integrity: sha1-6GuBnGAs+IIa1jdBNpjx3sAhhHo=
  /ajv-keywords/3.4.0/ajv@6.9.2:
>>>>>>> 62ae6192
    dependencies:
      ajv: 6.9.2
    dev: false
    id: registry.npmjs.org/ajv-keywords/3.4.0
    peerDependencies:
      ajv: ^6.9.1
    resolution:
      integrity: sha512-aUjdRFISbuFOl0EIZc+9e4FfZp0bDZgAdOOf30bJmw8VM9v84SHyVyxDfbWxpGYbdZD/9XoKxfHVNmxPkhwyGw==
  /ajv/5.5.2:
    dependencies:
      co: 4.6.0
      fast-deep-equal: 1.1.0
      fast-json-stable-stringify: 2.0.0
      json-schema-traverse: 0.3.1
    dev: false
    resolution:
      integrity: sha1-c7Xuyj+rZT49P5Qis0GtQiBdyWU=
<<<<<<< HEAD
  /ajv/6.9.1:
=======
  /ajv/6.5.5:
    dependencies:
      fast-deep-equal: 2.0.1
      fast-json-stable-stringify: 2.0.0
      json-schema-traverse: 0.4.1
      uri-js: 4.2.2
    dev: false
    resolution:
      integrity: sha512-7q7gtRQDJSyuEHjuVgHoUa2VuemFiCMrfQc9Tc08XTAc4Zj/5U1buQJ0HU6i7fKjXU09SVgSmxa4sLvuvS8Iyg==
  /ajv/6.6.2:
    dependencies:
      fast-deep-equal: 2.0.1
      fast-json-stable-stringify: 2.0.0
      json-schema-traverse: 0.4.1
      uri-js: 4.2.2
    dev: false
    resolution:
      integrity: sha512-FBHEW6Jf5TB9MGBgUUA9XHkTbjXYfAUjY43ACMfmdMRHniyoMHjHjzD50OK8LGDWQwp4rWEsIq5kEqq7rvIM1g==
  /ajv/6.9.2:
>>>>>>> 62ae6192
    dependencies:
      fast-deep-equal: 2.0.1
      fast-json-stable-stringify: 2.0.0
      json-schema-traverse: 0.4.1
      uri-js: 4.2.2
    dev: false
    resolution:
      integrity: sha512-4UFy0/LgDo7Oa/+wOAlj44tp9K78u38E5/359eSrqEp1Z5PdVfimCcs7SluXMP755RUQu6d2b4AvF0R1C9RZjg==
  /align-text/0.1.4:
    dependencies:
      kind-of: 3.2.2
      longest: 1.0.1
      repeat-string: 1.6.1
    dev: false
    engines:
      node: '>=0.10.0'
    resolution:
      integrity: sha1-DNkKVhCT810KmSVsIrcGlDP60Rc=
  /alphanum-sort/1.0.2:
    dev: false
    resolution:
      integrity: sha1-l6ERlkmyEa0zaR2fn0hqjsn74KM=
  /amdefine/1.0.1:
    dev: false
    engines:
      node: '>=0.4.2'
    resolution:
      integrity: sha1-SlKCrBZHKek2Gbz9OtFR+BfOkfU=
  /ansi-colors/3.2.3:
    dev: false
    engines:
      node: '>=6'
    resolution:
      integrity: sha512-LEHHyuhlPY3TmuUYMh2oz89lTShfvgbmzaBcxve9t/9Wuy7Dwf4yoAKcND7KFT1HAQfqZ12qtc+DUrBMeKF9nw==
  /ansi-escapes/1.4.0:
    dev: false
    engines:
      node: '>=0.10.0'
    resolution:
      integrity: sha1-06ioOzGapneTZisT52HHkRQiMG4=
  /ansi-escapes/3.2.0:
    dev: false
    engines:
      node: '>=4'
    resolution:
      integrity: sha512-cBhpre4ma+U0T1oM5fXg7Dy1Jw7zzwv7lt/GoCpr+hDQJoYnKVPLL4dCvSEFMmQurOQvSrwT7SL/DAlhBI97RQ==
  /ansi-html/0.0.7:
    dev: false
    engines:
      '0': node >= 0.8.0
    hasBin: true
    resolution:
      integrity: sha1-gTWEAhliqenm/QOflA0S9WynhZ4=
  /ansi-regex/2.1.1:
    dev: false
    engines:
      node: '>=0.10.0'
    resolution:
      integrity: sha1-w7M6te42DYbg5ijwRorn7yfWVN8=
  /ansi-regex/3.0.0:
    dev: false
    engines:
      node: '>=4'
    resolution:
      integrity: sha1-7QMXwyIGT3lGbAKWa922Bas32Zg=
  /ansi-styles/1.0.0:
    dev: false
    engines:
      node: '>=0.8.0'
    resolution:
      integrity: sha1-yxAt8cVvUSPquLZ817mAJ6AnkXg=
  /ansi-styles/2.2.1:
    dev: false
    engines:
      node: '>=0.10.0'
    resolution:
      integrity: sha1-tDLdM1i2NM914eRmQ2gkBTPB3b4=
  /ansi-styles/3.2.1:
    dependencies:
      color-convert: 1.9.3
    dev: false
    engines:
      node: '>=4'
    resolution:
      integrity: sha512-VT0ZI6kZRdTh8YyJw3SMbYm/u+NqfsAxEpWO0Pf9sq8/e94WxxOpPKx9FR1FlyCtOVDNOQ+8ntlqFxiRc+r5qA==
  /any-observable/0.3.0:
    dev: false
    engines:
      node: '>=6'
    resolution:
      integrity: sha512-/FQM1EDkTsf63Ub2C6O7GuYFDsSXUwsaZDurV0np41ocwq0jthUAYCmhBX9f+KwlaCgIuWyr/4WlUQUBfKfZog==
  /anymatch/1.3.2:
    dependencies:
      micromatch: 2.3.11
      normalize-path: 2.1.1
    dev: false
    resolution:
      integrity: sha512-0XNayC8lTHQ2OI8aljNCN3sSx6hsr/1+rlcDAotXJR7C1oZZHCNsfpbKwMjRA3Uqb5tF1Rae2oloTr4xpq+WjA==
  /anymatch/2.0.0:
    dependencies:
      micromatch: 3.1.10
      normalize-path: 2.1.1
    dev: false
    resolution:
      integrity: sha512-5teOsQWABXHHBFP9y3skS5P3d/WfWXpv3FUpy+LorMrNYaT9pI4oLMQX7jzQ2KklNpGpWHzdCXTDT2Y3XGlZBw==
  /append-transform/0.4.0:
    dependencies:
      default-require-extensions: 1.0.0
    dev: false
    engines:
      node: '>=0.10.0'
    resolution:
      integrity: sha1-126/jKlNJ24keja61EpLdKthGZE=
  /aproba/1.2.0:
    dev: false
    resolution:
      integrity: sha512-Y9J6ZjXtoYh8RnXVCMOU/ttDmk1aBjunq9vO0ta5x85WDQiQfUF9sIPBITdbiiIVcBo03Hi3jMxigBtsddlXRw==
  /are-we-there-yet/1.1.5:
    dependencies:
      delegates: 1.0.0
      readable-stream: 2.3.6
    dev: false
    resolution:
      integrity: sha512-5hYdAkZlcG8tOLujVDTgCT+uPX0VnpAH28gWsLfzpXYm7wP6mp5Q/gYyR7YQ0cKVJcXJnl3j2kpBan13PtQf6w==
  /argparse/1.0.10:
    dependencies:
      sprintf-js: 1.0.3
    dev: false
    resolution:
      integrity: sha512-o5Roy6tNG4SL/FOkCAN6RzjiakZS25RLYFrcMttJqbdd8BWrnA+fGz57iN5Pb06pvBGvl5gQ0B48dJlslXvoTg==
  /argv/0.0.2:
    dev: false
    engines:
      node: '>=0.6.10'
    resolution:
      integrity: sha1-7L0W+JSbFXGDcRsb2jNPN4QBhas=
  /arr-diff/2.0.0:
    dependencies:
      arr-flatten: 1.1.0
    dev: false
    engines:
      node: '>=0.10.0'
    resolution:
      integrity: sha1-jzuCf5Vai9ZpaX5KQlasPOrjVs8=
  /arr-diff/4.0.0:
    dev: false
    engines:
      node: '>=0.10.0'
    resolution:
      integrity: sha1-1kYQdP6/7HHn4VI1dhoyml3HxSA=
  /arr-filter/1.1.2:
    dependencies:
      make-iterator: 1.0.1
    dev: false
    engines:
      node: '>=0.10.0'
    resolution:
      integrity: sha1-Q/3d0JHo7xGqTEXZzcGOLf8XEe4=
  /arr-flatten/1.1.0:
    dev: false
    engines:
      node: '>=0.10.0'
    resolution:
      integrity: sha512-L3hKV5R/p5o81R7O02IGnwpDmkp6E982XhtbuwSe3O4qOtMMMtodicASA1Cny2U+aCXcNpml+m4dPsvsJ3jatg==
  /arr-map/2.0.2:
    dependencies:
      make-iterator: 1.0.1
    dev: false
    engines:
      node: '>=0.10.0'
    resolution:
      integrity: sha1-Onc0X/wc814qkYJWAfnljy4kysQ=
  /arr-union/3.1.0:
    dev: false
    engines:
      node: '>=0.10.0'
    resolution:
      integrity: sha1-45sJrqne+Gao8gbiiK9jkZuuOcQ=
  /array-back/1.0.4:
    dependencies:
      typical: 2.6.1
    dev: false
    engines:
      node: '>=0.12.0'
    resolution:
      integrity: sha1-ZEun8JX3/898Q7Xw3DnTwfA8Bjs=
  /array-back/2.0.0:
    dependencies:
      typical: 2.6.1
    dev: false
    engines:
      node: '>=4'
    resolution:
      integrity: sha512-eJv4pLLufP3g5kcZry0j6WXpIbzYw9GUB4mVJZno9wfwiBxbizTnHCw3VJb07cBihbFX48Y7oSrW9y+gt4glyw==
  /array-each/1.0.1:
    dev: false
    engines:
      node: '>=0.10.0'
    resolution:
      integrity: sha1-p5SvDAWrF1KEbudTofIRoFugxE8=
  /array-equal/1.0.0:
    dev: false
    resolution:
      integrity: sha1-jCpe8kcv2ep0KwTHenUJO6J1fJM=
  /array-filter/0.0.1:
    dev: false
    resolution:
      integrity: sha1-fajPLiZijtcygDWB/SH2fKzS7uw=
  /array-find-index/1.0.2:
    dev: false
    engines:
      node: '>=0.10.0'
    resolution:
      integrity: sha1-3wEKoSh+Fku9pvlyOwqWoexBh6E=
  /array-find/1.0.0:
    dev: false
    resolution:
      integrity: sha1-bI4obRHtdoMn+OYuzuhzU8o+eLg=
  /array-flatten/1.1.1:
    dev: false
    resolution:
      integrity: sha1-ml9pkFGx5wczKPKgCJaLZOopVdI=
  /array-flatten/2.1.2:
    dev: false
    resolution:
      integrity: sha512-hNfzcOV8W4NdualtqBFPyVO+54DSJuZGY9qT4pRroB6S9e3iiido2ISIC5h9R2sPJ8H3FHCIiEnsv1lPXO3KtQ==
  /array-from/2.1.1:
    dev: false
    resolution:
      integrity: sha1-z+nYwmYoudxa7MYqn12PHzUsEZU=
  /array-includes/3.0.3:
    dependencies:
      define-properties: 1.1.3
      es-abstract: 1.13.0
    dev: false
    engines:
      node: '>= 0.4'
    resolution:
      integrity: sha1-GEtI9i2S10UrsxsyMWXH+L0CJm0=
  /array-initial/1.1.0:
    dependencies:
      array-slice: 1.1.0
      is-number: 4.0.0
    dev: false
    engines:
      node: '>=0.10.0'
    resolution:
      integrity: sha1-L6dLJnOTccOUe9enrcc74zSz15U=
  /array-last/1.3.0:
    dependencies:
      is-number: 4.0.0
    dev: false
    engines:
      node: '>=0.10.0'
    resolution:
      integrity: sha512-eOCut5rXlI6aCOS7Z7kCplKRKyiFQ6dHFBem4PwlwKeNFk2/XxTrhRh5T9PyaEWGy/NHTZWbY+nsZlNFJu9rYg==
  /array-map/0.0.0:
    dev: false
    resolution:
      integrity: sha1-iKK6tz0c97zVwbEYoAP2b2ZfpmI=
  /array-reduce/0.0.0:
    dev: false
    resolution:
      integrity: sha1-FziZ0//Rx9k4PkR5Ul2+J4yrXys=
  /array-slice/1.1.0:
    dev: false
    engines:
      node: '>=0.10.0'
    resolution:
      integrity: sha512-B1qMD3RBP7O8o0H2KbrXDyB0IccejMF15+87Lvlor12ONPRHP6gTjXMNkt/d3ZuOGbAe66hFmaCfECI24Ufp6w==
  /array-union/1.0.2:
    dependencies:
      array-uniq: 1.0.3
    dev: false
    engines:
      node: '>=0.10.0'
    resolution:
      integrity: sha1-mjRBDk9OPaI96jdb5b5w8kd47Dk=
  /array-uniq/1.0.3:
    dev: false
    engines:
      node: '>=0.10.0'
    resolution:
      integrity: sha1-r2rId6Jcx/dOBYiUdThY39sk/bY=
  /array-unique/0.2.1:
    dev: false
    engines:
      node: '>=0.10.0'
    resolution:
      integrity: sha1-odl8yvy8JiXMcPrc6zalDFiwGlM=
  /array-unique/0.3.2:
    dev: false
    engines:
      node: '>=0.10.0'
    resolution:
      integrity: sha1-qJS3XUvE9s1nnvMkSp/Y9Gri1Cg=
  /array.prototype.flat/1.2.1:
    dependencies:
      define-properties: 1.1.3
      es-abstract: 1.13.0
      function-bind: 1.1.1
    dev: false
    engines:
      node: '>= 0.4'
    resolution:
      integrity: sha512-rVqIs330nLJvfC7JqYvEWwqVr5QjYF1ib02i3YJtR/fICO6527Tjpc/e4Mvmxh3GIePPreRXMdaGyC99YphWEw==
  /array.prototype.flatmap/1.2.1:
    dependencies:
      define-properties: 1.1.3
      es-abstract: 1.13.0
      function-bind: 1.1.1
    dev: false
    engines:
      node: '>= 0.4'
    resolution:
      integrity: sha512-i18e2APdsiezkcqDyZor78Pbfjfds3S94dG6dgIV2ZASJaUf1N0dz2tGdrmwrmlZuNUgxH+wz6Z0zYVH2c5xzQ==
  /arrify/1.0.1:
    dev: false
    engines:
      node: '>=0.10.0'
    resolution:
      integrity: sha1-iYUI2iIm84DfkEcoRWhJwVAaSw0=
  /asap/2.0.6:
    dev: false
    resolution:
      integrity: sha1-5QNHYR1+aQlDIIu9r+vLwvuGbUY=
  /asn1.js/4.10.1:
    dependencies:
      bn.js: 4.11.8
      inherits: 2.0.3
      minimalistic-assert: 1.0.1
    dev: false
    resolution:
      integrity: sha512-p32cOF5q0Zqs9uBiONKYLm6BClCoBCM5O9JfeUSlnQLBTxYdTK+pW+nXflm8UkKd2UYlEbYz5qEi0JuZR9ckSw==
  /asn1/0.2.4:
    dependencies:
      safer-buffer: 2.1.2
    dev: false
    resolution:
      integrity: sha512-jxwzQpLQjSmWXgwaCZE9Nz+glAG01yF1QnWgbhGwHI5A6FRIEY6IVqtHhIepHqI7/kyEyQEagBC5mBEFlIYvdg==
  /assert-plus/1.0.0:
    dev: false
    engines:
      node: '>=0.8'
    resolution:
      integrity: sha1-8S4PPF13sLHN2RRpQuTpbB5N1SU=
  /assert/1.4.1:
    dependencies:
      util: 0.10.3
    dev: false
    resolution:
      integrity: sha1-mZEtWRg2tab1s0XA8H7vwI/GXZE=
  /assign-symbols/1.0.0:
    dev: false
    engines:
      node: '>=0.10.0'
    resolution:
      integrity: sha1-WWZ/QfrdTyDMvCu5a41Pf3jsA2c=
  /ast-types/0.11.5:
    dev: false
    engines:
      node: '>=4'
    resolution:
      integrity: sha512-oJjo+5e7/vEc2FBK8gUalV0pba4L3VdBIs2EKhOLHLcOd2FgQIVQN9xb0eZ9IjEWyAL7vq6fGJxOvVvdCHNyMw==
  /ast-types/0.11.7:
    dev: false
    engines:
      node: '>=4'
    resolution:
      integrity: sha512-2mP3TwtkY/aTv5X3ZsMpNAbOnyoC/aMJwJSoaELPkHId0nSQgFcnU4dRW3isxiz7+zBexk0ym3WNVjMiQBnJSw==
  /ast-types/0.9.6:
    dev: false
    engines:
      node: '>= 0.8'
    resolution:
      integrity: sha1-ECyenpAF0+fjgpvwxPok7oYu6bk=
  /astral-regex/1.0.0:
    dev: false
    engines:
      node: '>=4'
    resolution:
      integrity: sha512-+Ryf6g3BKoRc7jfp7ad8tM4TtMiaWvbF/1/sQcZPkkS7ag3D5nMBCe2UfOTONtAkaG0tO0ij3C5Lwmf1EiyjHg==
  /async-done/1.3.1:
    dependencies:
      end-of-stream: 1.4.1
      once: 1.4.0
      process-nextick-args: 1.0.7
      stream-exhaust: 1.0.2
    dev: false
    engines:
      node: '>= 0.10'
    resolution:
      integrity: sha512-R1BaUeJ4PMoLNJuk+0tLJgjmEqVsdN118+Z8O+alhnQDQgy0kmD5Mqi0DNEmMx2LM0Ed5yekKu+ZXYvIHceicg==
  /async-each/1.0.1:
    dev: false
    resolution:
      integrity: sha1-GdOGodntxufByF04iu28xW0zYC0=
  /async-foreach/0.1.3:
    dev: false
    resolution:
      integrity: sha1-NhIfhFwFeBct5Bmpfb6x0W7DRUI=
  /async-limiter/1.0.0:
    dev: false
    resolution:
      integrity: sha512-jp/uFnooOiO+L211eZOoSyzpOITMXx1rBITauYykG3BRYPu8h0UcxsPNB04RR5vo4Tyz3+ay17tR6JVf9qzYWg==
  /async-settle/1.0.0:
    dependencies:
      async-done: 1.3.1
    dev: false
    engines:
      node: '>= 0.10'
    resolution:
      integrity: sha1-HQqRS7Aldb7IqPOnTlCA9yssDGs=
  /async/1.5.2:
    dev: false
    resolution:
      integrity: sha1-7GphrlZIDAw8skHJVhjiCJL5Zyo=
  /async/2.6.2:
    dependencies:
      lodash: 4.17.11
    dev: false
    resolution:
      integrity: sha512-H1qVYh1MYhEEFLsP97cVKqCGo7KfCyTt6uEWqsTBr9SO84oK9Uwbyd/yCW+6rKJLHksBNUVWZDAjfS+Ccx0Bbg==
  /asynckit/0.4.0:
    dev: false
    resolution:
      integrity: sha1-x57Zf380y48robyXkLzDZkdLS3k=
  /atob/2.1.2:
    dev: false
    engines:
      node: '>= 4.5.0'
    hasBin: true
    resolution:
      integrity: sha512-Wm6ukoaOGJi/73p/cl2GvLjTI5JM1k/O14isD73YML8StrH/7/lRFgmg8nICZgD3bZZvjwCGxtMOD3wWNAu8cg==
  /auto-fontsize/1.0.18:
    dependencies:
      convert-css-length: 1.0.2
      line-height: 0.3.1
    dev: false
    peerDependencies:
      react: '>=15.0.0'
      react-dom: '>=15.0.0'
    resolution:
      integrity: sha512-RBXlnVp0pM01qd4cWWFXimHgwhBOnXZP4kal6YD23oJRINhMLmOwQOELeh20q67J8UHF8T5c66yD76ptT1PS6g==
  /auto-fontsize/1.0.18/react-dom@16.8.2+react@16.8.2:
    dependencies:
      convert-css-length: 1.0.2
      line-height: 0.3.1
      react: 16.8.2
      react-dom: /react-dom/16.8.2/react@16.8.2
    dev: false
    id: registry.npmjs.org/auto-fontsize/1.0.18
    peerDependencies:
      react: '>=15.0.0'
      react-dom: '>=15.0.0'
    resolution:
      integrity: sha512-RBXlnVp0pM01qd4cWWFXimHgwhBOnXZP4kal6YD23oJRINhMLmOwQOELeh20q67J8UHF8T5c66yD76ptT1PS6g==
  /autoprefixer/6.7.7:
    dependencies:
      browserslist: 1.7.7
      caniuse-db: 1.0.30000938
      normalize-range: 0.1.2
      num2fraction: 1.2.2
      postcss: 5.2.18
      postcss-value-parser: 3.3.1
    dev: false
    resolution:
      integrity: sha1-Hb0cg1ZY41zj+ZhAmdsAWFx4IBQ=
  /autoprefixer/7.2.6:
    dependencies:
      browserslist: 2.11.3
      caniuse-lite: 1.0.30000938
      normalize-range: 0.1.2
      num2fraction: 1.2.2
      postcss: 6.0.23
      postcss-value-parser: 3.3.1
    dev: false
    hasBin: true
    resolution:
      integrity: sha512-Iq8TRIB+/9eQ8rbGhcP7ct5cYb/3qjNYAR2SnzLCEcwF6rvVOax8+9+fccgXk4bEhQGjOZd5TLhsksmAdsbGqQ==
  /awesome-typescript-loader/5.2.1:
    dependencies:
      chalk: 2.4.2
      enhanced-resolve: 4.1.0
      loader-utils: 1.2.3
      lodash: 4.17.11
      micromatch: 3.1.10
      mkdirp: 0.5.1
      source-map-support: 0.5.10
      webpack-log: 1.2.0
    dev: false
    peerDependencies:
      typescript: ^2.7 || ^3
    resolution:
      integrity: sha512-slv66OAJB8orL+UUaTI3pKlLorwIvS4ARZzYR9iJJyGsEgOqueMfOMdKySWzZ73vIkEe3fcwFgsKMg4d8zyb1g==
  /awesome-typescript-loader/5.2.1/typescript@3.3.3:
    dependencies:
      chalk: 2.4.2
      enhanced-resolve: 4.1.0
      loader-utils: 1.2.3
      lodash: 4.17.11
      micromatch: 3.1.10
      mkdirp: 0.5.1
      source-map-support: 0.5.10
      typescript: 3.3.3
      webpack-log: 1.2.0
    dev: false
    id: registry.npmjs.org/awesome-typescript-loader/5.2.1
    peerDependencies:
      typescript: ^2.7 || ^3
    resolution:
      integrity: sha512-slv66OAJB8orL+UUaTI3pKlLorwIvS4ARZzYR9iJJyGsEgOqueMfOMdKySWzZ73vIkEe3fcwFgsKMg4d8zyb1g==
  /aws-sign2/0.7.0:
    dev: false
    resolution:
      integrity: sha1-tG6JCTSpWR8tL2+G1+ap8bP+dqg=
  /aws4/1.8.0:
    dev: false
    resolution:
      integrity: sha512-ReZxvNHIOv88FlT7rxcXIIC0fPt4KZqZbOlivyWtXLt8ESx84zd3kMC6iK5jVeS2qt+g7ftS7ye4fi06X5rtRQ==
  /axios/0.15.3:
    dependencies:
      follow-redirects: 1.0.0
    dev: false
    resolution:
      integrity: sha1-LJ1jiy4ZGgjqHWzJiOrda6W9wFM=
  /axios/0.16.2:
    dependencies:
      follow-redirects: 1.7.0
      is-buffer: 1.1.6
    dev: false
    resolution:
      integrity: sha1-uk+S8XFn37q0CYN4VFS5rBScPG0=
  /babel-code-frame/6.26.0:
    dependencies:
      chalk: 1.1.3
      esutils: 2.0.2
      js-tokens: 3.0.2
    dev: false
    resolution:
      integrity: sha1-Y/1D99weO7fONZR9uP42mj9Yx0s=
  /babel-core/6.26.3:
    dependencies:
      babel-code-frame: 6.26.0
      babel-generator: 6.26.1
      babel-helpers: 6.24.1
      babel-messages: 6.23.0
      babel-register: 6.26.0
      babel-runtime: 6.26.0
      babel-template: 6.26.0
      babel-traverse: 6.26.0
      babel-types: 6.26.0
      babylon: 6.18.0
      convert-source-map: 1.6.0
      debug: 2.6.9
      json5: 0.5.1
      lodash: 4.17.11
      minimatch: 3.0.4
      path-is-absolute: 1.0.1
      private: 0.1.8
      slash: 1.0.0
      source-map: 0.5.7
    dev: false
    resolution:
      integrity: sha512-6jyFLuDmeidKmUEb3NM+/yawG0M2bDZ9Z1qbZP59cyHLz8kYGKYwpJP0UwUKKUiTRNvxfLesJnTedqczP7cTDA==
  /babel-generator/6.26.1:
    dependencies:
      babel-messages: 6.23.0
      babel-runtime: 6.26.0
      babel-types: 6.26.0
      detect-indent: 4.0.0
      jsesc: 1.3.0
      lodash: 4.17.11
      source-map: 0.5.7
      trim-right: 1.0.1
    dev: false
    resolution:
      integrity: sha512-HyfwY6ApZj7BYTcJURpM5tznulaBvyio7/0d4zFOeMPUmfxkCjHocCuoLa2SAGzBI8AREcH3eP3758F672DppA==
  /babel-helper-bindify-decorators/6.24.1:
    dependencies:
      babel-runtime: 6.26.0
      babel-traverse: 6.26.0
      babel-types: 6.26.0
    dev: false
    resolution:
      integrity: sha1-FMGeXxQte0fxmlJDHlKxzLxAozA=
  /babel-helper-builder-binary-assignment-operator-visitor/6.24.1:
    dependencies:
      babel-helper-explode-assignable-expression: 6.24.1
      babel-runtime: 6.26.0
      babel-types: 6.26.0
    dev: false
    resolution:
      integrity: sha1-zORReto1b0IgvK6KAsKzRvmlZmQ=
  /babel-helper-builder-react-jsx/6.26.0:
    dependencies:
      babel-runtime: 6.26.0
      babel-types: 6.26.0
      esutils: 2.0.2
    dev: false
    resolution:
      integrity: sha1-Of+DE7dci2Xc7/HzHTg+D/KkCKA=
  /babel-helper-call-delegate/6.24.1:
    dependencies:
      babel-helper-hoist-variables: 6.24.1
      babel-runtime: 6.26.0
      babel-traverse: 6.26.0
      babel-types: 6.26.0
    dev: false
    resolution:
      integrity: sha1-7Oaqzdx25Bw0YfiL/Fdb0Nqi340=
  /babel-helper-define-map/6.26.0:
    dependencies:
      babel-helper-function-name: 6.24.1
      babel-runtime: 6.26.0
      babel-types: 6.26.0
      lodash: 4.17.11
    dev: false
    resolution:
      integrity: sha1-pfVtq0GiX5fstJjH66ypgZ+Vvl8=
  /babel-helper-evaluate-path/0.3.0:
    dev: false
    resolution:
      integrity: sha512-dRFlMTqUJRGzx5a2smKxmptDdNCXKSkPcXWzKLwAV72hvIZumrd/0z9RcewHkr7PmAEq+ETtpD1GK6wZ6ZUXzw==
  /babel-helper-explode-assignable-expression/6.24.1:
    dependencies:
      babel-runtime: 6.26.0
      babel-traverse: 6.26.0
      babel-types: 6.26.0
    dev: false
    resolution:
      integrity: sha1-8luCz33BBDPFX3BZLVdGQArCLKo=
  /babel-helper-explode-class/6.24.1:
    dependencies:
      babel-helper-bindify-decorators: 6.24.1
      babel-runtime: 6.26.0
      babel-traverse: 6.26.0
      babel-types: 6.26.0
    dev: false
    resolution:
      integrity: sha1-fcKjkQ3uAHBW4eMdZAztPVTqqes=
  /babel-helper-flip-expressions/0.3.0:
    dev: false
    resolution:
      integrity: sha512-kNGohWmtAG3b7tN1xocRQ5rsKkH/hpvZsMiGOJ1VwGJKhnwzR5KlB3rvKBaBPl5/IGHcopB2JN+r1SUEX1iMAw==
  /babel-helper-function-name/6.24.1:
    dependencies:
      babel-helper-get-function-arity: 6.24.1
      babel-runtime: 6.26.0
      babel-template: 6.26.0
      babel-traverse: 6.26.0
      babel-types: 6.26.0
    dev: false
    resolution:
      integrity: sha1-00dbjAPtmCQqJbSDUasYOZ01gKk=
  /babel-helper-get-function-arity/6.24.1:
    dependencies:
      babel-runtime: 6.26.0
      babel-types: 6.26.0
    dev: false
    resolution:
      integrity: sha1-j3eCqpNAfEHTqlCQj4mwMbG2hT0=
  /babel-helper-hoist-variables/6.24.1:
    dependencies:
      babel-runtime: 6.26.0
      babel-types: 6.26.0
    dev: false
    resolution:
      integrity: sha1-HssnaJydJVE+rbyZFKc/VAi+enY=
  /babel-helper-is-nodes-equiv/0.0.1:
    dev: false
    resolution:
      integrity: sha1-NOmzALFHnd2Y7HfqC76TQt/jloQ=
  /babel-helper-is-void-0/0.3.0:
    dev: false
    resolution:
      integrity: sha512-JVqdX8y7Rf/x4NwbqtUI7mdQjL9HWoDnoAEQ8Gv8oxzjvbJv+n75f7l36m9Y8C7sCUltX3V5edndrp7Hp1oSXQ==
  /babel-helper-mark-eval-scopes/0.3.0:
    dev: false
    resolution:
      integrity: sha512-nrho5Dg4vl0VUgURVpGpEGiwbst5JX7efIyDHFxmkCx/ocQFnrPt8ze9Kxl6TKjR29bJ7D/XKY1NMlSxOQJRbQ==
  /babel-helper-optimise-call-expression/6.24.1:
    dependencies:
      babel-runtime: 6.26.0
      babel-types: 6.26.0
    dev: false
    resolution:
      integrity: sha1-96E0J7qfc/j0+pk8VKl4gtEkQlc=
  /babel-helper-regex/6.26.0:
    dependencies:
      babel-runtime: 6.26.0
      babel-types: 6.26.0
      lodash: 4.17.11
    dev: false
    resolution:
      integrity: sha1-MlxZ+QL4LyS3T6zu0DY5VPZJXnI=
  /babel-helper-remap-async-to-generator/6.24.1:
    dependencies:
      babel-helper-function-name: 6.24.1
      babel-runtime: 6.26.0
      babel-template: 6.26.0
      babel-traverse: 6.26.0
      babel-types: 6.26.0
    dev: false
    resolution:
      integrity: sha1-XsWBgnrXI/7N04HxySg5BnbkVRs=
  /babel-helper-remove-or-void/0.3.0:
    dev: false
    resolution:
      integrity: sha512-D68W1M3ibCcbg0ysh3ww4/O0g10X1CXK720oOuR8kpfY7w0yP4tVcpK7zDmI1JecynycTQYAZ1rhLJo9aVtIKQ==
  /babel-helper-replace-supers/6.24.1:
    dependencies:
      babel-helper-optimise-call-expression: 6.24.1
      babel-messages: 6.23.0
      babel-runtime: 6.26.0
      babel-template: 6.26.0
      babel-traverse: 6.26.0
      babel-types: 6.26.0
    dev: false
    resolution:
      integrity: sha1-v22/5Dk40XNpohPKiov3S2qQqxo=
  /babel-helper-to-multiple-sequence-expressions/0.3.0:
    dev: false
    resolution:
      integrity: sha512-1uCrBD+EAaMnAYh7hc944n8Ga19y3daEnoXWPYDvFVsxMCc1l8aDjksApaCEaNSSuewq8BEcff47Cy1PbLg2Gw==
  /babel-helpers/6.24.1:
    dependencies:
      babel-runtime: 6.26.0
      babel-template: 6.26.0
    dev: false
    resolution:
      integrity: sha1-NHHenK7DiOXIUOWX5Yom3fN2ArI=
  /babel-jest/23.6.0/babel-core@6.26.3:
    dependencies:
      babel-core: 6.26.3
      babel-plugin-istanbul: 4.1.6
      babel-preset-jest: 23.2.0
    dev: false
    id: registry.npmjs.org/babel-jest/23.6.0
    peerDependencies:
      babel-core: ^6.0.0 || ^7.0.0-0
    resolution:
      integrity: sha512-lqKGG6LYXYu+DQh/slrQ8nxXQkEkhugdXsU6St7GmhVS7Ilc/22ArwqXNJrf0QaOBjZB0360qZMwXqDYQHXaew==
  /babel-loader/7.1.5:
    dependencies:
      find-cache-dir: 1.0.0
      loader-utils: 1.2.3
      mkdirp: 0.5.1
    dev: false
    engines:
      node: '>=4'
    peerDependencies:
      babel-core: '6'
      webpack: 2 || 3 || 4
    resolution:
      integrity: sha512-iCHfbieL5d1LfOQeeVJEUyD9rTwBcP/fcEbRCfempxTDuqrKpu0AZjLAQHEQa3Yqyj9ORKe2iHfoj4rHLf7xpw==
  /babel-loader/7.1.5/babel-core@6.26.3:
    dependencies:
      babel-core: 6.26.3
      find-cache-dir: 1.0.0
      loader-utils: 1.2.3
      mkdirp: 0.5.1
    dev: false
    engines:
      node: '>=4'
    id: registry.npmjs.org/babel-loader/7.1.5
    peerDependencies:
      babel-core: '6'
      webpack: 2 || 3 || 4
    resolution:
      integrity: sha512-iCHfbieL5d1LfOQeeVJEUyD9rTwBcP/fcEbRCfempxTDuqrKpu0AZjLAQHEQa3Yqyj9ORKe2iHfoj4rHLf7xpw==
  /babel-loader/7.1.5/babel-core@6.26.3+webpack@3.12.0:
    dependencies:
      babel-core: 6.26.3
      find-cache-dir: 1.0.0
      loader-utils: 1.2.3
      mkdirp: 0.5.1
      webpack: /webpack/3.12.0/webpack@3.12.0
    dev: false
    engines:
      node: '>=4'
    id: registry.npmjs.org/babel-loader/7.1.5
    peerDependencies:
      babel-core: '6'
      webpack: 2 || 3 || 4
    resolution:
      integrity: sha512-iCHfbieL5d1LfOQeeVJEUyD9rTwBcP/fcEbRCfempxTDuqrKpu0AZjLAQHEQa3Yqyj9ORKe2iHfoj4rHLf7xpw==
  /babel-loader/7.1.5/webpack@3.12.0:
    dependencies:
      find-cache-dir: 1.0.0
      loader-utils: 1.2.3
      mkdirp: 0.5.1
      webpack: /webpack/3.12.0/webpack@3.12.0
    dev: false
    engines:
      node: '>=4'
    id: registry.npmjs.org/babel-loader/7.1.5
    peerDependencies:
      babel-core: '6'
      webpack: 2 || 3 || 4
    resolution:
      integrity: sha512-iCHfbieL5d1LfOQeeVJEUyD9rTwBcP/fcEbRCfempxTDuqrKpu0AZjLAQHEQa3Yqyj9ORKe2iHfoj4rHLf7xpw==
  /babel-messages/6.23.0:
    dependencies:
      babel-runtime: 6.26.0
    dev: false
    resolution:
      integrity: sha1-8830cDhYA1sqKVHG7F7fbGLyYw4=
  /babel-plugin-check-es2015-constants/6.22.0:
    dependencies:
      babel-runtime: 6.26.0
    dev: false
    resolution:
      integrity: sha1-NRV7EBQm/S/9PaP3XH0ekYNbv4o=
  /babel-plugin-istanbul/4.1.6:
    dependencies:
      babel-plugin-syntax-object-rest-spread: 6.13.0
      find-up: 2.1.0
      istanbul-lib-instrument: 1.10.2
      test-exclude: 4.2.3
    dev: false
    resolution:
      integrity: sha512-PWP9FQ1AhZhS01T/4qLSKoHGY/xvkZdVBGlKM/HuxxS3+sC66HhTNR7+MpbO/so/cz/wY94MeSWJuP1hXIPfwQ==
  /babel-plugin-jest-hoist/23.2.0:
    dev: false
    resolution:
      integrity: sha1-5h+uBaHKiAGq3uV6bWa4zvr0QWc=
  /babel-plugin-macros/2.5.0:
    dependencies:
      cosmiconfig: 5.0.7
      resolve: 1.10.0
    dev: false
    resolution:
      integrity: sha512-BWw0lD0kVZAXRD3Od1kMrdmfudqzDzYv2qrN3l2ISR1HVp1EgLKfbOrYV9xmY5k3qx3RIu5uPAUZZZHpo0o5Iw==
  /babel-plugin-minify-builtins/0.3.0:
    dependencies:
      babel-helper-evaluate-path: 0.3.0
    dev: false
    resolution:
      integrity: sha512-MqhSHlxkmgURqj3144qPksbZ/qof1JWdumcbucc4tysFcf3P3V3z3munTevQgKEFNMd8F5/ECGnwb63xogLjAg==
  /babel-plugin-minify-constant-folding/0.3.0:
    dependencies:
      babel-helper-evaluate-path: 0.3.0
    dev: false
    resolution:
      integrity: sha512-1XeRpx+aY1BuNY6QU/cm6P+FtEi3ar3XceYbmC+4q4W+2Ewq5pL7V68oHg1hKXkBIE0Z4/FjSoHz6vosZLOe/A==
  /babel-plugin-minify-dead-code-elimination/0.3.0:
    dependencies:
      babel-helper-evaluate-path: 0.3.0
      babel-helper-mark-eval-scopes: 0.3.0
      babel-helper-remove-or-void: 0.3.0
      lodash.some: 4.6.0
    dev: false
    resolution:
      integrity: sha512-SjM2Fzg85YZz+q/PNJ/HU4O3W98FKFOiP9K5z3sfonlamGOzvZw3Eup2OTiEBsbbqTeY8yzNCAv3qpJRYCgGmw==
  /babel-plugin-minify-flip-comparisons/0.3.0:
    dependencies:
      babel-helper-is-void-0: 0.3.0
    dev: false
    resolution:
      integrity: sha512-B8lK+ekcpSNVH7PZpWDe5nC5zxjRiiT4nTsa6h3QkF3Kk6y9qooIFLemdGlqBq6j0zALEnebvCpw8v7gAdpgnw==
  /babel-plugin-minify-guarded-expressions/0.3.0:
    dependencies:
      babel-helper-flip-expressions: 0.3.0
    dev: false
    resolution:
      integrity: sha512-O+6CvF5/Ttsth3LMg4/BhyvVZ82GImeKMXGdVRQGK/8jFiP15EjRpdgFlxv3cnqRjqdYxLCS6r28VfLpb9C/kA==
  /babel-plugin-minify-infinity/0.3.0:
    dev: false
    resolution:
      integrity: sha512-Sj8ia3/w9158DWieUxU6/VvnYVy59geeFEkVgLZYBE8EBP+sN48tHtBM/jSgz0ejEdBlcfqJ6TnvPmVXTzR2BQ==
  /babel-plugin-minify-mangle-names/0.3.0:
    dependencies:
      babel-helper-mark-eval-scopes: 0.3.0
    dev: false
    resolution:
      integrity: sha512-PYTonhFWURsfAN8achDwvR5Xgy6EeTClLz+fSgGRqjAIXb0OyFm3/xfccbQviVi1qDXmlSnt6oJhBg8KE4Fn7Q==
  /babel-plugin-minify-numeric-literals/0.3.0:
    dev: false
    resolution:
      integrity: sha512-TgZj6ay8zDw74AS3yiIfoQ8vRSNJisYO/Du60S8nPV7EW7JM6fDMx5Sar6yVHlVuuwNgvDUBh191K33bVrAhpg==
  /babel-plugin-minify-replace/0.3.0:
    dev: false
    resolution:
      integrity: sha512-VR6tTg2Lt0TicHIOw04fsUtpPw7RaRP8PC8YzSFwEixnzvguZjZJoL7TgG7ZyEWQD1cJ96UezswECmFNa815bg==
  /babel-plugin-minify-simplify/0.3.0:
    dependencies:
      babel-helper-flip-expressions: 0.3.0
      babel-helper-is-nodes-equiv: 0.0.1
      babel-helper-to-multiple-sequence-expressions: 0.3.0
    dev: false
    resolution:
      integrity: sha512-2M16ytQOCqBi7bYMu4DCWn8e6KyFCA108F6+tVrBJxOmm5u2sOmTFEa8s94tR9RHRRNYmcUf+rgidfnzL3ik9Q==
  /babel-plugin-minify-type-constructors/0.3.0:
    dependencies:
      babel-helper-is-void-0: 0.3.0
    dev: false
    resolution:
      integrity: sha512-XRXpvsUCPeVw9YEUw+9vSiugcSZfow81oIJT0yR9s8H4W7yJ6FHbImi5DJHoL8KcDUjYnL9wYASXk/fOkbyR6Q==
  /babel-plugin-react-docgen/1.9.0:
    dependencies:
      babel-types: 6.26.0
      lodash: 4.17.11
      react-docgen: 3.0.0
    dev: false
    resolution:
      integrity: sha512-8lQ73p4BL+xcgba03NTiHrddl2X8J6PDMQHPpz73sesrRBf6JtAscQPLIjFWQR/abLokdv81HdshpjYGppOXgA==
  /babel-plugin-syntax-async-functions/6.13.0:
    dev: false
    resolution:
      integrity: sha1-ytnK0RkbWtY0vzCuCHI5HgZHvpU=
  /babel-plugin-syntax-async-generators/6.13.0:
    dev: false
    resolution:
      integrity: sha1-a8lj67FuzLrmuStZbrfzXDQqi5o=
  /babel-plugin-syntax-class-constructor-call/6.18.0:
    dev: false
    resolution:
      integrity: sha1-nLnTn+Q8hgC+yBRkVt3L1OGnZBY=
  /babel-plugin-syntax-class-properties/6.13.0:
    dev: false
    resolution:
      integrity: sha1-1+sjt5oxf4VDlixQW4J8fWysJ94=
  /babel-plugin-syntax-decorators/6.13.0:
    dev: false
    resolution:
      integrity: sha1-MSVjtNvePMgGzuPkFszurd0RrAs=
  /babel-plugin-syntax-do-expressions/6.13.0:
    dev: false
    resolution:
      integrity: sha1-V0d1YTmqJtOQ0JQQsDdEugfkeW0=
  /babel-plugin-syntax-dynamic-import/6.18.0:
    dev: false
    resolution:
      integrity: sha1-jWomIpyDdFqZgqRBBRVyyqF5sdo=
  /babel-plugin-syntax-exponentiation-operator/6.13.0:
    dev: false
    resolution:
      integrity: sha1-nufoM3KQ2pUoggGmpX9BcDF4MN4=
  /babel-plugin-syntax-export-extensions/6.13.0:
    dev: false
    resolution:
      integrity: sha1-cKFITw+QiaToStRLrDU8lbmxJyE=
  /babel-plugin-syntax-flow/6.18.0:
    dev: false
    resolution:
      integrity: sha1-TDqyCiryaqIM0lmVw5jE63AxDI0=
  /babel-plugin-syntax-function-bind/6.13.0:
    dev: false
    resolution:
      integrity: sha1-SMSV8Xe98xqYHnMvVa3AvdJgH0Y=
  /babel-plugin-syntax-jsx/6.18.0:
    dev: false
    resolution:
      integrity: sha1-CvMqmm4Tyno/1QaeYtew9Y0NiUY=
  /babel-plugin-syntax-object-rest-spread/6.13.0:
    dev: false
    resolution:
      integrity: sha1-/WU28rzhODb/o6VFjEkDpZe7O/U=
  /babel-plugin-syntax-trailing-function-commas/6.22.0:
    dev: false
    resolution:
      integrity: sha1-ugNgk3+NBuQBgKQ/4NVhb/9TLPM=
  /babel-plugin-transform-async-generator-functions/6.24.1:
    dependencies:
      babel-helper-remap-async-to-generator: 6.24.1
      babel-plugin-syntax-async-generators: 6.13.0
      babel-runtime: 6.26.0
    dev: false
    resolution:
      integrity: sha1-8FiQAUX9PpkHpt3yjaWfIVJYpds=
  /babel-plugin-transform-async-to-generator/6.24.1:
    dependencies:
      babel-helper-remap-async-to-generator: 6.24.1
      babel-plugin-syntax-async-functions: 6.13.0
      babel-runtime: 6.26.0
    dev: false
    resolution:
      integrity: sha1-ZTbjeK/2yx1VF6wOQOs+n8jQh2E=
  /babel-plugin-transform-class-constructor-call/6.24.1:
    dependencies:
      babel-plugin-syntax-class-constructor-call: 6.18.0
      babel-runtime: 6.26.0
      babel-template: 6.26.0
    dev: false
    resolution:
      integrity: sha1-gNwoVQWsBn3LjWxl4vbxGrd2Xvk=
  /babel-plugin-transform-class-properties/6.24.1:
    dependencies:
      babel-helper-function-name: 6.24.1
      babel-plugin-syntax-class-properties: 6.13.0
      babel-runtime: 6.26.0
      babel-template: 6.26.0
    dev: false
    resolution:
      integrity: sha1-anl2PqYdM9NvN7YRqp3vgagbRqw=
  /babel-plugin-transform-decorators/6.24.1:
    dependencies:
      babel-helper-explode-class: 6.24.1
      babel-plugin-syntax-decorators: 6.13.0
      babel-runtime: 6.26.0
      babel-template: 6.26.0
      babel-types: 6.26.0
    dev: false
    resolution:
      integrity: sha1-eIAT2PjGtSIr33s0Q5Df13Vp4k0=
  /babel-plugin-transform-do-expressions/6.22.0:
    dependencies:
      babel-plugin-syntax-do-expressions: 6.13.0
      babel-runtime: 6.26.0
    dev: false
    resolution:
      integrity: sha1-KMyvkoEtlJws0SgfaQyP3EaK6bs=
  /babel-plugin-transform-es2015-arrow-functions/6.22.0:
    dependencies:
      babel-runtime: 6.26.0
    dev: false
    resolution:
      integrity: sha1-RSaSy3EdX3ncf4XkQM5BufJE0iE=
  /babel-plugin-transform-es2015-block-scoped-functions/6.22.0:
    dependencies:
      babel-runtime: 6.26.0
    dev: false
    resolution:
      integrity: sha1-u8UbSflk1wy42OC5ToICRs46YUE=
  /babel-plugin-transform-es2015-block-scoping/6.26.0:
    dependencies:
      babel-runtime: 6.26.0
      babel-template: 6.26.0
      babel-traverse: 6.26.0
      babel-types: 6.26.0
      lodash: 4.17.11
    dev: false
    resolution:
      integrity: sha1-1w9SmcEwjQXBL0Y4E7CgnnOxiV8=
  /babel-plugin-transform-es2015-classes/6.24.1:
    dependencies:
      babel-helper-define-map: 6.26.0
      babel-helper-function-name: 6.24.1
      babel-helper-optimise-call-expression: 6.24.1
      babel-helper-replace-supers: 6.24.1
      babel-messages: 6.23.0
      babel-runtime: 6.26.0
      babel-template: 6.26.0
      babel-traverse: 6.26.0
      babel-types: 6.26.0
    dev: false
    resolution:
      integrity: sha1-WkxYpQyclGHlZLSyo7+ryXolhNs=
  /babel-plugin-transform-es2015-computed-properties/6.24.1:
    dependencies:
      babel-runtime: 6.26.0
      babel-template: 6.26.0
    dev: false
    resolution:
      integrity: sha1-b+Ko0WiV1WNPTNmZttNICjCBWbM=
  /babel-plugin-transform-es2015-destructuring/6.23.0:
    dependencies:
      babel-runtime: 6.26.0
    dev: false
    resolution:
      integrity: sha1-mXux8auWf2gtKwh2/jWNYOdlxW0=
  /babel-plugin-transform-es2015-duplicate-keys/6.24.1:
    dependencies:
      babel-runtime: 6.26.0
      babel-types: 6.26.0
    dev: false
    resolution:
      integrity: sha1-c+s9MQypaePvnskcU3QabxV2Qj4=
  /babel-plugin-transform-es2015-for-of/6.23.0:
    dependencies:
      babel-runtime: 6.26.0
    dev: false
    resolution:
      integrity: sha1-9HyVsrYT3x0+zC/bdXNiPHUkhpE=
  /babel-plugin-transform-es2015-function-name/6.24.1:
    dependencies:
      babel-helper-function-name: 6.24.1
      babel-runtime: 6.26.0
      babel-types: 6.26.0
    dev: false
    resolution:
      integrity: sha1-g0yJhTvDaxrw86TF26qU/Y6sqos=
  /babel-plugin-transform-es2015-literals/6.22.0:
    dependencies:
      babel-runtime: 6.26.0
    dev: false
    resolution:
      integrity: sha1-T1SgLWzWbPkVKAAZox0xklN3yi4=
  /babel-plugin-transform-es2015-modules-amd/6.24.1:
    dependencies:
      babel-plugin-transform-es2015-modules-commonjs: 6.26.2
      babel-runtime: 6.26.0
      babel-template: 6.26.0
    dev: false
    resolution:
      integrity: sha1-Oz5UAXI5hC1tGcMBHEvS8AoA0VQ=
  /babel-plugin-transform-es2015-modules-commonjs/6.26.2:
    dependencies:
      babel-plugin-transform-strict-mode: 6.24.1
      babel-runtime: 6.26.0
      babel-template: 6.26.0
      babel-types: 6.26.0
    dev: false
    resolution:
      integrity: sha512-CV9ROOHEdrjcwhIaJNBGMBCodN+1cfkwtM1SbUHmvyy35KGT7fohbpOxkE2uLz1o6odKK2Ck/tz47z+VqQfi9Q==
  /babel-plugin-transform-es2015-modules-systemjs/6.24.1:
    dependencies:
      babel-helper-hoist-variables: 6.24.1
      babel-runtime: 6.26.0
      babel-template: 6.26.0
    dev: false
    resolution:
      integrity: sha1-/4mhQrkRmpBhlfXxBuzzBdlAfSM=
  /babel-plugin-transform-es2015-modules-umd/6.24.1:
    dependencies:
      babel-plugin-transform-es2015-modules-amd: 6.24.1
      babel-runtime: 6.26.0
      babel-template: 6.26.0
    dev: false
    resolution:
      integrity: sha1-rJl+YoXNGO1hdq22B9YCNErThGg=
  /babel-plugin-transform-es2015-object-super/6.24.1:
    dependencies:
      babel-helper-replace-supers: 6.24.1
      babel-runtime: 6.26.0
    dev: false
    resolution:
      integrity: sha1-JM72muIcuDp/hgPa0CH1cusnj40=
  /babel-plugin-transform-es2015-parameters/6.24.1:
    dependencies:
      babel-helper-call-delegate: 6.24.1
      babel-helper-get-function-arity: 6.24.1
      babel-runtime: 6.26.0
      babel-template: 6.26.0
      babel-traverse: 6.26.0
      babel-types: 6.26.0
    dev: false
    resolution:
      integrity: sha1-V6w1GrScrxSpfNE7CfZv3wpiXys=
  /babel-plugin-transform-es2015-shorthand-properties/6.24.1:
    dependencies:
      babel-runtime: 6.26.0
      babel-types: 6.26.0
    dev: false
    resolution:
      integrity: sha1-JPh11nIch2YbvZmkYi5R8U3jiqA=
  /babel-plugin-transform-es2015-spread/6.22.0:
    dependencies:
      babel-runtime: 6.26.0
    dev: false
    resolution:
      integrity: sha1-1taKmfia7cRTbIGlQujdnxdG+NE=
  /babel-plugin-transform-es2015-sticky-regex/6.24.1:
    dependencies:
      babel-helper-regex: 6.26.0
      babel-runtime: 6.26.0
      babel-types: 6.26.0
    dev: false
    resolution:
      integrity: sha1-AMHNsaynERLN8M9hJsLta0V8zbw=
  /babel-plugin-transform-es2015-template-literals/6.22.0:
    dependencies:
      babel-runtime: 6.26.0
    dev: false
    resolution:
      integrity: sha1-qEs0UPfp+PH2g51taH2oS7EjbY0=
  /babel-plugin-transform-es2015-typeof-symbol/6.23.0:
    dependencies:
      babel-runtime: 6.26.0
    dev: false
    resolution:
      integrity: sha1-3sCfHN3/lLUqxz1QXITfWdzOs3I=
  /babel-plugin-transform-es2015-unicode-regex/6.24.1:
    dependencies:
      babel-helper-regex: 6.26.0
      babel-runtime: 6.26.0
      regexpu-core: 2.0.0
    dev: false
    resolution:
      integrity: sha1-04sS9C6nMj9yk4fxinxa4frrNek=
  /babel-plugin-transform-exponentiation-operator/6.24.1:
    dependencies:
      babel-helper-builder-binary-assignment-operator-visitor: 6.24.1
      babel-plugin-syntax-exponentiation-operator: 6.13.0
      babel-runtime: 6.26.0
    dev: false
    resolution:
      integrity: sha1-KrDJx/MJj6SJB3cruBP+QejeOg4=
  /babel-plugin-transform-export-extensions/6.22.0:
    dependencies:
      babel-plugin-syntax-export-extensions: 6.13.0
      babel-runtime: 6.26.0
    dev: false
    resolution:
      integrity: sha1-U3OLR+deghhYnuqUbLvTkQm75lM=
  /babel-plugin-transform-flow-strip-types/6.22.0:
    dependencies:
      babel-plugin-syntax-flow: 6.18.0
      babel-runtime: 6.26.0
    dev: false
    resolution:
      integrity: sha1-hMtnKTXUNxT9wyvOhFaNh0Qc988=
  /babel-plugin-transform-function-bind/6.22.0:
    dependencies:
      babel-plugin-syntax-function-bind: 6.13.0
      babel-runtime: 6.26.0
    dev: false
    resolution:
      integrity: sha1-xvuOlqwpajELjPjqQBRiQH3fapc=
  /babel-plugin-transform-inline-consecutive-adds/0.3.0:
    dev: false
    resolution:
      integrity: sha512-iZsYAIjYLLfLK0yN5WVT7Xf7Y3wQ9Z75j9A8q/0IglQSpUt2ppTdHlwl/GeaXnxdaSmsxBu861klbTBbv2n+RA==
  /babel-plugin-transform-member-expression-literals/6.9.4:
    dev: false
    resolution:
      integrity: sha1-NwOcmgwzE6OUlfqsL/OmtbnQOL8=
  /babel-plugin-transform-merge-sibling-variables/6.9.4:
    dev: false
    resolution:
      integrity: sha1-hbQi/DN3tEnJ0c3kQIcgNTJAHa4=
  /babel-plugin-transform-minify-booleans/6.9.4:
    dev: false
    resolution:
      integrity: sha1-rLs+VqNVXdI5KOS1gtKFFi3SsZg=
  /babel-plugin-transform-object-rest-spread/6.26.0:
    dependencies:
      babel-plugin-syntax-object-rest-spread: 6.13.0
      babel-runtime: 6.26.0
    dev: false
    resolution:
      integrity: sha1-DzZpLVD+9rfi1LOsFHgTepY7ewY=
  /babel-plugin-transform-property-literals/6.9.4:
    dependencies:
      esutils: 2.0.2
    dev: false
    resolution:
      integrity: sha1-mMHSHiVXNlc/k+zlRFn2ziSYXTk=
  /babel-plugin-transform-react-display-name/6.25.0:
    dependencies:
      babel-runtime: 6.26.0
    dev: false
    resolution:
      integrity: sha1-Z+K/Hx6ck6sI25Z5LgU5K/LMKNE=
  /babel-plugin-transform-react-jsx-self/6.22.0:
    dependencies:
      babel-plugin-syntax-jsx: 6.18.0
      babel-runtime: 6.26.0
    dev: false
    resolution:
      integrity: sha1-322AqdomEqEh5t3XVYvL7PBuY24=
  /babel-plugin-transform-react-jsx-source/6.22.0:
    dependencies:
      babel-plugin-syntax-jsx: 6.18.0
      babel-runtime: 6.26.0
    dev: false
    resolution:
      integrity: sha1-ZqwSFT9c0tF7PBkmj0vwGX9E7NY=
  /babel-plugin-transform-react-jsx/6.24.1:
    dependencies:
      babel-helper-builder-react-jsx: 6.26.0
      babel-plugin-syntax-jsx: 6.18.0
      babel-runtime: 6.26.0
    dev: false
    resolution:
      integrity: sha1-hAoCjn30YN/DotKfDA2R9jduZqM=
  /babel-plugin-transform-regenerator/6.26.0:
    dependencies:
      regenerator-transform: 0.10.1
    dev: false
    resolution:
      integrity: sha1-4HA2lvveJ/Cj78rPi03KL3s6jy8=
  /babel-plugin-transform-regexp-constructors/0.3.0:
    dev: false
    resolution:
      integrity: sha512-h92YHzyl042rb0naKO8frTHntpRFwRgKkfWD8602kFHoQingjJNtbvZzvxqHncJ6XmKVyYvfrBpDOSkCTDIIxw==
  /babel-plugin-transform-remove-console/6.9.4:
    dev: false
    resolution:
      integrity: sha1-uYA2DAZzhOJLNXpYjYB9PINSd4A=
  /babel-plugin-transform-remove-debugger/6.9.4:
    dev: false
    resolution:
      integrity: sha1-QrcnYxyXl44estGZp67IShgznvI=
  /babel-plugin-transform-remove-undefined/0.3.0:
    dependencies:
      babel-helper-evaluate-path: 0.3.0
    dev: false
    resolution:
      integrity: sha512-TYGQucc8iP3LJwN3kDZLEz5aa/2KuFrqpT+s8f8NnHsBU1sAgR3y8Opns0xhC+smyDYWscqFCKM1gbkWQOhhnw==
  /babel-plugin-transform-runtime/6.23.0:
    dependencies:
      babel-runtime: 6.26.0
    dev: false
    resolution:
      integrity: sha1-iEkNRGUC6puOfvsP4J7E2ZR5se4=
  /babel-plugin-transform-simplify-comparison-operators/6.9.4:
    dev: false
    resolution:
      integrity: sha1-9ir+CWyrDh9ootdT/fKDiIRxzrk=
  /babel-plugin-transform-strict-mode/6.24.1:
    dependencies:
      babel-runtime: 6.26.0
      babel-types: 6.26.0
    dev: false
    resolution:
      integrity: sha1-1fr3qleKZbvlkc9e2uBKDGcCB1g=
  /babel-plugin-transform-undefined-to-void/6.9.4:
    dev: false
    resolution:
      integrity: sha1-viQcqBQEAwZ4t0hxcyK4nQyP4oA=
  /babel-polyfill/6.23.0:
    dependencies:
      babel-runtime: 6.26.0
      core-js: 2.6.5
      regenerator-runtime: 0.10.5
    dev: false
    resolution:
      integrity: sha1-g2TKYt+Or7gwSZ9pkXdGbDsDSZ0=
  /babel-preset-env/1.7.0:
    dependencies:
      babel-plugin-check-es2015-constants: 6.22.0
      babel-plugin-syntax-trailing-function-commas: 6.22.0
      babel-plugin-transform-async-to-generator: 6.24.1
      babel-plugin-transform-es2015-arrow-functions: 6.22.0
      babel-plugin-transform-es2015-block-scoped-functions: 6.22.0
      babel-plugin-transform-es2015-block-scoping: 6.26.0
      babel-plugin-transform-es2015-classes: 6.24.1
      babel-plugin-transform-es2015-computed-properties: 6.24.1
      babel-plugin-transform-es2015-destructuring: 6.23.0
      babel-plugin-transform-es2015-duplicate-keys: 6.24.1
      babel-plugin-transform-es2015-for-of: 6.23.0
      babel-plugin-transform-es2015-function-name: 6.24.1
      babel-plugin-transform-es2015-literals: 6.22.0
      babel-plugin-transform-es2015-modules-amd: 6.24.1
      babel-plugin-transform-es2015-modules-commonjs: 6.26.2
      babel-plugin-transform-es2015-modules-systemjs: 6.24.1
      babel-plugin-transform-es2015-modules-umd: 6.24.1
      babel-plugin-transform-es2015-object-super: 6.24.1
      babel-plugin-transform-es2015-parameters: 6.24.1
      babel-plugin-transform-es2015-shorthand-properties: 6.24.1
      babel-plugin-transform-es2015-spread: 6.22.0
      babel-plugin-transform-es2015-sticky-regex: 6.24.1
      babel-plugin-transform-es2015-template-literals: 6.22.0
      babel-plugin-transform-es2015-typeof-symbol: 6.23.0
      babel-plugin-transform-es2015-unicode-regex: 6.24.1
      babel-plugin-transform-exponentiation-operator: 6.24.1
      babel-plugin-transform-regenerator: 6.26.0
      browserslist: 3.2.8
      invariant: 2.2.4
      semver: 5.6.0
    dev: false
    resolution:
      integrity: sha512-9OR2afuKDneX2/q2EurSftUYM0xGu4O2D9adAhVfADDhrYDaxXV0rBbevVYoY9n6nyX1PmQW/0jtpJvUNr9CHg==
  /babel-preset-es2015/6.24.1:
    dependencies:
      babel-plugin-check-es2015-constants: 6.22.0
      babel-plugin-transform-es2015-arrow-functions: 6.22.0
      babel-plugin-transform-es2015-block-scoped-functions: 6.22.0
      babel-plugin-transform-es2015-block-scoping: 6.26.0
      babel-plugin-transform-es2015-classes: 6.24.1
      babel-plugin-transform-es2015-computed-properties: 6.24.1
      babel-plugin-transform-es2015-destructuring: 6.23.0
      babel-plugin-transform-es2015-duplicate-keys: 6.24.1
      babel-plugin-transform-es2015-for-of: 6.23.0
      babel-plugin-transform-es2015-function-name: 6.24.1
      babel-plugin-transform-es2015-literals: 6.22.0
      babel-plugin-transform-es2015-modules-amd: 6.24.1
      babel-plugin-transform-es2015-modules-commonjs: 6.26.2
      babel-plugin-transform-es2015-modules-systemjs: 6.24.1
      babel-plugin-transform-es2015-modules-umd: 6.24.1
      babel-plugin-transform-es2015-object-super: 6.24.1
      babel-plugin-transform-es2015-parameters: 6.24.1
      babel-plugin-transform-es2015-shorthand-properties: 6.24.1
      babel-plugin-transform-es2015-spread: 6.22.0
      babel-plugin-transform-es2015-sticky-regex: 6.24.1
      babel-plugin-transform-es2015-template-literals: 6.22.0
      babel-plugin-transform-es2015-typeof-symbol: 6.23.0
      babel-plugin-transform-es2015-unicode-regex: 6.24.1
      babel-plugin-transform-regenerator: 6.26.0
    deprecated: "\U0001F64C  Thanks for using Babel: we recommend using babel-preset-env now: please read babeljs.io/env to update! "
    dev: false
    resolution:
      integrity: sha1-1EBQ1rwsn+6nAqrzjXJ6AhBTiTk=
  /babel-preset-flow/6.23.0:
    dependencies:
      babel-plugin-transform-flow-strip-types: 6.22.0
    dev: false
    resolution:
      integrity: sha1-5xIYiHCFrpoktb5Baa/7WZgWxJ0=
  /babel-preset-jest/23.2.0:
    dependencies:
      babel-plugin-jest-hoist: 23.2.0
      babel-plugin-syntax-object-rest-spread: 6.13.0
    dev: false
    resolution:
      integrity: sha1-jsegOhOPABoaj7HoETZSvxpV2kY=
  /babel-preset-minify/0.3.0:
    dependencies:
      babel-plugin-minify-builtins: 0.3.0
      babel-plugin-minify-constant-folding: 0.3.0
      babel-plugin-minify-dead-code-elimination: 0.3.0
      babel-plugin-minify-flip-comparisons: 0.3.0
      babel-plugin-minify-guarded-expressions: 0.3.0
      babel-plugin-minify-infinity: 0.3.0
      babel-plugin-minify-mangle-names: 0.3.0
      babel-plugin-minify-numeric-literals: 0.3.0
      babel-plugin-minify-replace: 0.3.0
      babel-plugin-minify-simplify: 0.3.0
      babel-plugin-minify-type-constructors: 0.3.0
      babel-plugin-transform-inline-consecutive-adds: 0.3.0
      babel-plugin-transform-member-expression-literals: 6.9.4
      babel-plugin-transform-merge-sibling-variables: 6.9.4
      babel-plugin-transform-minify-booleans: 6.9.4
      babel-plugin-transform-property-literals: 6.9.4
      babel-plugin-transform-regexp-constructors: 0.3.0
      babel-plugin-transform-remove-console: 6.9.4
      babel-plugin-transform-remove-debugger: 6.9.4
      babel-plugin-transform-remove-undefined: 0.3.0
      babel-plugin-transform-simplify-comparison-operators: 6.9.4
      babel-plugin-transform-undefined-to-void: 6.9.4
      lodash.isplainobject: 4.0.6
    dev: false
    resolution:
      integrity: sha512-+VV2GWEyak3eDOmzT1DDMuqHrw3VbE9nBNkx2LLVs4pH/Me32ND8DRpVDd8IRvk1xX5p75nygyRPtkMh6GIAbQ==
  /babel-preset-react/6.24.1:
    dependencies:
      babel-plugin-syntax-jsx: 6.18.0
      babel-plugin-transform-react-display-name: 6.25.0
      babel-plugin-transform-react-jsx: 6.24.1
      babel-plugin-transform-react-jsx-self: 6.22.0
      babel-plugin-transform-react-jsx-source: 6.22.0
      babel-preset-flow: 6.23.0
    dev: false
    resolution:
      integrity: sha1-umnfrqRfw+xjm2pOzqbhdwLJE4A=
  /babel-preset-stage-0/6.24.1:
    dependencies:
      babel-plugin-transform-do-expressions: 6.22.0
      babel-plugin-transform-function-bind: 6.22.0
      babel-preset-stage-1: 6.24.1
    dev: false
    resolution:
      integrity: sha1-VkLRUEL5E4TX5a+LyIsduVsDnmo=
  /babel-preset-stage-1/6.24.1:
    dependencies:
      babel-plugin-transform-class-constructor-call: 6.24.1
      babel-plugin-transform-export-extensions: 6.22.0
      babel-preset-stage-2: 6.24.1
    dev: false
    resolution:
      integrity: sha1-dpLNfc1oSZB+auSgqFWJz7niv7A=
  /babel-preset-stage-2/6.24.1:
    dependencies:
      babel-plugin-syntax-dynamic-import: 6.18.0
      babel-plugin-transform-class-properties: 6.24.1
      babel-plugin-transform-decorators: 6.24.1
      babel-preset-stage-3: 6.24.1
    dev: false
    resolution:
      integrity: sha1-2eKWD7PXEYfw5k7sYrwHdnIZvcE=
  /babel-preset-stage-3/6.24.1:
    dependencies:
      babel-plugin-syntax-trailing-function-commas: 6.22.0
      babel-plugin-transform-async-generator-functions: 6.24.1
      babel-plugin-transform-async-to-generator: 6.24.1
      babel-plugin-transform-exponentiation-operator: 6.24.1
      babel-plugin-transform-object-rest-spread: 6.26.0
    dev: false
    resolution:
      integrity: sha1-g2raCp56f6N8sTj7kyb4eTSkg5U=
  /babel-register/6.26.0:
    dependencies:
      babel-core: 6.26.3
      babel-runtime: 6.26.0
      core-js: 2.6.5
      home-or-tmp: 2.0.0
      lodash: 4.17.11
      mkdirp: 0.5.1
      source-map-support: 0.4.18
    dev: false
    resolution:
      integrity: sha1-btAhFz4vy0htestFxgCahW9kcHE=
  /babel-runtime/6.26.0:
    dependencies:
      core-js: 2.6.5
      regenerator-runtime: 0.11.1
    dev: false
    resolution:
      integrity: sha1-llxwWGaOgrVde/4E/yM3vItWR/4=
  /babel-template/6.26.0:
    dependencies:
      babel-runtime: 6.26.0
      babel-traverse: 6.26.0
      babel-types: 6.26.0
      babylon: 6.18.0
      lodash: 4.17.11
    dev: false
    resolution:
      integrity: sha1-3gPi0WOWsGn0bdn/+FIfsaDjXgI=
  /babel-traverse/6.26.0:
    dependencies:
      babel-code-frame: 6.26.0
      babel-messages: 6.23.0
      babel-runtime: 6.26.0
      babel-types: 6.26.0
      babylon: 6.18.0
      debug: 2.6.9
      globals: 9.18.0
      invariant: 2.2.4
      lodash: 4.17.11
    dev: false
    resolution:
      integrity: sha1-RqnL1+3MYsjlwGTi0tjQ9ANXZu4=
  /babel-types/6.26.0:
    dependencies:
      babel-runtime: 6.26.0
      esutils: 2.0.2
      lodash: 4.17.11
      to-fast-properties: 1.0.3
    dev: false
    resolution:
      integrity: sha1-o7Bz+Uq0nrb6Vc1lInozQ4BjJJc=
  /babylon/6.18.0:
    dev: false
    hasBin: true
    resolution:
      integrity: sha512-q/UEjfGJ2Cm3oKV71DJz9d25TPnq5rhBVL2Q4fA5wcC3jcrdn7+SssEybFIxwAvvP+YCsCYNKughoF33GxgycQ==
  /babylon/7.0.0-beta.47:
    dev: false
    engines:
      node: '>=6.0.0'
    hasBin: true
    resolution:
      integrity: sha512-+rq2cr4GDhtToEzKFD6KZZMDBXhjFAr9JjPw9pAppZACeEWqNM294j+NdBzkSHYXwzzBmVjZ3nEVJlOhbR2gOQ==
  /bach/1.2.0:
    dependencies:
      arr-filter: 1.1.2
      arr-flatten: 1.1.0
      arr-map: 2.0.2
      array-each: 1.0.1
      array-initial: 1.1.0
      array-last: 1.3.0
      async-done: 1.3.1
      async-settle: 1.0.0
      now-and-later: 2.0.0
    dev: false
    engines:
      node: '>= 0.10'
    resolution:
      integrity: sha1-Szzpa/JxNPeaG0FKUcFONMO9mIA=
  /balanced-match/0.4.2:
    dev: false
    resolution:
      integrity: sha1-yz8+PHMtwPAe5wtAPzAuYddwmDg=
  /balanced-match/1.0.0:
    dev: false
    resolution:
      integrity: sha1-ibTRmasr7kneFk6gK4nORi1xt2c=
  /base/0.11.2:
    dependencies:
      cache-base: 1.0.1
      class-utils: 0.3.6
      component-emitter: 1.2.1
      define-property: 1.0.0
      isobject: 3.0.1
      mixin-deep: 1.3.1
      pascalcase: 0.1.1
    dev: false
    engines:
      node: '>=0.10.0'
    resolution:
      integrity: sha512-5T6P4xPgpp0YDFvSWwEZ4NoE3aM4QBQXDzmVbraCkFj8zHM+mba8SyqB5DbZWyR7mYHo6Y7BdQo3MoA4m0TeQg==
  /base64-js/1.3.0:
    dev: false
    resolution:
      integrity: sha512-ccav/yGvoa80BQDljCxsmmQ3Xvx60/UpBIij5QN21W3wBi/hhIC9OoO+KLpu9IJTS9j4DRVJ3aDDF9cMSoa2lw==
  /batch/0.6.1:
    dev: false
    resolution:
      integrity: sha1-3DQxT05nkxgJP8dgJyUl+UvyXBY=
  /bcrypt-pbkdf/1.0.2:
    dependencies:
      tweetnacl: 0.14.5
    dev: false
    resolution:
      integrity: sha1-pDAdOJtqQ/m2f/PKEaP2Y342Dp4=
  /bfj/6.1.1:
    dependencies:
      bluebird: 3.5.3
      check-types: 7.4.0
      hoopy: 0.1.4
      tryer: 1.0.1
    dev: false
    engines:
      node: '>= 6.0.0'
    resolution:
      integrity: sha512-+GUNvzHR4nRyGybQc2WpNJL4MJazMuvf92ueIyA0bIkPRwhhQu3IfZQ2PSoVPpCBJfmoSdOxu5rnotfFLlvYRQ==
  /big.js/3.2.0:
    dev: false
    resolution:
      integrity: sha512-+hN/Zh2D08Mx65pZ/4g5bsmNiZUuChDiQfTUQ7qJr4/kuopCr88xZsAXv6mBoZEsUI4OuGHlX59qE94K2mMW8Q==
  /big.js/5.2.2:
    dev: false
    resolution:
      integrity: sha512-vyL2OymJxmarO8gxMr0mhChsO9QGwhynfuu4+MHTAW6czfq9humCB7rKpUjDd9YUiDPU4mzpyupFSvOClAwbmQ==
  /binary-extensions/1.13.0:
    dev: false
    engines:
      node: '>=0.10.0'
    resolution:
      integrity: sha512-EgmjVLMn22z7eGGv3kcnHwSnJXmFHjISTY9E/S5lIcTD3Oxw05QTcBLNkJFzcb3cNueUdF/IN4U+d78V0zO8Hw==
  /binary/0.3.0:
    dependencies:
      buffers: 0.1.1
      chainsaw: 0.1.0
    dev: false
    resolution:
      integrity: sha1-n2BVO8XOjDOG87VTz/R0Yq3sqnk=
  /block-stream/0.0.9:
    dependencies:
      inherits: 2.0.3
    dev: false
    engines:
      node: 0.4 || >=0.5.8
    resolution:
      integrity: sha1-E+v+d4oDIFz+A3UUgeu0szAMEmo=
  /bluebird/3.4.7:
    dev: false
    resolution:
      integrity: sha1-9y12C+Cbf3bQjtj66Ysomo0F+rM=
  /bluebird/3.5.3:
    dev: false
    resolution:
      integrity: sha512-/qKPUQlaW1OyR51WeCPBvRnAlnZFUJkCSG5HzGnuIqhgyJtF+T94lFnn33eiazjRm2LAHVy2guNnaq48X9SJuw==
  /bn.js/4.11.8:
    dev: false
    resolution:
      integrity: sha512-ItfYfPLkWHUjckQCk8xC+LwxgK8NYcXywGigJgSwOP8Y2iyWT4f2vsZnoOXTTbo+o5yXmIUJ4gn5538SO5S3gA==
  /body-parser/1.18.3:
    dependencies:
      bytes: 3.0.0
      content-type: 1.0.4
      debug: 2.6.9
      depd: 1.1.2
      http-errors: 1.6.3
      iconv-lite: 0.4.23
      on-finished: 2.3.0
      qs: 6.5.2
      raw-body: 2.3.3
      type-is: 1.6.16
    dev: false
    engines:
      node: '>= 0.8'
    resolution:
      integrity: sha1-WykhmP/dVTs6DyDe0FkrlWlVyLQ=
  /bonjour/3.5.0:
    dependencies:
      array-flatten: 2.1.2
      deep-equal: 1.0.1
      dns-equal: 1.0.0
      dns-txt: 2.0.2
      multicast-dns: 6.2.3
      multicast-dns-service-types: 1.1.0
    dev: false
    resolution:
      integrity: sha1-jokKGD2O6aI5OzhExpGkK897yfU=
  /boolbase/1.0.0:
    dev: false
    resolution:
      integrity: sha1-aN/1++YMUes3cl6p4+0xDcwed24=
  /bowser/1.9.4:
    dev: false
    resolution:
      integrity: sha512-9IdMmj2KjigRq6oWhmwv1W36pDuA4STQZ8q6YO9um+x07xgYNCD3Oou+WP/3L1HNz7iqythGet3/p4wvc8AAwQ==
  /brace-expansion/1.1.11:
    dependencies:
      balanced-match: 1.0.0
      concat-map: 0.0.1
    dev: false
    resolution:
      integrity: sha512-iCuPHDFgrHX7H2vEI/5xpz07zSHB00TpugqhmYtVmMO6518mCuRMoOYFldEBl0g187ufozdaHgWKcYFb61qGiA==
  /braces/1.8.5:
    dependencies:
      expand-range: 1.8.2
      preserve: 0.2.0
      repeat-element: 1.1.3
    dev: false
    engines:
      node: '>=0.10.0'
    resolution:
      integrity: sha1-uneWLhLf+WnWt2cR6RS3N4V79qc=
  /braces/2.3.2:
    dependencies:
      arr-flatten: 1.1.0
      array-unique: 0.3.2
      extend-shallow: 2.0.1
      fill-range: 4.0.0
      isobject: 3.0.1
      repeat-element: 1.1.3
      snapdragon: 0.8.2
      snapdragon-node: 2.1.1
      split-string: 3.1.0
      to-regex: 3.0.2
    dev: false
    engines:
      node: '>=0.10.0'
    resolution:
      integrity: sha512-aNdbnj9P8PjdXU4ybaWLK2IF3jc/EoDYbC7AazW6to3TRsfXxscC9UXOB5iDiEQrkyIbWp2SLQda4+QAa7nc3w==
  /brcast/3.0.1:
    dev: false
    resolution:
      integrity: sha512-eI3yqf9YEqyGl9PCNTR46MGvDylGtaHjalcz6Q3fAPnP/PhpKkkve52vFdfGpwp4VUvK6LUr4TQN+2stCrEwTg==
  /brorand/1.1.0:
    dev: false
    resolution:
      integrity: sha1-EsJe/kCkXjwyPrhnWgoM5XsiNx8=
  /browser-process-hrtime/0.1.3:
    dev: false
    resolution:
      integrity: sha512-bRFnI4NnjO6cnyLmOV/7PVoDEMJChlcfN0z4s1YMBY989/SvlfMI1lgCnkFUs53e9gQF+w7qu7XdllSTiSl8Aw==
  /browser-resolve/1.11.3:
    dependencies:
      resolve: 1.1.7
    dev: false
    resolution:
      integrity: sha512-exDi1BYWB/6raKHmDTCicQfTkqwN5fioMFV4j8BsfMU4R2DK/QfZfK7kOVkmWCNANf0snkBzqGqAJBao9gZMdQ==
  /browser-stdout/1.3.0:
    dev: false
    resolution:
      integrity: sha1-81HTKWnTL6XXpVZxVCY9korjvR8=
  /browserify-aes/1.2.0:
    dependencies:
      buffer-xor: 1.0.3
      cipher-base: 1.0.4
      create-hash: 1.2.0
      evp_bytestokey: 1.0.3
      inherits: 2.0.3
      safe-buffer: 5.1.2
    dev: false
    resolution:
      integrity: sha512-+7CHXqGuspUn/Sl5aO7Ea0xWGAtETPXNSAjHo48JfLdPWcMng33Xe4znFvQweqc/uzk5zSOI3H52CYnjCfb5hA==
  /browserify-cipher/1.0.1:
    dependencies:
      browserify-aes: 1.2.0
      browserify-des: 1.0.2
      evp_bytestokey: 1.0.3
    dev: false
    resolution:
      integrity: sha512-sPhkz0ARKbf4rRQt2hTpAHqn47X3llLkUGn+xEJzLjwY8LRs2p0v7ljvI5EyoRO/mexrNunNECisZs+gw2zz1w==
  /browserify-des/1.0.2:
    dependencies:
      cipher-base: 1.0.4
      des.js: 1.0.0
      inherits: 2.0.3
      safe-buffer: 5.1.2
    dev: false
    resolution:
      integrity: sha512-BioO1xf3hFwz4kc6iBhI3ieDFompMhrMlnDFC4/0/vd5MokpuAc3R+LYbwTA9A5Yc9pq9UYPqffKpW2ObuwX5A==
  /browserify-rsa/4.0.1:
    dependencies:
      bn.js: 4.11.8
      randombytes: 2.1.0
    dev: false
    resolution:
      integrity: sha1-IeCr+vbyApzy+vsTNWenAdQTVSQ=
  /browserify-sign/4.0.4:
    dependencies:
      bn.js: 4.11.8
      browserify-rsa: 4.0.1
      create-hash: 1.2.0
      create-hmac: 1.1.7
      elliptic: 6.4.1
      inherits: 2.0.3
      parse-asn1: 5.1.4
    dev: false
    resolution:
      integrity: sha1-qk62jl17ZYuqa/alfmMMvXqT0pg=
  /browserify-zlib/0.2.0:
    dependencies:
      pako: 1.0.8
    dev: false
    resolution:
      integrity: sha512-Z942RysHXmJrhqk88FmKBVq/v5tqmSkDz7p54G/MGyjMnCFFnC79XWNbg+Vta8W6Wb2qtSZTSxIGkJrRpCFEiA==
  /browserslist/1.7.7:
    dependencies:
      caniuse-db: 1.0.30000938
      electron-to-chromium: 1.3.113
    deprecated: Browserslist 2 could fail on reading Browserslist >3.0 config used in other tools.
    dev: false
    hasBin: true
    resolution:
      integrity: sha1-C9dnBCWL6CmyOYu1Dkti0aFmsLk=
  /browserslist/2.11.3:
    dependencies:
      caniuse-lite: 1.0.30000938
      electron-to-chromium: 1.3.113
    deprecated: Browserslist 2 could fail on reading Browserslist >3.0 config used in other tools.
    dev: false
    hasBin: true
    resolution:
      integrity: sha512-yWu5cXT7Av6mVwzWc8lMsJMHWn4xyjSuGYi4IozbVTLUOEYPSagUB8kiMDUHA1fS3zjr8nkxkn9jdvug4BBRmA==
  /browserslist/3.2.8:
    dependencies:
      caniuse-lite: 1.0.30000938
      electron-to-chromium: 1.3.113
    dev: false
    hasBin: true
    resolution:
      integrity: sha512-WHVocJYavUwVgVViC0ORikPHQquXwVh939TaelZ4WDqpWgTX/FsGhl/+P4qBUAGcRvtOgDgC+xftNWWp2RUTAQ==
  /bs-logger/0.2.6:
    dependencies:
      fast-json-stable-stringify: 2.0.0
    dev: false
    engines:
      node: '>= 6'
    resolution:
      integrity: sha512-pd8DCoxmbgc7hyPKOvxtqNcjYoOsABPQdcCUjGp3d42VR2CX1ORhk2A87oqqu5R1kk+76nsxZupkmyd+MVtCog==
  /bser/2.0.0:
    dependencies:
      node-int64: 0.4.0
    dev: false
    resolution:
      integrity: sha1-mseNPtXZFYBP2HrLFYvHlxR6Fxk=
  /buffer-from/1.1.1:
    dev: false
    resolution:
      integrity: sha512-MQcXEUbCKtEo7bhqEs6560Hyd4XaovZlO/k9V3hjVUF/zwW7KBVdSK4gIt/bzwS9MbR5qob+F5jusZsb0YQK2A==
  /buffer-indexof/1.1.1:
    dev: false
    resolution:
      integrity: sha512-4/rOEg86jivtPTeOUUT61jJO1Ya1TrR/OkqCSZDyq84WJh3LuuiphBYJN+fm5xufIk4XAFcEwte/8WzC8If/1g==
  /buffer-xor/1.0.3:
    dev: false
    resolution:
      integrity: sha1-JuYe0UIvtw3ULm42cp7VHYVf6Nk=
  /buffer/4.9.1:
    dependencies:
      base64-js: 1.3.0
      ieee754: 1.1.12
      isarray: 1.0.0
    dev: false
    resolution:
      integrity: sha1-bRu2AbB6TvztlwlBMgkwJ8lbwpg=
  /buffers/0.1.1:
    dev: false
    engines:
      node: '>=0.2.0'
    resolution:
      integrity: sha1-skV5w77U1tOWru5tmorn9Ugqt7s=
  /builtin-modules/1.1.1:
    dev: false
    engines:
      node: '>=0.10.0'
    resolution:
      integrity: sha1-Jw8HbFpywC9bZaR9+Uxf46J4iS8=
  /builtin-status-codes/3.0.0:
    dev: false
    resolution:
      integrity: sha1-hZgoeOIbmOHGZCXgPQF0eI9Wnug=
  /bundlesize/0.15.3:
    dependencies:
      axios: 0.16.2
      bytes: 3.1.0
      ci-env: 1.7.0
      commander: 2.19.0
      github-build: 1.2.0
      glob: 7.1.3
      gzip-size: 4.1.0
      opencollective: 1.0.3
      prettycli: 1.4.3
      read-pkg-up: 2.0.0
    dev: false
    engines:
      npm: ^5.0.0
    hasBin: true
    resolution:
      integrity: sha512-CqLtaDKQFZVh9l53Py67lJOLOT//aNrmF9xT1v5cS080bbqyhOdTX5+LuoVI8LOKa351fUikGcxsQDYWQXfizg==
  /bytes/3.0.0:
    dev: false
    engines:
      node: '>= 0.8'
    resolution:
      integrity: sha1-0ygVQE1olpn4Wk6k+odV3ROpYEg=
  /bytes/3.1.0:
    dev: false
    engines:
      node: '>= 0.8'
    resolution:
      integrity: sha512-zauLjrfCG+xvoyaqLoV8bLVXXNGC4JqlxFCutSDWA6fJrTo2ZuvLYTqZ7aHBLZSMOopbzwv8f+wZcVzfVTI2Dg==
  /cacache/10.0.4:
    dependencies:
      bluebird: 3.5.3
      chownr: 1.1.1
      glob: 7.1.3
      graceful-fs: 4.1.15
      lru-cache: 4.1.5
      mississippi: 2.0.0
      mkdirp: 0.5.1
      move-concurrently: 1.0.1
      promise-inflight: 1.0.1
      rimraf: 2.6.3
      ssri: 5.3.0
      unique-filename: 1.1.1
      y18n: 4.0.0
    dev: false
    resolution:
      integrity: sha512-Dph0MzuH+rTQzGPNT9fAnrPmMmjKfST6trxJeK7NQuHRaVw24VzPRWTmg9MpcwOVQZO0E1FBICUlFeNaKPIfHA==
  /cacache/11.3.2:
    dependencies:
      bluebird: 3.5.3
      chownr: 1.1.1
      figgy-pudding: 3.5.1
      glob: 7.1.3
      graceful-fs: 4.1.15
      lru-cache: 5.1.1
      mississippi: 3.0.0
      mkdirp: 0.5.1
      move-concurrently: 1.0.1
      promise-inflight: 1.0.1
      rimraf: 2.6.3
      ssri: 6.0.1
      unique-filename: 1.1.1
      y18n: 4.0.0
    dev: false
    resolution:
      integrity: sha512-E0zP4EPGDOaT2chM08Als91eYnf8Z+eH1awwwVsngUmgppfM5jjJ8l3z5vO5p5w/I3LsiXawb1sW0VY65pQABg==
  /cache-base/1.0.1:
    dependencies:
      collection-visit: 1.0.0
      component-emitter: 1.2.1
      get-value: 2.0.6
      has-value: 1.0.0
      isobject: 3.0.1
      set-value: 2.0.0
      to-object-path: 0.3.0
      union-value: 1.0.0
      unset-value: 1.0.0
    dev: false
    engines:
      node: '>=0.10.0'
    resolution:
      integrity: sha512-AKcdTnFSWATd5/GCPRxr2ChwIJ85CeyrEyjRHlKxQ56d4XJMGym0uAiKn0xbLOGOl3+yRpOTi484dVCEc5AUzQ==
  /caller-callsite/2.0.0:
    dependencies:
      callsites: 2.0.0
    dev: false
    engines:
      node: '>=4'
    resolution:
      integrity: sha1-hH4PzgoiN1CpoCfFSzNzGtMVQTQ=
  /caller-path/2.0.0:
    dependencies:
      caller-callsite: 2.0.0
    dev: false
    engines:
      node: '>=4'
    resolution:
      integrity: sha1-Ro+DBE42mrIBD6xfBs7uFbsssfQ=
  /callsites/2.0.0:
    dev: false
    engines:
      node: '>=4'
    resolution:
      integrity: sha1-BuuE8A7qQT2oav/vrL/7Ngk7PFA=
  /camel-case/3.0.0:
    dependencies:
      no-case: 2.3.2
      upper-case: 1.1.3
    dev: false
    resolution:
      integrity: sha1-yjw2iKTpzzpM2nd9xNy8cTJJz3M=
  /camelcase-keys/2.1.0:
    dependencies:
      camelcase: 2.1.1
      map-obj: 1.0.1
    dev: false
    engines:
      node: '>=0.10.0'
    resolution:
      integrity: sha1-MIvur/3ygRkFHvodkyITyRuPkuc=
  /camelcase/1.2.1:
    dev: false
    engines:
      node: '>=0.10.0'
    resolution:
      integrity: sha1-m7UwTS4LVmmLLHWLCKPqqdqlijk=
  /camelcase/2.1.1:
    dev: false
    engines:
      node: '>=0.10.0'
    resolution:
      integrity: sha1-fB0W1nmhu+WcoCys7PsBHiAfWh8=
  /camelcase/3.0.0:
    dev: false
    engines:
      node: '>=0.10.0'
    resolution:
      integrity: sha1-MvxLn82vhF/N9+c7uXysImHwqwo=
  /camelcase/4.1.0:
    dev: false
    engines:
      node: '>=4'
    resolution:
      integrity: sha1-1UVjW+HjPFQmScaRc+Xeas+uNN0=
  /camelcase/5.0.0:
    dev: false
    engines:
      node: '>=6'
    resolution:
      integrity: sha512-faqwZqnWxbxn+F1d399ygeamQNy3lPp/H9H6rNrqYh4FSVCtcY+3cub1MxA8o9mDd55mM8Aghuu/kuyYA6VTsA==
  /caniuse-api/1.6.1:
    dependencies:
      browserslist: 1.7.7
      caniuse-db: 1.0.30000938
      lodash.memoize: 4.1.2
      lodash.uniq: 4.5.0
    dev: false
    resolution:
      integrity: sha1-tTTnxzTE+B7F++isoq0kNUuWLGw=
  /caniuse-db/1.0.30000938:
    dev: false
    resolution:
      integrity: sha512-1lbcoAGPQFUYOdY7sxpsl8ZDBfn5cyn80XuYnZwk7N4Qp7Behw7uxZCH5jjH2qWTV2WM6hgjvDVpP/uV3M/l9g==
  /caniuse-lite/1.0.30000938:
    dev: false
    resolution:
      integrity: sha512-ekW8NQ3/FvokviDxhdKLZZAx7PptXNwxKgXtnR5y+PR3hckwuP3yJ1Ir+4/c97dsHNqtAyfKUGdw8P4EYzBNgw==
  /capture-exit/1.2.0:
    dependencies:
      rsvp: 3.6.2
    dev: false
    resolution:
      integrity: sha1-HF/MSJ/QqwDU8ax64QcuMXP7q28=
  /case-sensitive-paths-webpack-plugin/2.2.0:
    dev: false
    engines:
      node: '>=4'
    resolution:
      integrity: sha512-u5ElzokS8A1pm9vM3/iDgTcI3xqHxuCao94Oz8etI3cf0Tio0p8izkDYbTIn09uP3yUUr6+veaE6IkjnTYS46g==
  /caseless/0.12.0:
    dev: false
    resolution:
      integrity: sha1-G2gcIf+EAzyCZUMJBolCDRhxUdw=
  /center-align/0.1.3:
    dependencies:
      align-text: 0.1.4
      lazy-cache: 1.0.4
    dev: false
    engines:
      node: '>=0.10.0'
    resolution:
      integrity: sha1-qg0yYptu6XIgBBHL1EYckHvCt60=
  /chainsaw/0.1.0:
    dependencies:
      traverse: 0.3.9
    dev: false
    resolution:
      integrity: sha1-XqtQsor+WAdNDVgpE4iCi15fvJg=
  /chalk/0.4.0:
    dependencies:
      ansi-styles: 1.0.0
      has-color: 0.1.7
      strip-ansi: 0.1.1
    dev: false
    engines:
      node: '>=0.8.0'
    resolution:
      integrity: sha1-UZmj3c0MHv4jvAjBsCewYXbgxk8=
  /chalk/1.1.3:
    dependencies:
      ansi-styles: 2.2.1
      escape-string-regexp: 1.0.5
      has-ansi: 2.0.0
      strip-ansi: 3.0.1
      supports-color: 2.0.0
    dev: false
    engines:
      node: '>=0.10.0'
    resolution:
      integrity: sha1-qBFcVeSnAv5NFQq9OHKCKn4J/Jg=
  /chalk/2.1.0:
    dependencies:
      ansi-styles: 3.2.1
      escape-string-regexp: 1.0.5
      supports-color: 4.5.0
    dev: false
    engines:
      node: '>=4'
    resolution:
      integrity: sha512-LUHGS/dge4ujbXMJrnihYMcL4AoOweGnw9Tp3kQuqy1Kx5c1qKjqvMJZ6nVJPMWJtKCTN72ZogH3oeSO9g9rXQ==
  /chalk/2.4.2:
    dependencies:
      ansi-styles: 3.2.1
      escape-string-regexp: 1.0.5
      supports-color: 5.5.0
    dev: false
    engines:
      node: '>=4'
    resolution:
      integrity: sha512-Mti+f9lpJNcwF4tWV8/OrTTtF1gZi+f8FqlyAdouralcFWFQWF2+NgCHShjkCb+IFBLq9buZwE1xckQU4peSuQ==
  /character-entities-legacy/1.1.2:
    dev: false
    resolution:
      integrity: sha512-9NB2VbXtXYWdXzqrvAHykE/f0QJxzaKIpZ5QzNZrrgQ7Iyxr2vnfS8fCBNVW9nUEZE0lo57nxKRqnzY/dKrwlA==
  /character-entities/1.2.2:
    dev: false
    resolution:
      integrity: sha512-sMoHX6/nBiy3KKfC78dnEalnpn0Az0oSNvqUWYTtYrhRI5iUIYsROU48G+E+kMFQzqXaJ8kHJZ85n7y6/PHgwQ==
  /character-reference-invalid/1.1.2:
    dev: false
    resolution:
      integrity: sha512-7I/xceXfKyUJmSAn/jw8ve/9DyOP7XxufNYLI9Px7CmsKgEUaZLUTax6nZxGQtaoiZCjpu6cHPj20xC/vqRReQ==
  /chardet/0.4.2:
    dev: false
    resolution:
      integrity: sha1-tUc7M9yXxCTl2Y3IfVXU2KKci/I=
  /check-types/7.4.0:
    dev: false
    resolution:
      integrity: sha512-YbulWHdfP99UfZ73NcUDlNJhEIDgm9Doq9GhpyXbF+7Aegi3CVV7qqMCKTTqJxlvEvnQBp9IA+dxsGN6xK/nSg==
  /cheerio/1.0.0-rc.2:
    dependencies:
      css-select: 1.2.0
      dom-serializer: 0.1.1
      entities: 1.1.2
      htmlparser2: 3.10.1
      lodash: 4.17.11
      parse5: 3.0.3
    dev: false
    engines:
      node: '>= 0.6'
    resolution:
      integrity: sha1-S59TqBsn5NXawxwP/Qz6A8xoMNs=
  /chokidar/1.7.0:
    dependencies:
      anymatch: 1.3.2
      async-each: 1.0.1
      glob-parent: 2.0.0
      inherits: 2.0.3
      is-binary-path: 1.0.1
      is-glob: 2.0.1
      path-is-absolute: 1.0.1
      readdirp: 2.2.1
    dev: false
    optionalDependencies:
      fsevents: 1.2.7
    resolution:
      integrity: sha1-eY5ol3gVHIB2tLNg5e3SjNortGg=
  /chokidar/2.1.1:
    dependencies:
      anymatch: 2.0.0
      async-each: 1.0.1
      braces: 2.3.2
      glob-parent: 3.1.0
      inherits: 2.0.3
      is-binary-path: 1.0.1
      is-glob: 4.0.0
      normalize-path: 3.0.0
      path-is-absolute: 1.0.1
      readdirp: 2.2.1
      upath: 1.1.0
    dev: false
    optionalDependencies:
      fsevents: 1.2.7
    resolution:
      integrity: sha512-gfw3p2oQV2wEt+8VuMlNsPjCxDxvvgnm/kz+uATu805mWVF8IJN7uz9DN7iBz+RMJISmiVbCOBFs9qBGMjtPfQ==
  /chownr/1.1.1:
    dev: false
    resolution:
      integrity: sha512-j38EvO5+LHX84jlo6h4UzmOwi0UgW61WRyPtJz4qaadK5eY3BTS5TY/S1Stc3Uk2lIM6TPevAlULiEJwie860g==
  /chrome-trace-event/0.1.3:
    dev: false
    engines:
      node: '>=6.0'
    resolution:
      integrity: sha512-sjndyZHrrWiu4RY7AkHgjn80GfAM2ZSzUkZLV/Js59Ldmh6JDThf0SUmOHU53rFu2rVxxfCzJ30Ukcfch3Gb/A==
  /chrome-trace-event/1.0.0:
    dependencies:
      tslib: 1.9.3
    dev: false
    engines:
      node: '>=6.0'
    resolution:
      integrity: sha512-xDbVgyfDTT2piup/h8dK/y4QZfJRSa73bw1WZ8b4XM1o7fsFubUVGYcE+1ANtOzJJELGpYoG2961z0Z6OAld9A==
  /ci-env/1.7.0:
    dev: false
    resolution:
      integrity: sha512-ifHfV5JmACoTnoPxwjKjUUAekL1UCKZ9EU27GaaSkLVopkV3H1w0eYIpY+aAiX31SVEtTrZFMS94EFETSj0vIA==
  /ci-info/1.6.0:
    dev: false
    resolution:
      integrity: sha512-vsGdkwSCDpWmP80ncATX7iea5DWQemg1UgCW5J8tqjU3lYw4FBYuj89J0CTVomA7BEfvSZd84GmHko+MxFQU2A==
  /cipher-base/1.0.4:
    dependencies:
      inherits: 2.0.3
      safe-buffer: 5.1.2
    dev: false
    resolution:
      integrity: sha512-Kkht5ye6ZGmwv40uUDZztayT2ThLQGfnj/T71N/XzeZeo3nf8foyW7zGTsPYkEya3m5f3cAypH+qe7YOrM1U2Q==
  /clap/1.2.3:
    dependencies:
      chalk: 1.1.3
    dev: false
    engines:
      node: '>=0.10.0'
    resolution:
      integrity: sha512-4CoL/A3hf90V3VIEjeuhSvlGFEHKzOz+Wfc2IVZc+FaUgU0ZQafJTP49fvnULipOPcAfqhyI2duwQyns6xqjYA==
  /class-utils/0.3.6:
    dependencies:
      arr-union: 3.1.0
      define-property: 0.2.5
      isobject: 3.0.1
      static-extend: 0.1.2
    dev: false
    engines:
      node: '>=0.10.0'
    resolution:
      integrity: sha512-qOhPa/Fj7s6TY8H8esGu5QNpMMQxz79h+urzrNYN6mn+9BnxlDGf5QZ+XeCDsxSjPqsSR56XOZOJmpeurnLMeg==
  /classnames/2.2.6:
    dev: false
    resolution:
      integrity: sha512-JR/iSQOSt+LQIWwrwEzJ9uk0xfN3mTVYMwt1Ir5mUcSN6pU+V4zQFFaJsclJbPuAUQH+yfWef6tm7l1quW3C8Q==
  /clean-css/4.2.1:
    dependencies:
      source-map: 0.6.1
    dev: false
    engines:
      node: '>= 4.0'
    resolution:
      integrity: sha512-4ZxI6dy4lrY6FHzfiy1aEOXgu4LIsW2MhwG0VBKdcoGoH/XLFgaHSdLTGr4O8Be6A8r3MOphEiI8Gc1n0ecf3g==
  /cli-cursor/2.1.0:
    dependencies:
      restore-cursor: 2.0.0
    dev: false
    engines:
      node: '>=4'
    resolution:
      integrity: sha1-s12sN2R5+sw+lHR9QdDQ9SOP/LU=
  /cli-truncate/0.2.1:
    dependencies:
      slice-ansi: 0.0.4
      string-width: 1.0.2
    dev: false
    engines:
      node: '>=0.10.0'
    resolution:
      integrity: sha1-nxXPuwcFAFNpIWxiasfQWrkN1XQ=
  /cli-width/2.2.0:
    dev: false
    resolution:
      integrity: sha1-/xnt6Kml5XkyQUewwR8PvLq+1jk=
  /clipboard/2.0.4:
    dependencies:
      good-listener: 1.2.2
      select: 1.1.2
      tiny-emitter: 2.1.0
    dev: false
    optional: true
    resolution:
      integrity: sha512-Vw26VSLRpJfBofiVaFb/I8PVfdI1OxKcYShe6fm0sP/DtmiWQNCjhM/okTvdCo0G+lMMm1rMYbk4IK4x1X+kgQ==
  /cliui/2.1.0:
    dependencies:
      center-align: 0.1.3
      right-align: 0.1.3
      wordwrap: 0.0.2
    dev: false
    resolution:
      integrity: sha1-S0dXYP+AJkx2LDoXGQMukcf+oNE=
  /cliui/3.2.0:
    dependencies:
      string-width: 1.0.2
      strip-ansi: 3.0.1
      wrap-ansi: 2.1.0
    dev: false
    resolution:
      integrity: sha1-EgYBU3qRbSmUD5NNo7SNWFo5IT0=
  /cliui/4.1.0:
    dependencies:
      string-width: 2.1.1
      strip-ansi: 4.0.0
      wrap-ansi: 2.1.0
    dev: false
    resolution:
      integrity: sha512-4FG+RSG9DL7uEwRUZXZn3SS34DiDPfzP0VOiEwtUWlE+AR2EIg+hSyvrIgUUfhdgR/UkAeW2QHgeP+hWrXs7jQ==
  /clone-deep/2.0.2:
    dependencies:
      for-own: 1.0.0
      is-plain-object: 2.0.4
      kind-of: 6.0.2
      shallow-clone: 1.0.0
    dev: false
    engines:
      node: '>=0.10.0'
    resolution:
      integrity: sha512-SZegPTKjCgpQH63E+eN6mVEEPdQBOUzjyJm5Pora4lrwWRFS8I0QAxV/KD6vV/i0WuijHZWQC1fMsPEdxfdVCQ==
  /clone/1.0.4:
    dev: false
    engines:
      node: '>=0.8'
    resolution:
      integrity: sha1-2jCcwmPfFZlMaIypAheco8fNfH4=
  /co/4.6.0:
    dev: false
    engines:
      iojs: '>= 1.0.0'
      node: '>= 0.12.0'
    resolution:
      integrity: sha1-bqa989hTrlTMuOR7+gvz+QMfsYQ=
  /coa/1.0.4:
    dependencies:
      q: 1.5.1
    dev: false
    engines:
      node: '>= 0.8.0'
    resolution:
      integrity: sha1-qe8VNmDWqGqL3sAomlxoTSF0Mv0=
  /code-point-at/1.1.0:
    dev: false
    engines:
      node: '>=0.10.0'
    resolution:
      integrity: sha1-DQcLTQQ6W+ozovGkDi7bPZpMz3c=
  /codecov/3.2.0:
    dependencies:
      argv: 0.0.2
      ignore-walk: 3.0.1
      js-yaml: 3.12.1
      teeny-request: 3.11.3
      urlgrey: 0.4.4
    dev: false
    engines:
      node: '>=4.0'
    hasBin: true
    resolution:
      integrity: sha512-3NJvNARXxilqnqVfgzDHyVrF4oeVgaYW1c1O6Oi5mn93exE7HTSSFNiYdwojWW6IwrCZABJ8crpNbKoo9aUHQw==
  /collection-map/1.0.0:
    dependencies:
      arr-map: 2.0.2
      for-own: 1.0.0
      make-iterator: 1.0.1
    dev: false
    engines:
      node: '>=0.10.0'
    resolution:
      integrity: sha1-rqDwb40mx4DCt1SUOFVEsiVa8Yw=
  /collection-visit/1.0.0:
    dependencies:
      map-visit: 1.0.0
      object-visit: 1.0.1
    dev: false
    engines:
      node: '>=0.10.0'
    resolution:
      integrity: sha1-S8A3PBZLwykbTTaMgpzxqApZ3KA=
  /color-convert/1.9.3:
    dependencies:
      color-name: 1.1.3
    dev: false
    resolution:
      integrity: sha512-QfAUtd+vFdAtFQcC8CCyYt1fYWxSqAiK2cSD6zDB8N3cpsEBAvRxp9zOGg6G/SHHJYAT88/az/IuDGALsNVbGg==
  /color-functions/1.1.0:
    dev: false
    resolution:
      integrity: sha1-TLgFR5Blo2WMMmn0j6xz7/APld4=
  /color-name/1.1.3:
    dev: false
    resolution:
      integrity: sha1-p9BVi9icQveV3UIyj3QIMcpTvCU=
  /color-name/1.1.4:
    dev: false
    resolution:
      integrity: sha512-dOy+3AuW3a2wNbZHIuMZpTcgjGuLU/uBL/ubcZF9OXbDo8ff4O8yVp5Bf0efS8uEoYo5q4Fx7dY9OgQGXgAsQA==
  /color-string/0.3.0:
    dependencies:
      color-name: 1.1.4
    dev: false
    resolution:
      integrity: sha1-J9RvtnAlxcL6JZk7+/V55HhBuZE=
  /color/0.11.4:
    dependencies:
      clone: 1.0.4
      color-convert: 1.9.3
      color-string: 0.3.0
    dev: false
    resolution:
      integrity: sha1-bXtcdPtl6EHNSHkq0e1eB7kE12Q=
  /colormin/1.1.2:
    dependencies:
      color: 0.11.4
      css-color-names: 0.0.4
      has: 1.0.3
    dev: false
    resolution:
      integrity: sha1-6i90IKcrlogaOKrlnsEkpvcpgTM=
  /colors/1.1.2:
    dev: false
    engines:
      node: '>=0.1.90'
    resolution:
      integrity: sha1-FopHAXVran9RoSzgyXv6KMCE7WM=
  /colors/1.2.5:
    dev: false
    engines:
      node: '>=0.1.90'
    resolution:
      integrity: sha512-erNRLao/Y3Fv54qUa0LBB+//Uf3YwMUmdJinN20yMXm9zdKKqH9wt7R9IIVZ+K7ShzfpLV/Zg8+VyrBJYB4lpg==
  /colors/1.3.3:
    dev: false
    engines:
      node: '>=0.1.90'
    resolution:
      integrity: sha512-mmGt/1pZqYRjMxB1axhTo16/snVZ5krrKkcmMeVKxzECMMXoCgnvTPp10QgHfcbQZw8Dq2jMNG6je4JlWU0gWg==
  /combined-stream/1.0.7:
    dependencies:
      delayed-stream: 1.0.0
    dev: false
    engines:
      node: '>= 0.8'
    resolution:
      integrity: sha512-brWl9y6vOB1xYPZcpZde3N9zDByXTosAeMDo4p1wzo6UMOX4vumB+TP1RZ76sfE6Md68Q0NJSrE/gbezd4Ul+w==
  /comma-separated-tokens/1.0.5:
    dependencies:
      trim: 0.0.1
    dev: false
    resolution:
      integrity: sha512-Cg90/fcK93n0ecgYTAz1jaA3zvnQ0ExlmKY1rdbyHqAx6BHxwoJc+J7HDu0iuQ7ixEs1qaa+WyQ6oeuBpYP1iA==
  /command-line-args/4.0.7:
    dependencies:
      array-back: 2.0.0
      find-replace: 1.0.3
      typical: 2.6.1
    dev: false
    hasBin: true
    resolution:
      integrity: sha512-aUdPvQRAyBvQd2n7jXcsMDz68ckBJELXNzBybCHOibUWEg0mWTnaYCSRU8h9R+aNRSvDihJtssSRCiDRpLaezA==
  /commander/2.13.0:
    dev: false
    resolution:
      integrity: sha512-MVuS359B+YzaWqjCL/c+22gfryv+mCBPHAv3zyVI2GN8EY6IRP8VwtasXn8jyyhvvq84R4ImN1OKRtcbIasjYA==
  /commander/2.17.1:
    dev: false
    resolution:
      integrity: sha512-wPMUt6FnH2yzG95SA6mzjQOEKUU3aLaDEmzs1ti+1E9h+CsrZghRlqEM/EJ4KscsQVG8uNN4uVreUeT8+drlgg==
  /commander/2.19.0:
    dev: false
    resolution:
      integrity: sha512-6tvAOO+D6OENvRAh524Dh9jcfKTYDQAqvqezbCW82xj5X0pSrcpxtvRKHLG0yBY6SD7PSDrJaj+0AiOcKVd1Xg==
  /commander/2.9.0:
    dependencies:
      graceful-readlink: 1.0.1
    dev: false
    engines:
      node: '>= 0.6.x'
    resolution:
      integrity: sha1-nJkJQXbhIkDLItbFFGCYQA/g99Q=
  /common-tags/1.8.0:
    dev: false
    engines:
      node: '>=4.0.0'
    resolution:
      integrity: sha512-6P6g0uetGpW/sdyUy/iQQCbFF0kWVMSIVSyYz7Zgjcgh8mgw8PQzDNZeyZ5DQ2gM7LBoZPHmnjz8rUthkBG5tw==
  /commondir/1.0.1:
    dev: false
    resolution:
      integrity: sha1-3dgA2gxmEnOTzKWVDqloo6rxJTs=
  /component-emitter/1.2.1:
    dev: false
    resolution:
      integrity: sha1-E3kY1teCg/ffemt8WmPhQOaUJeY=
  /compressible/2.0.15:
    dependencies:
      mime-db: 1.38.0
    dev: false
    engines:
      node: '>= 0.6'
    resolution:
      integrity: sha512-4aE67DL33dSW9gw4CI2H/yTxqHLNcxp0yS6jB+4h+wr3e43+1z7vm0HU9qXOH8j+qjKuL8+UtkOxYQSMq60Ylw==
  /compression/1.7.3:
    dependencies:
      accepts: 1.3.5
      bytes: 3.0.0
      compressible: 2.0.15
      debug: 2.6.9
      on-headers: 1.0.1
      safe-buffer: 5.1.2
      vary: 1.1.2
    dev: false
    engines:
      node: '>= 0.8.0'
    resolution:
      integrity: sha512-HSjyBG5N1Nnz7tF2+O7A9XUhyjru71/fwgNb7oIsEVHR0WShfs2tIS/EySLgiTe98aOK18YDlMXpzjCXY/n9mg==
  /computed-style/0.1.4:
    dev: false
    resolution:
      integrity: sha1-fzRP2FhLLkJb7cpKGvwOMAuwXXQ=
  /concat-map/0.0.1:
    dev: false
    resolution:
      integrity: sha1-2Klr13/Wjfd5OnMDajug1UBdR3s=
  /concat-stream/1.6.2:
    dependencies:
      buffer-from: 1.1.1
      inherits: 2.0.3
      readable-stream: 2.3.6
      typedarray: 0.0.6
    dev: false
    engines:
      '0': node >= 0.8
    resolution:
      integrity: sha512-27HBghJxjiZtIk3Ycvn/4kbJk/1uZuJFfuPEns6LaEvpvG1f0hTea8lilrouyo9mVc2GWdcEZ8OLoGmSADlrCw==
  /connect-history-api-fallback/1.6.0:
    dev: false
    engines:
      node: '>=0.8'
    resolution:
      integrity: sha512-e54B99q/OUoH64zYYRf3HBP5z24G38h5D3qXu23JGRoigpX5Ss4r9ZnDk3g0Z8uQC2x2lPaJ+UlWBc1ZWBWdLg==
  /connect/3.6.6:
    dependencies:
      debug: 2.6.9
      finalhandler: 1.1.0
      parseurl: 1.3.2
      utils-merge: 1.0.1
    dev: false
    engines:
      node: '>= 0.10.0'
    resolution:
      integrity: sha1-Ce/2xVr3I24TcTWnJXSFi2eG9SQ=
  /console-browserify/1.1.0:
    dependencies:
      date-now: 0.1.4
    dev: false
    resolution:
      integrity: sha1-8CQcRXMKn8YyOyBtvzjtx0HQuxA=
  /console-control-strings/1.1.0:
    dev: false
    resolution:
      integrity: sha1-PXz0Rk22RG6mRL9LOVB/mFEAjo4=
  /console-polyfill/0.1.2:
    dev: false
    resolution:
      integrity: sha1-ls/tUcr3gYn2mVcubxgnHcN8DjA=
  /constants-browserify/1.0.0:
    dev: false
    resolution:
      integrity: sha1-wguW2MYXdIqvHBYCF2DNJ/y4y3U=
  /content-disposition/0.5.2:
    dev: false
    engines:
      node: '>= 0.6'
    resolution:
      integrity: sha1-DPaLud318r55YcOoUXjLhdunjLQ=
  /content-type/1.0.4:
    dev: false
    engines:
      node: '>= 0.6'
    resolution:
      integrity: sha512-hIP3EEPs8tB9AT1L+NUqtwOAps4mk2Zob89MWXMHjHWg9milF/j4osnnQLXBCBFBk/tvIG/tUc9mOUJiPBhPXA==
  /convert-css-length/1.0.2:
    dependencies:
      console-polyfill: 0.1.2
      parse-unit: 1.0.1
    dev: false
    resolution:
      integrity: sha512-ecV7j3hXyXN1X2XfJBzhMR0o1Obv0v3nHmn0UiS3ACENrzbxE/EknkiunS/fCwQva0U62X1GChi8GaPh4oTlLg==
  /convert-source-map/1.6.0:
    dependencies:
      safe-buffer: 5.1.2
    dev: false
    resolution:
      integrity: sha512-eFu7XigvxdZ1ETfbgPBohgyQ/Z++C0eEhTor0qRwBw9unw+L0/6V8wkSuGgzdThkiS5lSpdptOQPD8Ak40a+7A==
  /cookie-signature/1.0.6:
    dev: false
    resolution:
      integrity: sha1-4wOogrNCzD7oylE6eZmXNNqzriw=
  /cookie/0.3.1:
    dev: false
    engines:
      node: '>= 0.6'
    resolution:
      integrity: sha1-5+Ch+e9DtMi6klxcWpboBtFoc7s=
  /copy-concurrently/1.0.5:
    dependencies:
      aproba: 1.2.0
      fs-write-stream-atomic: 1.0.10
      iferr: 0.1.5
      mkdirp: 0.5.1
      rimraf: 2.6.2
      run-queue: 1.0.3
    dev: false
    resolution:
      integrity: sha512-f2domd9fsVDFtaFcbaRZuYXwtdmnzqbADSwhSWYxYB/Q8zsdUUFMXVRwXGDMWmbEzAn1kdRrtI1T/KTFOL4X2A==
  /copy-descriptor/0.1.1:
    dev: false
    engines:
      node: '>=0.10.0'
    resolution:
      integrity: sha1-Z29us8OZl8LuGsOpJP1hJHSPV40=
  /core-js/1.2.7:
    dev: false
    resolution:
      integrity: sha1-ZSKUwUZR2yj6k70tX/KYOk8IxjY=
  /core-js/2.6.5:
    dev: false
    resolution:
      integrity: sha512-klh/kDpwX8hryYL14M9w/xei6vrv6sE8gTHDG7/T/+SEovB/G4ejwcfE/CBzO6Edsu+OETZMZ3wcX/EjUkrl5A==
  /core-util-is/1.0.2:
    dev: false
    resolution:
      integrity: sha1-tf1UIgqivFq1eqtxQMlAdUUDwac=
  /cosmiconfig/4.0.0:
    dependencies:
      is-directory: 0.3.1
      js-yaml: 3.12.1
      parse-json: 4.0.0
      require-from-string: 2.0.2
    dev: false
    engines:
      node: '>=4'
    resolution:
      integrity: sha512-6e5vDdrXZD+t5v0L8CrurPeybg4Fmf+FCSYxXKYVAqLUtyCSbuyqE059d0kDthTNRzKVjL7QMgNpEUlsoYH3iQ==
  /cosmiconfig/5.0.7:
    dependencies:
      import-fresh: 2.0.0
      is-directory: 0.3.1
      js-yaml: 3.12.1
      parse-json: 4.0.0
    dev: false
    engines:
      node: '>=4'
    resolution:
      integrity: sha512-PcLqxTKiDmNT6pSpy4N6KtuPwb53W+2tzNvwOZw0WH9N6O0vLIBq0x8aj8Oj75ere4YcGi48bDFCL+3fRJdlNA==
  /cpx/1.5.0:
    dependencies:
      babel-runtime: 6.26.0
      chokidar: 1.7.0
      duplexer: 0.1.1
      glob: 7.1.3
      glob2base: 0.0.12
      minimatch: 3.0.4
      mkdirp: 0.5.1
      resolve: 1.10.0
      safe-buffer: 5.1.2
      shell-quote: 1.6.1
      subarg: 1.0.0
    dev: false
    hasBin: true
    resolution:
      integrity: sha1-GFvgGFEdhycN7czCkxceN2VauI8=
  /create-ecdh/4.0.3:
    dependencies:
      bn.js: 4.11.8
      elliptic: 6.4.1
    dev: false
    resolution:
      integrity: sha512-GbEHQPMOswGpKXM9kCWVrremUcBmjteUaQ01T9rkKCPDXfUHX0IoP9LpHYo2NPFampa4e+/pFDc3jQdxrxQLaw==
  /create-hash/1.2.0:
    dependencies:
      cipher-base: 1.0.4
      inherits: 2.0.3
      md5.js: 1.3.5
      ripemd160: 2.0.2
      sha.js: 2.4.11
    dev: false
    resolution:
      integrity: sha512-z00bCGNHDG8mHAkP7CtT1qVu+bFQUPjYq/4Iv3C3kWjTFV10zIjfSoeqXo9Asws8gwSHDGj/hl2u4OGIjapeCg==
  /create-hmac/1.1.7:
    dependencies:
      cipher-base: 1.0.4
      create-hash: 1.2.0
      inherits: 2.0.3
      ripemd160: 2.0.2
      safe-buffer: 5.1.2
      sha.js: 2.4.11
    dev: false
    resolution:
      integrity: sha512-MJG9liiZ+ogc4TzUwuvbER1JRdgvUFSB5+VR/g5h82fGaIRWMWddtKBHi7/sVhfjQZ6SehlyhvQYrcYkaUIpLg==
  /create-react-class/15.6.3:
    dependencies:
      fbjs: 0.8.17
      loose-envify: 1.4.0
      object-assign: 4.1.1
    dev: false
    resolution:
      integrity: sha512-M+/3Q6E6DLO6Yx3OwrWjwHBnvfXXYA7W+dFjt/ZDBemHO1DDZhsalX/NUtnTYclN6GfnBDRh4qRHjcDHmlJBJg==
  /cross-spawn/3.0.1:
    dependencies:
      lru-cache: 4.1.5
      which: 1.3.1
    dev: false
    resolution:
      integrity: sha1-ElYDfsufDF9549bvE14wdwGEuYI=
  /cross-spawn/5.1.0:
    dependencies:
      lru-cache: 4.1.5
      shebang-command: 1.2.0
      which: 1.3.1
    dev: false
    resolution:
      integrity: sha1-6L0O/uWPz/b4+UUQoKVUu/ojVEk=
  /cross-spawn/6.0.5:
    dependencies:
      nice-try: 1.0.5
      path-key: 2.0.1
      semver: 5.6.0
      shebang-command: 1.2.0
      which: 1.3.1
    dev: false
    engines:
      node: '>=4.8'
    resolution:
      integrity: sha512-eTVLrBSt7fjbDygz805pMnstIs2VTBNkRm0qxZd+M7A5XDdxVRWO5MxGBXZhjY4cqLYLdtrGqRf8mBPmzwSpWQ==
  /crypto-browserify/3.12.0:
    dependencies:
      browserify-cipher: 1.0.1
      browserify-sign: 4.0.4
      create-ecdh: 4.0.3
      create-hash: 1.2.0
      create-hmac: 1.1.7
      diffie-hellman: 5.0.3
      inherits: 2.0.3
      pbkdf2: 3.0.17
      public-encrypt: 4.0.3
      randombytes: 2.1.0
      randomfill: 1.0.4
    dev: false
    resolution:
      integrity: sha512-fz4spIh+znjO2VjL+IdhEpRJ3YN6sMzITSBijk6FK2UvTqruSQW+/cCZTSNsMiZNvUeq0CqurF+dAbyiGOY6Wg==
  /css-color-names/0.0.4:
    dev: false
    resolution:
      integrity: sha1-gIrcLnnPhHOAabZGyyDsJ762KeA=
  /css-in-js-utils/2.0.1:
    dependencies:
      hyphenate-style-name: 1.0.3
      isobject: 3.0.1
    dev: false
    resolution:
      integrity: sha512-PJF0SpJT+WdbVVt0AOYp9C8GnuruRlL/UFW7932nLWmFLQTaWEzTBQEx7/hn4BuV+WON75iAViSUJLiU3PKbpA==
  /css-loader/0.28.11:
    dependencies:
      babel-code-frame: 6.26.0
      css-selector-tokenizer: 0.7.1
      cssnano: 3.10.0
      icss-utils: 2.1.0
      loader-utils: 1.2.3
      lodash.camelcase: 4.3.0
      object-assign: 4.1.1
      postcss: 5.2.18
      postcss-modules-extract-imports: 1.2.1
      postcss-modules-local-by-default: 1.2.0
      postcss-modules-scope: 1.1.0
      postcss-modules-values: 1.3.0
      postcss-value-parser: 3.3.1
      source-list-map: 2.0.1
    dev: false
    engines:
      node: '>=0.12.0 || >= 4.3.0 < 5.0.0 || >=5.10'
    resolution:
      integrity: sha512-wovHgjAx8ZIMGSL8pTys7edA1ClmzxHeY6n/d97gg5odgsxEgKjULPR0viqyC+FWMCL9sfqoC/QCUBo62tLvPg==
  /css-modules-loader-core/1.1.0:
    dependencies:
      icss-replace-symbols: 1.1.0
      postcss: 6.0.1
      postcss-modules-extract-imports: 1.1.0
      postcss-modules-local-by-default: 1.2.0
      postcss-modules-scope: 1.1.0
      postcss-modules-values: 1.3.0
    dev: false
    resolution:
      integrity: sha1-WQhmgpShvs0mGuCkziGwtVHyHRY=
  /css-select/1.2.0:
    dependencies:
      boolbase: 1.0.0
      css-what: 2.1.3
      domutils: 1.5.1
      nth-check: 1.0.2
    dev: false
    resolution:
      integrity: sha1-KzoRBTnFNV8c2NMUYj6HCxIeyFg=
  /css-selector-tokenizer/0.7.1:
    dependencies:
      cssesc: 0.1.0
      fastparse: 1.1.2
      regexpu-core: 1.0.0
    dev: false
    resolution:
      integrity: sha512-xYL0AMZJ4gFzJQsHUKa5jiWWi2vH77WVNg7JYRyewwj6oPh4yb/y6Y9ZCw9dsj/9UauMhtuxR+ogQd//EdEVNA==
  /css-what/2.1.3:
    dev: false
    resolution:
      integrity: sha512-a+EPoD+uZiNfh+5fxw2nO9QwFa6nJe2Or35fGY6Ipw1R3R4AGz1d1TEZrCegvw2YTmZ0jXirGYlzxxpYSHwpEg==
  /cssesc/0.1.0:
    dev: false
    hasBin: true
    resolution:
      integrity: sha1-yBSQPkViM3GgR3tAEJqq++6t27Q=
  /cssnano/3.10.0:
    dependencies:
      autoprefixer: 6.7.7
      decamelize: 1.2.0
      defined: 1.0.0
      has: 1.0.3
      object-assign: 4.1.1
      postcss: 5.2.18
      postcss-calc: 5.3.1
      postcss-colormin: 2.2.2
      postcss-convert-values: 2.6.1
      postcss-discard-comments: 2.0.4
      postcss-discard-duplicates: 2.1.0
      postcss-discard-empty: 2.1.0
      postcss-discard-overridden: 0.1.1
      postcss-discard-unused: 2.2.3
      postcss-filter-plugins: 2.0.3
      postcss-merge-idents: 2.1.7
      postcss-merge-longhand: 2.0.2
      postcss-merge-rules: 2.1.2
      postcss-minify-font-values: 1.0.5
      postcss-minify-gradients: 1.0.5
      postcss-minify-params: 1.2.2
      postcss-minify-selectors: 2.1.1
      postcss-normalize-charset: 1.1.1
      postcss-normalize-url: 3.0.8
      postcss-ordered-values: 2.2.3
      postcss-reduce-idents: 2.4.0
      postcss-reduce-initial: 1.0.1
      postcss-reduce-transforms: 1.0.4
      postcss-svgo: 2.1.6
      postcss-unique-selectors: 2.0.2
      postcss-value-parser: 3.3.1
      postcss-zindex: 2.2.0
    dev: false
    resolution:
      integrity: sha1-Tzj2zqK5sX+gFJDyPx3GjqZcHDg=
  /csso/2.3.2:
    dependencies:
      clap: 1.2.3
      source-map: 0.5.7
    dev: false
    engines:
      node: '>=0.10.0'
    hasBin: true
    resolution:
      integrity: sha1-3dUsWHAz9J6Utx/FVWnyUuj/X4U=
  /cssom/0.3.6:
    dev: false
    resolution:
      integrity: sha512-DtUeseGk9/GBW0hl0vVPpU22iHL6YB5BUX7ml1hB+GMpo0NX5G4voX3kdWiMSEguFtcW3Vh3djqNF4aIe6ne0A==
  /cssstyle/0.2.37:
    dependencies:
      cssom: 0.3.6
    dev: false
    resolution:
      integrity: sha1-VBCXI0yyUTyDzu06zdwn/yeYfVQ=
  /cssstyle/1.1.1:
    dependencies:
      cssom: 0.3.6
    dev: false
    resolution:
      integrity: sha512-364AI1l/M5TYcFH83JnOH/pSqgaNnKmYgKrm0didZMGKWjQB60dymwWy1rKUgL3J1ffdq9xVi2yGLHdSjjSNog==
  /csstype/2.6.2:
    dev: false
    resolution:
      integrity: sha512-Rl7PvTae0pflc1YtxtKbiSqq20Ts6vpIYOD5WBafl4y123DyHUeLrRdQP66sQW8/6gmX8jrYJLXwNeMqYVJcow==
  /currently-unhandled/0.4.1:
    dependencies:
      array-find-index: 1.0.2
    dev: false
    engines:
      node: '>=0.10.0'
    resolution:
      integrity: sha1-mI3zP+qxke95mmE2nddsF635V+o=
  /cyclist/0.2.2:
    dev: false
    resolution:
      integrity: sha1-GzN5LhHpFKL9bW7WRHRkRE5fpkA=
  /d/1.0.0:
    dependencies:
      es5-ext: 0.10.47
    dev: false
    resolution:
      integrity: sha1-dUu1v+VUUdpppYuU1F9MWwRi1Y8=
  /d3-array/1.2.1:
    dev: false
    resolution:
      integrity: sha512-CyINJQ0SOUHojDdFDH4JEM0552vCR1utGyLHegJHyYH0JyCpSeTPxi4OBqHMA2jJZq4NH782LtaJWBImqI/HBw==
  /d3-axis/1.0.8:
    dev: false
    resolution:
      integrity: sha1-MacFoLU15ldZ3hQXOjGTMTfxjvo=
  /d3-collection/1.0.7:
    dev: false
    resolution:
      integrity: sha512-ii0/r5f4sjKNTfh84Di+DpztYwqKhEyUlKoPrzUFfeSkWxjW49xU2QzO9qrPrNkpdI0XJkfzvmTu8V2Zylln6A==
  /d3-color/1.2.3:
    dev: false
    resolution:
      integrity: sha512-x37qq3ChOTLd26hnps36lexMRhNXEtVxZ4B25rL0DVdDsGQIJGB18S7y9XDwlDD6MD/ZBzITCf4JjGMM10TZkw==
  /d3-format/1.3.2:
    dev: false
    resolution:
      integrity: sha512-Z18Dprj96ExragQ0DeGi+SYPQ7pPfRMtUXtsg/ChVIKNBCzjO8XYJvRTC1usblx52lqge56V5ect+frYTQc8WQ==
  /d3-interpolate/1.3.2:
    dependencies:
      d3-color: 1.2.3
    dev: false
    resolution:
      integrity: sha512-NlNKGopqaz9qM1PXh9gBF1KSCVh+jSFErrSlD/4hybwoNX/gt1d8CDbDW+3i+5UOHhjC6s6nMvRxcuoMVNgL2w==
  /d3-path/1.0.7:
    dev: false
    resolution:
      integrity: sha512-q0cW1RpvA5c5ma2rch62mX8AYaiLX0+bdaSM2wxSU9tXjU4DNvkx9qiUvjkuWCj3p22UO/hlPivujqMiR9PDzA==
  /d3-scale/2.0.0:
    dependencies:
      d3-array: 1.2.1
      d3-collection: 1.0.7
      d3-format: 1.3.2
      d3-interpolate: 1.3.2
      d3-time: 1.0.11
      d3-time-format: 2.1.3
    dev: false
    resolution:
      integrity: sha512-Sa2Ny6CoJT7x6dozxPnvUQT61epGWsgppFvnNl8eJEzfJBG0iDBBTJAtz2JKem7Mb+NevnaZiDiIDHsuWkv6vg==
  /d3-selection/1.3.0:
    dev: false
    resolution:
      integrity: sha512-qgpUOg9tl5CirdqESUAu0t9MU/t3O9klYfGfyKsXEmhyxyzLpzpeh08gaxBUTQw1uXIOkr/30Ut2YRjSSxlmHA==
  /d3-shape/1.3.4:
    dependencies:
      d3-path: 1.0.7
    dev: false
    resolution:
      integrity: sha512-izaz4fOpOnY3CD17hkZWNxbaN70sIGagLR/5jb6RS96Y+6VqX+q1BQf1av6QSBRdfULi3Gb8Js4CzG4+KAPjMg==
  /d3-time-format/2.1.3:
    dependencies:
      d3-time: 1.0.11
    dev: false
    resolution:
      integrity: sha512-6k0a2rZryzGm5Ihx+aFMuO1GgelgIz+7HhB4PH4OEndD5q2zGn1mDfRdNrulspOfR6JXkb2sThhDK41CSK85QA==
  /d3-time/1.0.11:
    dev: false
    resolution:
      integrity: sha512-Z3wpvhPLW4vEScGeIMUckDW7+3hWKOQfAWg/U7PlWBnQmeKQ00gCUsTtWSYulrKNA7ta8hJ+xXc6MHrMuITwEw==
  /dashdash/1.14.1:
    dependencies:
      assert-plus: 1.0.0
    dev: false
    engines:
      node: '>=0.10'
    resolution:
      integrity: sha1-hTz6D3y+L+1d4gMmuN1YEDX24vA=
  /data-urls/1.1.0:
    dependencies:
      abab: 2.0.0
      whatwg-mimetype: 2.3.0
      whatwg-url: 7.0.0
    dev: false
    resolution:
      integrity: sha512-YTWYI9se1P55u58gL5GkQHW4P6VJBJ5iBT+B5a7i2Tjadhv52paJG0qHX4A0OR6/t52odI64KP2YvFpkDOi3eQ==
  /date-fns/1.30.1:
    dev: false
    resolution:
      integrity: sha512-hBSVCvSmWC+QypYObzwGOd9wqdDpOt+0wl0KbU+R+uuZBS1jN8VsD1ss3irQDknRj5NvxiTF6oj/nDRnN/UQNw==
  /date-now/0.1.4:
    dev: false
    resolution:
      integrity: sha1-6vQ5/U1ISK105cx9vvIAZyueNFs=
  /debug/2.6.8:
    dependencies:
      ms: 2.0.0
    dev: false
    resolution:
      integrity: sha1-5zFTHKLt4n0YgiJCfaF4IdaP9Pw=
  /debug/2.6.9:
    dependencies:
      ms: 2.0.0
    dev: false
    resolution:
      integrity: sha512-bC7ElrdJaJnPbAP+1EotYvqZsb3ecl5wi6Bfi6BJTUcNowp6cvspg0jXznRTKDjm/E7AdgFBVeAPVMNcKGsHMA==
  /debug/3.2.6:
    dependencies:
      ms: 2.1.1
    dev: false
    resolution:
      integrity: sha512-mel+jf7nrtEl5Pn1Qx46zARXKDpBbvzezse7p7LqINmdoIk8PYP5SySaxEmYv6TZ0JyEKA1hsCId6DIhgITtWQ==
  /debug/4.1.1:
    dependencies:
      ms: 2.1.1
    dev: false
    resolution:
      integrity: sha512-pYAIzeRo8J6KPEaJ0VWOh5Pzkbw/RetuzehGM7QRRX5he4fPHx2rdKMB256ehJCkX+XRQm16eZLqLNS8RSZXZw==
  /decamelize/1.2.0:
    dev: false
    engines:
      node: '>=0.10.0'
    resolution:
      integrity: sha1-9lNNFRSCabIDUue+4m9QH5oZEpA=
  /decamelize/2.0.0:
    dependencies:
      xregexp: 4.0.0
    dev: false
    engines:
      node: '>=4'
    resolution:
      integrity: sha512-Ikpp5scV3MSYxY39ymh45ZLEecsTdv/Xj2CaQfI8RLMuwi7XvjX9H/fhraiSuU+C5w5NTDu4ZU72xNiZnurBPg==
  /decode-uri-component/0.2.0:
    dev: false
    engines:
      node: '>=0.10'
    resolution:
      integrity: sha1-6zkTMzRYd1y4TNGh+uBiEGu4dUU=
  /decompress-zip/0.3.2:
    dependencies:
      binary: 0.3.0
      graceful-fs: 4.1.15
      mkpath: 0.1.0
      nopt: 3.0.6
      q: 1.5.1
      readable-stream: 1.1.14
      touch: 0.0.3
    dev: false
    engines:
      node: '>=0.10.0'
    hasBin: true
    resolution:
      integrity: sha512-Ab1QY4LrWMrUuo53lLnmGOby7v8ryqxJ+bKibKSiPisx+25mhut1dScVBXAYx14i/PqSrFZvR2FRRazhLbvL+g==
  /dedent/0.7.0:
    dev: false
    resolution:
      integrity: sha1-JJXduvbrh0q7Dhvp3yLS5aVEMmw=
  /deep-assign/2.0.0:
    dependencies:
      is-obj: 1.0.1
    dev: false
    engines:
      node: '>=0.10.0'
    resolution:
      integrity: sha1-6+BrHwfwja5ZdiDj3RYi83GhxXI=
  /deep-equal/1.0.1:
    dev: false
    resolution:
      integrity: sha1-9dJgKStmDghO/0zbyfCK0yR0SLU=
  /deep-is/0.1.3:
    dev: false
    resolution:
      integrity: sha1-s2nW+128E+7PUk+RsHD+7cNXzzQ=
  /default-gateway/2.7.2:
    dependencies:
      execa: 0.10.0
      ip-regex: 2.1.0
    dev: false
    engines:
      node: '>=4'
    resolution:
      integrity: sha512-lAc4i9QJR0YHSDFdzeBQKfZ1SRDG3hsJNEkrpcZa8QhBfidLAilT60BDEIVUUGqosFp425KOgB3uYqcnQrWafQ==
  /default-require-extensions/1.0.0:
    dependencies:
      strip-bom: 2.0.0
    dev: false
    engines:
      node: '>=0.10.0'
    resolution:
      integrity: sha1-836hXT4T/9m0N9M+GnW1+5eHTLg=
  /default-resolution/2.0.0:
    dev: false
    engines:
      node: '>= 0.10'
    resolution:
      integrity: sha1-vLgrqnKtebQmp2cy8aga1t8m1oQ=
  /define-properties/1.1.3:
    dependencies:
      object-keys: 1.1.0
    dev: false
    engines:
      node: '>= 0.4'
    resolution:
      integrity: sha512-3MqfYKj2lLzdMSf8ZIZE/V+Zuy+BgD6f164e8K2w7dgnpKArBDerGYpM46IYYcjnkdPNMjPk9A6VFB8+3SKlXQ==
  /define-property/0.2.5:
    dependencies:
      is-descriptor: 0.1.6
    dev: false
    engines:
      node: '>=0.10.0'
    resolution:
      integrity: sha1-w1se+RjsPJkPmlvFe+BKrOxcgRY=
  /define-property/1.0.0:
    dependencies:
      is-descriptor: 1.0.2
    dev: false
    engines:
      node: '>=0.10.0'
    resolution:
      integrity: sha1-dp66rz9KY6rTr56NMEybvnm/sOY=
  /define-property/2.0.2:
    dependencies:
      is-descriptor: 1.0.2
      isobject: 3.0.1
    dev: false
    engines:
      node: '>=0.10.0'
    resolution:
      integrity: sha512-jwK2UV4cnPpbcG7+VRARKTZPUWowwXA8bzH5NP6ud0oeAxyYPuGZUAC7hMugpCdz4BeSZl2Dl9k66CHJ/46ZYQ==
  /defined/1.0.0:
    dev: false
    resolution:
      integrity: sha1-yY2bzvdWdBiOEQlpFRGZ45sfppM=
  /del/3.0.0:
    dependencies:
      globby: 6.1.0
      is-path-cwd: 1.0.0
      is-path-in-cwd: 1.0.1
      p-map: 1.2.0
      pify: 3.0.0
      rimraf: 2.6.3
    dev: false
    engines:
      node: '>=4'
    resolution:
      integrity: sha1-U+z2mf/LyzljdpGrE7rxYIGXZuU=
  /delayed-stream/1.0.0:
    dev: false
    engines:
      node: '>=0.4.0'
    resolution:
      integrity: sha1-3zrhmayt+31ECqrgsp4icrJOxhk=
  /delegate/3.2.0:
    dev: false
    optional: true
    resolution:
      integrity: sha512-IofjkYBZaZivn0V8nnsMJGBr4jVLxHDheKSW88PyxS5QC4Vo9ZbZVvhzlSxY87fVq3STR6r+4cGepyHkcWOQSw==
  /delegates/1.0.0:
    dev: false
    resolution:
      integrity: sha1-hMbhWbgZBP3KWaDvRM2HDTElD5o=
  /depd/1.1.2:
    dev: false
    engines:
      node: '>= 0.6'
    resolution:
      integrity: sha1-m81S4UwJd2PnSbJ0xDRu0uVgtak=
  /des.js/1.0.0:
    dependencies:
      inherits: 2.0.3
      minimalistic-assert: 1.0.1
    dev: false
    resolution:
      integrity: sha1-wHTS4qpqipoH29YfmhXCzYPsjsw=
  /destroy/1.0.4:
    dev: false
    resolution:
      integrity: sha1-l4hXRCxEdJ5CBmE+N5RiBYJqvYA=
  /detect-file/1.0.0:
    dev: false
    engines:
      node: '>=0.10.0'
    resolution:
      integrity: sha1-8NZtA2cqglyxtzvbP+YjEMjlUrc=
  /detect-indent/4.0.0:
    dependencies:
      repeating: 2.0.1
    dev: false
    engines:
      node: '>=0.10.0'
    resolution:
      integrity: sha1-920GQ1LN9Docts5hnE7jqUdd4gg=
  /detect-newline/2.1.0:
    dev: false
    engines:
      node: '>=0.10.0'
    resolution:
      integrity: sha1-9B8cEL5LAOh7XxPaaAdZ8sW/0+I=
  /detect-node/2.0.4:
    dev: false
    resolution:
      integrity: sha512-ZIzRpLJrOj7jjP2miAtgqIfmzbxa4ZOr5jJc601zklsfEx9oTzmmj2nVpIPRpNlRTIh8lc1kyViIY7BWSGNmKw==
  /detect-port-alt/1.1.6:
    dependencies:
      address: 1.0.3
      debug: 2.6.9
    dev: false
    engines:
      node: '>= 4.2.1'
    hasBin: true
    resolution:
      integrity: sha512-5tQykt+LqfJFBEYaDITx7S7cR7mJ/zQmLXZ2qt5w04ainYZw6tBf9dBunMjVeVOdYVRUzUOE4HkY5J7+uttb5Q==
  /diff/3.2.0:
    dev: false
    engines:
      node: '>=0.3.1'
    resolution:
      integrity: sha1-yc45Okt8vQsFinJck98pkCeGj/k=
  /diff/3.5.0:
    dev: false
    engines:
      node: '>=0.3.1'
    resolution:
      integrity: sha512-A46qtFgd+g7pDZinpnwiRJtxbC1hpgf0uzP3iG89scHk0AUC7A1TGxf5OiiOUv/JMZR8GOt8hL900hV0bOy5xA==
  /diffie-hellman/5.0.3:
    dependencies:
      bn.js: 4.11.8
      miller-rabin: 4.0.1
      randombytes: 2.1.0
    dev: false
    resolution:
      integrity: sha512-kqag/Nl+f3GwyK25fhUMYj81BUOrZ9IuJsjIcDE5icNM9FJHAVm3VcUDxdLPoQtTuUylWm6ZIknYJwwaPxsUzg==
  /discontinuous-range/1.0.0:
    dev: false
    resolution:
      integrity: sha1-44Mx8IRLukm5qctxx3FYWqsbxlo=
  /dns-equal/1.0.0:
    dev: false
    resolution:
      integrity: sha1-s55/HabrCnW6nBcySzR1PEfgZU0=
  /dns-packet/1.3.1:
    dependencies:
      ip: 1.1.5
      safe-buffer: 5.1.2
    dev: false
    resolution:
      integrity: sha512-0UxfQkMhYAUaZI+xrNZOz/as5KgDU0M/fQ9b6SpkyLbk3GEswDi6PADJVaYJradtRVsRIlF1zLyOodbcTCDzUg==
  /dns-txt/2.0.2:
    dependencies:
      buffer-indexof: 1.1.1
    dev: false
    resolution:
      integrity: sha1-uR2Ab10nGI5Ks+fRB9iBocxGQrY=
  /doctrine/2.1.0:
    dependencies:
      esutils: 2.0.2
    dev: false
    engines:
      node: '>=0.10.0'
    resolution:
      integrity: sha512-35mSku4ZXK0vfCuHEDAwt55dg2jNajHZ1odvF+8SSr82EsZY4QmXfuWso8oEd8zRhVObSN18aM0CjSdoBX7zIw==
  /dom-converter/0.2.0:
    dependencies:
      utila: 0.4.0
    dev: false
    resolution:
      integrity: sha512-gd3ypIPfOMr9h5jIKq8E3sHOTCjeirnl0WK5ZdS1AW0Odt0b1PaWaHdJ4Qk4klv+YB9aJBS7mESXjFoDQPu6DA==
  /dom-helpers/3.4.0:
    dependencies:
      '@babel/runtime': 7.3.1
    dev: false
    resolution:
      integrity: sha512-LnuPJ+dwqKDIyotW1VzmOZ5TONUN7CwkCR5hrgawTUbkBGYdeoNLZo6nNfGkCrjtE1nXXaj7iMMpDa8/d9WoIA==
  /dom-serializer/0.1.1:
    dependencies:
      domelementtype: 1.3.1
      entities: 1.1.2
    dev: false
    resolution:
      integrity: sha512-l0IU0pPzLWSHBcieZbpOKgkIn3ts3vAh7ZuFyXNwJxJXk/c4Gwj9xaTJwIDVQCXawWD0qb3IzMGH5rglQaO0XA==
  /dom-walk/0.1.1:
    dev: false
    resolution:
      integrity: sha1-ZyIm3HTI95mtNTB9+TaroRrNYBg=
  /domain-browser/1.2.0:
    dev: false
    engines:
      node: '>=0.4'
      npm: '>=1.2'
    resolution:
      integrity: sha512-jnjyiM6eRyZl2H+W8Q/zLMA481hzi0eszAaBUzIVnmYVDBbnLxVNnfu1HgEBvCbL+71FrxMl3E6lpKH7Ge3OXA==
  /domelementtype/1.3.1:
    dev: false
    resolution:
      integrity: sha512-BSKB+TSpMpFI/HOxCNr1O8aMOTZ8hT3pM3GQ0w/mWRmkhEDSFJkkyzz4XQsBV44BChwGkrDfMyjVD0eA2aFV3w==
  /domexception/1.0.1:
    dependencies:
      webidl-conversions: 4.0.2
    dev: false
    resolution:
      integrity: sha512-raigMkn7CJNNo6Ihro1fzG7wr3fHuYVytzquZKX5n0yizGsTcYgzdIUwj1X9pK0VvjeihV+XiclP+DjwbsSKug==
  /domhandler/2.1.0:
    dependencies:
      domelementtype: 1.3.1
    dev: false
    resolution:
      integrity: sha1-0mRvXlf2w7qxHPbLBdPArPdBJZQ=
  /domhandler/2.4.2:
    dependencies:
      domelementtype: 1.3.1
    dev: false
    resolution:
      integrity: sha512-JiK04h0Ht5u/80fdLMCEmV4zkNh2BcoMFBmZ/91WtYZ8qVXSKjiw7fXMgFPnHcSZgOo3XdinHvmnDUeMf5R4wA==
  /domutils/1.1.6:
    dependencies:
      domelementtype: 1.3.1
    dev: false
    resolution:
      integrity: sha1-vdw94Jm5ou+sxRxiPyj0FuzFdIU=
  /domutils/1.5.1:
    dependencies:
      dom-serializer: 0.1.1
      domelementtype: 1.3.1
    dev: false
    resolution:
      integrity: sha1-3NhIiib1Y9YQeeSMn3t+Mjc2gs8=
  /domutils/1.7.0:
    dependencies:
      dom-serializer: 0.1.1
      domelementtype: 1.3.1
    dev: false
    resolution:
      integrity: sha512-Lgd2XcJ/NjEw+7tFvfKxOzCYKZsdct5lczQ2ZaQY8Djz7pfAD3Gbp8ySJWtreII/vDlMVmxwa6pHmdxIYgttDg==
  /dotenv-defaults/1.0.2:
    dependencies:
      dotenv: 6.2.0
    dev: false
    resolution:
      integrity: sha512-iXFvHtXl/hZPiFj++1hBg4lbKwGM+t/GlvELDnRtOFdjXyWP7mubkVr+eZGWG62kdsbulXAef6v/j6kiWc/xGA==
  /dotenv-webpack/1.7.0/webpack@3.12.0:
    dependencies:
      dotenv-defaults: 1.0.2
      webpack: /webpack/3.12.0/webpack@3.12.0
    dev: false
    id: registry.npmjs.org/dotenv-webpack/1.7.0
    peerDependencies:
      webpack: ^1 || ^2 || ^3 || ^4
    resolution:
      integrity: sha512-wwNtOBW/6gLQSkb8p43y0Wts970A3xtNiG/mpwj9MLUhtPCQG6i+/DSXXoNN7fbPCU/vQ7JjwGmgOeGZSSZnsw==
  /dotenv/5.0.1:
    dev: false
    engines:
      node: '>=4.6.0'
    resolution:
      integrity: sha512-4As8uPrjfwb7VXC+WnLCbXK7y+Ueb2B3zgNCePYfhxS1PYeaO1YTeplffTEcbfLhvFNGLAz90VvJs9yomG7bow==
  /dotenv/6.2.0:
    dev: false
    engines:
      node: '>=6'
    resolution:
      integrity: sha512-HygQCKUBSFl8wKQZBSemMywRWcEDNidvNbjGVyZu3nbZ8qq9ubiPoGLMdRDpfSrpkkm9BXYFkpKxxFX38o/76w==
  /duplexer/0.1.1:
    dev: false
    resolution:
      integrity: sha1-rOb/gIwc5mtX0ev5eXessCM0z8E=
  /duplexify/3.7.1:
    dependencies:
      end-of-stream: 1.4.1
      inherits: 2.0.3
      readable-stream: 2.3.6
      stream-shift: 1.0.0
    dev: false
    resolution:
      integrity: sha512-07z8uv2wMyS51kKhD1KsdXJg5WQ6t93RneqRxUHnskXVtlYYkLqM0gqStQZ3pj073g687jPCHrqNfCzawLYh5g==
  /ecc-jsbn/0.1.2:
    dependencies:
      jsbn: 0.1.1
      safer-buffer: 2.1.2
    dev: false
    resolution:
      integrity: sha1-OoOpBOVDUyh4dMVkt1SThoSamMk=
  /ee-first/1.1.1:
    dev: false
    resolution:
      integrity: sha1-WQxhFWsK4vTwJVcyoViyZrxWsh0=
  /ejs/2.6.1:
    dev: false
    engines:
      node: '>=0.10.0'
    resolution:
      integrity: sha512-0xy4A/twfrRCnkhfk8ErDi5DqdAsAqeGxht4xkCUrsvhhbQNs7E+4jV0CN7+NKIY0aHE72+XvqtBIXzD31ZbXQ==
  /electron-to-chromium/1.3.113:
    dev: false
    resolution:
      integrity: sha512-De+lPAxEcpxvqPTyZAXELNpRZXABRxf+uL/rSykstQhzj/B0l1150G/ExIIxKc16lI89Hgz81J0BHAcbTqK49g==
  /elegant-spinner/1.0.1:
    dev: false
    engines:
      node: '>=0.10.0'
    resolution:
      integrity: sha1-2wQ1IcldfjA/2PNFvtwzSc+wcp4=
  /elliptic/6.4.1:
    dependencies:
      bn.js: 4.11.8
      brorand: 1.1.0
      hash.js: 1.1.7
      hmac-drbg: 1.0.1
      inherits: 2.0.3
      minimalistic-assert: 1.0.1
      minimalistic-crypto-utils: 1.0.1
    dev: false
    resolution:
      integrity: sha512-BsXLz5sqX8OHcsh7CqBMztyXARmGQ3LWPtGjJi6DiJHq5C/qvi9P3OqgswKSDftbu8+IoI/QDTAm2fFnQ9SZSQ==
  /emojis-list/2.1.0:
    dev: false
    engines:
      node: '>= 0.10'
    resolution:
      integrity: sha1-TapNnbAPmBmIDHn6RXrlsJof04k=
  /encodeurl/1.0.2:
    dev: false
    engines:
      node: '>= 0.8'
    resolution:
      integrity: sha1-rT/0yG7C0CkyL1oCw6mmBslbP1k=
  /encoding/0.1.12:
    dependencies:
      iconv-lite: 0.4.24
    dev: false
    resolution:
      integrity: sha1-U4tm8+5izRq1HsMjgp0flIDHS+s=
  /end-of-stream/1.4.1:
    dependencies:
      once: 1.4.0
    dev: false
    resolution:
      integrity: sha512-1MkrZNvWTKCaigbn+W15elq2BB/L22nqrSY5DKlo3X6+vclJm8Bb5djXJBmEX6fS3+zCh/F4VBK5Z2KxJt4s2Q==
  /enhanced-resolve/3.4.1:
    dependencies:
      graceful-fs: 4.1.15
      memory-fs: 0.4.1
      object-assign: 4.1.1
      tapable: 0.2.9
    dev: false
    engines:
      node: '>=4.3.0 <5.0.0 || >=5.10'
    resolution:
      integrity: sha1-BCHjOf1xQZs9oT0Smzl5BAIwR24=
  /enhanced-resolve/4.1.0:
    dependencies:
      graceful-fs: 4.1.15
      memory-fs: 0.4.1
      tapable: 1.1.0
    dev: false
    engines:
      node: '>=6.9.0'
    resolution:
      integrity: sha512-F/7vkyTtyc/llOIn8oWclcB25KdRaiPBpZYDgJHgh/UHtpgT2p2eldQgtQnLtUvfMKPKxbRaQM/hHkvLHt1Vng==
  /entities/1.1.2:
    dev: false
    resolution:
      integrity: sha512-f2LZMYl1Fzu7YSBKg+RoROelpOaNrcGmE9AZubeDfrCEia483oW4MI4VyFd5VNHIgQ/7qm1I0wUHK1eJnn2y2w==
  /enzyme-adapter-react-16/1.9.1:
    dependencies:
      enzyme-adapter-utils: 1.10.0
      function.prototype.name: 1.1.0
      object.assign: 4.1.0
      object.values: 1.1.0
      prop-types: 15.7.2
      react-is: 16.8.2
      react-test-renderer: 16.8.2
    dev: false
    peerDependencies:
      enzyme: ^3.0.0
      react: ^16.0.0-0
      react-dom: ^16.0.0-0
    resolution:
      integrity: sha512-Egzogv1y77DUxdnq/CyHxLHaNxmSSKDDSDNNB/EiAXCZVFXdFibaNy2uUuRQ1n24T2m6KH/1Rw16XDRq+1yVEg==
  /enzyme-adapter-react-16/1.9.1/018e8dea249935692f342b068a7b414a:
    dependencies:
      enzyme: 3.8.0
      enzyme-adapter-utils: /enzyme-adapter-utils/1.10.0/react@16.8.2
      function.prototype.name: 1.1.0
      object.assign: 4.1.0
      object.values: 1.1.0
      prop-types: 15.7.2
      react: 16.8.2
      react-dom: /react-dom/16.8.2/react@16.8.2
      react-is: 16.8.2
      react-test-renderer: /react-test-renderer/16.8.2/react@16.8.2
    dev: false
    id: registry.npmjs.org/enzyme-adapter-react-16/1.9.1
    peerDependencies:
      enzyme: ^3.0.0
      react: ^16.0.0-0
      react-dom: ^16.0.0-0
    resolution:
      integrity: sha512-Egzogv1y77DUxdnq/CyHxLHaNxmSSKDDSDNNB/EiAXCZVFXdFibaNy2uUuRQ1n24T2m6KH/1Rw16XDRq+1yVEg==
  /enzyme-adapter-utils/1.10.0:
    dependencies:
      function.prototype.name: 1.1.0
      object.assign: 4.1.0
      object.fromentries: 2.0.0
      prop-types: 15.7.2
      semver: 5.6.0
    dev: false
    peerDependencies:
      react: 0.13.x || 0.14.x || ^15.0.0-0 || ^16.0.0-0
    resolution:
      integrity: sha512-VnIXJDYVTzKGbdW+lgK8MQmYHJquTQZiGzu/AseCZ7eHtOMAj4Rtvk8ZRopodkfPves0EXaHkXBDkVhPa3t0jA==
  /enzyme-adapter-utils/1.10.0/react@16.8.2:
    dependencies:
      function.prototype.name: 1.1.0
      object.assign: 4.1.0
      object.fromentries: 2.0.0
      prop-types: 15.7.2
      react: 16.8.2
      semver: 5.6.0
    dev: false
    id: registry.npmjs.org/enzyme-adapter-utils/1.10.0
    peerDependencies:
      react: 0.13.x || 0.14.x || ^15.0.0-0 || ^16.0.0-0
    resolution:
      integrity: sha512-VnIXJDYVTzKGbdW+lgK8MQmYHJquTQZiGzu/AseCZ7eHtOMAj4Rtvk8ZRopodkfPves0EXaHkXBDkVhPa3t0jA==
  /enzyme-to-json/3.3.5:
    dependencies:
      lodash: 4.17.11
    dev: false
    engines:
      node: '>=4.0.0'
    peerDependencies:
      enzyme: ^3.0.0
    resolution:
      integrity: sha512-DmH1wJ68HyPqKSYXdQqB33ZotwfUhwQZW3IGXaNXgR69Iodaoj8TF/D9RjLdz4pEhGq2Tx2zwNUIjBuqoZeTgA==
  /enzyme-to-json/3.3.5/enzyme@3.8.0:
    dependencies:
      enzyme: 3.8.0
      lodash: 4.17.11
    dev: false
    engines:
      node: '>=4.0.0'
    id: registry.npmjs.org/enzyme-to-json/3.3.5
    peerDependencies:
      enzyme: ^3.0.0
    resolution:
      integrity: sha512-DmH1wJ68HyPqKSYXdQqB33ZotwfUhwQZW3IGXaNXgR69Iodaoj8TF/D9RjLdz4pEhGq2Tx2zwNUIjBuqoZeTgA==
  /enzyme/3.8.0:
    dependencies:
      array.prototype.flat: 1.2.1
      cheerio: 1.0.0-rc.2
      function.prototype.name: 1.1.0
      has: 1.0.3
      is-boolean-object: 1.0.0
      is-callable: 1.1.4
      is-number-object: 1.0.3
      is-string: 1.0.4
      is-subset: 0.1.1
      lodash.escape: 4.0.1
      lodash.isequal: 4.5.0
      object-inspect: 1.6.0
      object-is: 1.0.1
      object.assign: 4.1.0
      object.entries: 1.1.0
      object.values: 1.1.0
      raf: 3.4.1
      rst-selector-parser: 2.2.3
      string.prototype.trim: 1.1.2
    dev: false
    resolution:
      integrity: sha512-bfsWo5nHyZm1O1vnIsbwdfhU989jk+squU9NKvB+Puwo5j6/Wg9pN5CO0YJelm98Dao3NPjkDZk+vvgwpMwYxw==
  /errno/0.1.7:
    dependencies:
      prr: 1.0.1
    dev: false
    hasBin: true
    resolution:
      integrity: sha512-MfrRBDWzIWifgq6tJj60gkAwtLNb6sQPlcFrSOflcP1aFmmruKQ2wRnze/8V6kgyz7H3FF8Npzv78mZ7XLLflg==
  /error-ex/1.3.2:
    dependencies:
      is-arrayish: 0.2.1
    dev: false
    resolution:
      integrity: sha512-7dFHNmqeFSEt2ZBsCriorKnn3Z2pj+fd9kmI6QoWw4//DL+icEBfc0U7qJCisqrTsKTjw4fNFy2pW9OqStD84g==
  /es-abstract/1.13.0:
    dependencies:
      es-to-primitive: 1.2.0
      function-bind: 1.1.1
      has: 1.0.3
      is-callable: 1.1.4
      is-regex: 1.0.4
      object-keys: 1.1.0
    dev: false
    engines:
      node: '>= 0.4'
    resolution:
      integrity: sha512-vDZfg/ykNxQVwup/8E1BZhVzFfBxs9NqMzGcvIJrqg5k2/5Za2bWo40dK2J1pgLngZ7c+Shh8lwYtLGyrwPutg==
  /es-to-primitive/1.2.0:
    dependencies:
      is-callable: 1.1.4
      is-date-object: 1.0.1
      is-symbol: 1.0.2
    dev: false
    engines:
      node: '>= 0.4'
    resolution:
      integrity: sha512-qZryBOJjV//LaxLTV6UC//WewneB3LcXOL9NP++ozKVXsIIIpm/2c13UDiD9Jp2eThsecw9m3jPqDwTyobcdbg==
  /es5-ext/0.10.47:
    dependencies:
      es6-iterator: 2.0.3
      es6-symbol: 3.1.1
      next-tick: 1.0.0
    dev: false
    resolution:
      integrity: sha512-/1TItLfj+TTfWoeRcDn/0FbGV6SNo4R+On2GGVucPU/j3BWnXE2Co8h8CTo4Tu34gFJtnmwS9xiScKs4EjZhdw==
  /es5-shim/4.5.12:
    dev: false
    engines:
      node: '>=0.4.0'
    resolution:
      integrity: sha512-MjoCAHE6P2Dirme70Cxd9i2Ng8rhXiaVSsxDWdSwimfLERJL/ypR2ed2rTYkeeYrMk8gq281dzKLiGcdrmc8qg==
  /es6-iterator/2.0.3:
    dependencies:
      d: 1.0.0
      es5-ext: 0.10.47
      es6-symbol: 3.1.1
    dev: false
    resolution:
      integrity: sha1-p96IkUGgWpSwhUQDstCg+/qY87c=
  /es6-map/0.1.5:
    dependencies:
      d: 1.0.0
      es5-ext: 0.10.47
      es6-iterator: 2.0.3
      es6-set: 0.1.5
      es6-symbol: 3.1.1
      event-emitter: 0.3.5
    dev: false
    resolution:
      integrity: sha1-kTbgUD3MBqMBaQ8LsU/042TpSfA=
  /es6-promise/4.2.5:
    dev: false
    resolution:
      integrity: sha512-n6wvpdE43VFtJq+lUDYDBFUwV8TZbuGXLV4D6wKafg13ldznKsyEvatubnmUe31zcvelSzOHF+XbaT+Bl9ObDg==
  /es6-promisify/5.0.0:
    dependencies:
      es6-promise: 4.2.5
    dev: false
    resolution:
      integrity: sha1-UQnWLz5W6pZ8S2NQWu8IKRyKUgM=
  /es6-set/0.1.5:
    dependencies:
      d: 1.0.0
      es5-ext: 0.10.47
      es6-iterator: 2.0.3
      es6-symbol: 3.1.1
      event-emitter: 0.3.5
    dev: false
    resolution:
      integrity: sha1-0rPsXU2ADO2BjbU40ol02wpzzLE=
  /es6-shim/0.35.4:
    dev: false
    resolution:
      integrity: sha512-oJidbXjN/VWXZJs41E9JEqWzcFbjt43JupimIoVX82Thzt5qy1CiYezdhRmWkj3KOuwJ106IG/ZZrcFC6fgIUQ==
  /es6-symbol/3.1.1:
    dependencies:
      d: 1.0.0
      es5-ext: 0.10.47
    dev: false
    resolution:
      integrity: sha1-vwDvT9q2uhtG7Le2KbTH7VcVzHc=
  /es6-templates/0.2.3:
    dependencies:
      recast: 0.11.23
      through: 2.3.8
    dev: false
    resolution:
      integrity: sha1-XLmsn7He1usSOTQrgdeSu7QHjuQ=
  /es6-weak-map/2.0.2:
    dependencies:
      d: 1.0.0
      es5-ext: 0.10.47
      es6-iterator: 2.0.3
      es6-symbol: 3.1.1
    dev: false
    resolution:
      integrity: sha1-XjqzIlH/0VOKH45f+hNXdy+S2W8=
  /escape-html/1.0.3:
    dev: false
    resolution:
      integrity: sha1-Aljq5NPQwJdN4cFpGI7wBR0dGYg=
  /escape-string-regexp/1.0.5:
    dev: false
    engines:
      node: '>=0.8.0'
    resolution:
      integrity: sha1-G2HAViGQqN/2rjuyzwIAyhMLhtQ=
  /escodegen/1.11.0:
    dependencies:
      esprima: 3.1.3
      estraverse: 4.2.0
      esutils: 2.0.2
      optionator: 0.8.2
    dev: false
    engines:
      node: '>=4.0'
    hasBin: true
    optionalDependencies:
      source-map: 0.6.1
    resolution:
      integrity: sha512-IeMV45ReixHS53K/OmfKAIztN/igDHzTJUhZM3k1jMhIZWjk45SMwAtBsEXiJp3vSPmTcu6CXn7mDvFHRN66fw==
  /escope/3.6.0:
    dependencies:
      es6-map: 0.1.5
      es6-weak-map: 2.0.2
      esrecurse: 4.2.1
      estraverse: 4.2.0
    dev: false
    engines:
      node: '>=0.4.0'
    resolution:
      integrity: sha1-4Bl16BJ4GhY6ba392AOY3GTIicM=
  /eslint-scope/3.7.3:
    dependencies:
      esrecurse: 4.2.1
      estraverse: 4.2.0
    dev: false
    engines:
      node: '>=4.0.0'
    resolution:
      integrity: sha512-W+B0SvF4gamyCTmUc+uITPY0989iXVfKvhwtmJocTaYoc/3khEHmEmvfY/Gn9HA9VV75jrQECsHizkNw1b68FA==
  /eslint-scope/4.0.0:
    dependencies:
      esrecurse: 4.2.1
      estraverse: 4.2.0
    dev: false
    engines:
      node: '>=4.0.0'
    resolution:
      integrity: sha512-1G6UTDi7Jc1ELFwnR58HV4fK9OQK4S6N985f166xqXxpjU6plxFISJa2Ba9KCQuFa8RCnj/lSFJbHo7UFDBnUA==
  /esprima/2.7.3:
    dev: false
    engines:
      node: '>=0.10.0'
    hasBin: true
    resolution:
      integrity: sha1-luO3DVd59q1JzQMmc9HDEnZ7pYE=
  /esprima/3.1.3:
    dev: false
    engines:
      node: '>=4'
    hasBin: true
    resolution:
      integrity: sha1-/cpRzuYTOJXjyI1TXOSdv/YqRjM=
  /esprima/4.0.1:
    dev: false
    engines:
      node: '>=4'
    hasBin: true
    resolution:
      integrity: sha512-eGuFFw7Upda+g4p+QHvnW0RyTX/SVeJBDM/gCtMARO0cLuT2HcEKnTPvhjV6aGeqrCB/sbNop0Kszm0jsaWU4A==
  /esrecurse/4.2.1:
    dependencies:
      estraverse: 4.2.0
    dev: false
    engines:
      node: '>=4.0'
    resolution:
      integrity: sha512-64RBB++fIOAXPw3P9cy89qfMlvZEXZkqqJkjqqXIvzP5ezRZjW+lPWjw35UX/3EhUPFYbg5ER4JYgDw4007/DQ==
  /estraverse/4.2.0:
    dev: false
    engines:
      node: '>=0.10.0'
    resolution:
      integrity: sha1-De4/7TH81GlhjOc0IJn8GvoL2xM=
  /esutils/2.0.2:
    dev: false
    engines:
      node: '>=0.10.0'
    resolution:
      integrity: sha1-Cr9PHKpbyx96nYrMbepPqqBLrJs=
  /etag/1.8.1:
    dev: false
    engines:
      node: '>= 0.6'
    resolution:
      integrity: sha1-Qa4u62XvpiJorr/qg6x9eSmbCIc=
  /event-emitter/0.3.5:
    dependencies:
      d: 1.0.0
      es5-ext: 0.10.47
    dev: false
    resolution:
      integrity: sha1-34xp7vFkeSPHFXuc6DhAYQsCzDk=
  /eventemitter3/1.2.0:
    dev: false
    resolution:
      integrity: sha1-HIaZHYFq0eUEdQ5zh0Ik7PO+xQg=
  /eventemitter3/3.1.0:
    dev: false
    resolution:
      integrity: sha512-ivIvhpq/Y0uSjcHDcOIccjmYjGLcP09MFGE7ysAwkAvkXfpZlC985pH2/ui64DKazbTW/4kN3yqozUxlXzI6cA==
  /events/2.1.0:
    dev: false
    engines:
      node: '>=0.4.x'
    resolution:
      integrity: sha512-3Zmiobend8P9DjmKAty0Era4jV8oJ0yGYe2nJJAxgymF9+N8F2m0hhZiMoWtcfepExzNKZumFU3ksdQbInGWCg==
  /events/3.0.0:
    dev: false
    engines:
      node: '>=0.8.x'
    resolution:
      integrity: sha512-Dc381HFWJzEOhQ+d8pkNon++bk9h6cdAoAj4iE6Q4y6xgTzySWXlKn05/TVNpjnfRqi/X0EpJEJohPjNI3zpVA==
  /eventsource/0.1.6:
    dependencies:
      original: 1.0.2
    dev: false
    engines:
      node: '>=0.8.0'
    resolution:
      integrity: sha1-Cs7ehJ7X3RzMMsgRuxG5RNTykjI=
  /eventsource/1.0.7:
    dependencies:
      original: 1.0.2
    dev: false
    engines:
      node: '>=0.12.0'
    resolution:
      integrity: sha512-4Ln17+vVT0k8aWq+t/bF5arcS3EpT9gYtW66EPacdj/mAFevznsnyoHLPy2BA8gbIQeIHoPsvwmfBftfcG//BQ==
  /evp_bytestokey/1.0.3:
    dependencies:
      md5.js: 1.3.5
      safe-buffer: 5.1.2
    dev: false
    resolution:
      integrity: sha512-/f2Go4TognH/KvCISP7OUsHn85hT9nUkxxA9BEWxFn+Oj9o8ZNLm/40hdlgSLyuOimsrTKLUMEorQexp/aPQeA==
  /exec-sh/0.2.2:
    dependencies:
      merge: 1.2.1
    dev: false
    resolution:
      integrity: sha512-FIUCJz1RbuS0FKTdaAafAByGS0CPvU3R0MeHxgtl+djzCc//F8HakL8GzmVNZanasTbTAY/3DRFA0KpVqj/eAw==
  /execa/0.10.0:
    dependencies:
      cross-spawn: 6.0.5
      get-stream: 3.0.0
      is-stream: 1.1.0
      npm-run-path: 2.0.2
      p-finally: 1.0.0
      signal-exit: 3.0.2
      strip-eof: 1.0.0
    dev: false
    engines:
      node: '>=4'
    resolution:
      integrity: sha512-7XOMnz8Ynx1gGo/3hyV9loYNPWM94jG3+3T3Y8tsfSstFmETmENCMU/A/zj8Lyaj1lkgEepKepvd6240tBRvlw==
  /execa/0.7.0:
    dependencies:
      cross-spawn: 5.1.0
      get-stream: 3.0.0
      is-stream: 1.1.0
      npm-run-path: 2.0.2
      p-finally: 1.0.0
      signal-exit: 3.0.2
      strip-eof: 1.0.0
    dev: false
    engines:
      node: '>=4'
    resolution:
      integrity: sha1-lEvs00zEHuMqY6n68nrVpl/Fl3c=
  /execa/0.9.0:
    dependencies:
      cross-spawn: 5.1.0
      get-stream: 3.0.0
      is-stream: 1.1.0
      npm-run-path: 2.0.2
      p-finally: 1.0.0
      signal-exit: 3.0.2
      strip-eof: 1.0.0
    dev: false
    engines:
      node: '>=4'
    resolution:
      integrity: sha512-BbUMBiX4hqiHZUA5+JujIjNb6TyAlp2D5KLheMjMluwOuzcnylDL4AxZYLLn1n2AGB49eSWwyKvvEQoRpnAtmA==
  /execa/1.0.0:
    dependencies:
      cross-spawn: 6.0.5
      get-stream: 4.1.0
      is-stream: 1.1.0
      npm-run-path: 2.0.2
      p-finally: 1.0.0
      signal-exit: 3.0.2
      strip-eof: 1.0.0
    dev: false
    engines:
      node: '>=6'
    resolution:
      integrity: sha512-adbxcyWV46qiHyvSp50TKt05tB4tK3HcmF7/nxfAdhnox83seTDbwnaqKO4sXRy7roHAIFqJP/Rw/AuEbX61LA==
  /exenv/1.2.2:
    dev: false
    resolution:
      integrity: sha1-KueOhdmJQVhnCwPUe+wfA72Ru50=
  /exit/0.1.2:
    dev: false
    engines:
      node: '>= 0.8.0'
    resolution:
      integrity: sha1-BjJjj42HfMghB9MKD/8aF8uhzQw=
  /expand-brackets/0.1.5:
    dependencies:
      is-posix-bracket: 0.1.1
    dev: false
    engines:
      node: '>=0.10.0'
    resolution:
      integrity: sha1-3wcoTjQqgHzXM6xa9yQR5YHRF3s=
  /expand-brackets/2.1.4:
    dependencies:
      debug: 2.6.9
      define-property: 0.2.5
      extend-shallow: 2.0.1
      posix-character-classes: 0.1.1
      regex-not: 1.0.2
      snapdragon: 0.8.2
      to-regex: 3.0.2
    dev: false
    engines:
      node: '>=0.10.0'
    resolution:
      integrity: sha1-t3c14xXOMPa27/D4OwQVGiJEliI=
  /expand-range/1.8.2:
    dependencies:
      fill-range: 2.2.4
    dev: false
    engines:
      node: '>=0.10.0'
    resolution:
      integrity: sha1-opnv/TNf4nIeuujiV+x5ZE/IUzc=
  /expand-tilde/2.0.2:
    dependencies:
      homedir-polyfill: 1.0.3
    dev: false
    engines:
      node: '>=0.10.0'
    resolution:
      integrity: sha1-l+gBqgUt8CRU3kawK/YhZCzchQI=
  /expect/23.6.0:
    dependencies:
      ansi-styles: 3.2.1
      jest-diff: 23.6.0
      jest-get-type: 22.4.3
      jest-matcher-utils: 23.6.0
      jest-message-util: 23.4.0
      jest-regex-util: 23.3.0
    dev: false
    resolution:
      integrity: sha512-dgSoOHgmtn/aDGRVFWclQyPDKl2CQRq0hmIEoUAuQs/2rn2NcvCWcSCovm6BLeuB/7EZuLGu2QfnR+qRt5OM4w==
  /express/4.16.4:
    dependencies:
      accepts: 1.3.5
      array-flatten: 1.1.1
      body-parser: 1.18.3
      content-disposition: 0.5.2
      content-type: 1.0.4
      cookie: 0.3.1
      cookie-signature: 1.0.6
      debug: 2.6.9
      depd: 1.1.2
      encodeurl: 1.0.2
      escape-html: 1.0.3
      etag: 1.8.1
      finalhandler: 1.1.1
      fresh: 0.5.2
      merge-descriptors: 1.0.1
      methods: 1.1.2
      on-finished: 2.3.0
      parseurl: 1.3.2
      path-to-regexp: 0.1.7
      proxy-addr: 2.0.4
      qs: 6.5.2
      range-parser: 1.2.0
      safe-buffer: 5.1.2
      send: 0.16.2
      serve-static: 1.13.2
      setprototypeof: 1.1.0
      statuses: 1.4.0
      type-is: 1.6.16
      utils-merge: 1.0.1
      vary: 1.1.2
    dev: false
    engines:
      node: '>= 0.10.0'
    resolution:
      integrity: sha512-j12Uuyb4FMrd/qQAm6uCHAkPtO8FDTRJZBDd5D2KOL2eLaz1yUNdUB/NOIyq0iU4q4cFarsUCrnFDPBcnksuOg==
  /extend-shallow/2.0.1:
    dependencies:
      is-extendable: 0.1.1
    dev: false
    engines:
      node: '>=0.10.0'
    resolution:
      integrity: sha1-Ua99YUrZqfYQ6huvu5idaxxWiQ8=
  /extend-shallow/3.0.2:
    dependencies:
      assign-symbols: 1.0.0
      is-extendable: 1.0.1
    dev: false
    engines:
      node: '>=0.10.0'
    resolution:
      integrity: sha1-Jqcarwc7OfshJxcnRhMcJwQCjbg=
  /extend/3.0.2:
    dev: false
    resolution:
      integrity: sha512-fjquC59cD7CyW6urNXK0FBufkZcoiGG80wTuPujX590cB5Ttln20E2UB4S/WARVqhXffZl2LNgS+gQdPIIim/g==
  /external-editor/2.2.0:
    dependencies:
      chardet: 0.4.2
      iconv-lite: 0.4.24
      tmp: 0.0.33
    dev: false
    engines:
      node: '>=0.12'
    resolution:
      integrity: sha512-bSn6gvGxKt+b7+6TKEv1ZycHleA7aHhRHyAqJyp5pbUFuYYNIzpZnQDk7AsYckyWdEnTeAnay0aCy2aV6iTk9A==
  /extglob/0.3.2:
    dependencies:
      is-extglob: 1.0.0
    dev: false
    engines:
      node: '>=0.10.0'
    resolution:
      integrity: sha1-Lhj/PS9JqydlzskCPwEdqo2DSaE=
  /extglob/2.0.4:
    dependencies:
      array-unique: 0.3.2
      define-property: 1.0.0
      expand-brackets: 2.1.4
      extend-shallow: 2.0.1
      fragment-cache: 0.2.1
      regex-not: 1.0.2
      snapdragon: 0.8.2
      to-regex: 3.0.2
    dev: false
    engines:
      node: '>=0.10.0'
    resolution:
      integrity: sha512-Nmb6QXkELsuBr24CJSkilo6UHHgbekK5UiZgfE6UHD3Eb27YC6oD+bhcT+tJ6cl8dmsgdQxnWlcry8ksBIBLpw==
  /extsprintf/1.3.0:
    dev: false
    engines:
      '0': node >=0.6.0
    resolution:
      integrity: sha1-lpGEQOMEGnpBT4xS48V06zw+HgU=
  /extsprintf/1.4.0:
    dev: false
    engines:
      '0': node >=0.6.0
    resolution:
      integrity: sha1-4mifjzVvrWLMplo6kcXfX5VRaS8=
  /fast-deep-equal/1.1.0:
    dev: false
    resolution:
      integrity: sha1-wFNHeBfIa1HaqFPIHgWbcz0CNhQ=
  /fast-deep-equal/2.0.1:
    dev: false
    resolution:
      integrity: sha1-ewUhjd+WZ79/Nwv3/bLLFf3Qqkk=
  /fast-json-stable-stringify/2.0.0:
    dev: false
    resolution:
      integrity: sha1-1RQsDK7msRifh9OnYREGT4bIu/I=
  /fast-levenshtein/2.0.6:
    dev: false
    resolution:
      integrity: sha1-PYpcZog6FqMMqGQ+hR8Zuqd5eRc=
  /fast-memoize/2.5.1:
    dev: false
    resolution:
      integrity: sha512-xdmw296PCL01tMOXx9mdJSmWY29jQgxyuZdq0rEHMu+Tpe1eOEtCycoG6chzlcrWsNgpZP7oL8RiQr7+G6Bl6g==
  /fastparse/1.1.2:
    dev: false
    resolution:
      integrity: sha512-483XLLxTVIwWK3QTrMGRqUfUpoOs/0hbQrl2oz4J0pAcm3A3bu84wxTFqGqkJzewCLdME38xJLJAxBABfQT8sQ==
  /fault/1.0.2:
    dependencies:
      format: 0.2.2
    dev: false
    resolution:
      integrity: sha512-o2eo/X2syzzERAtN5LcGbiVQ0WwZSlN3qLtadwAz3X8Bu+XWD16dja/KMsjZLiQr+BLGPDnHGkc4yUJf1Xpkpw==
  /faye-websocket/0.10.0:
    dependencies:
      websocket-driver: 0.7.0
    dev: false
    engines:
      node: '>=0.4.0'
    resolution:
      integrity: sha1-TkkvjQTftviQA1B/btvy1QHnxvQ=
  /faye-websocket/0.11.1:
    dependencies:
      websocket-driver: 0.7.0
    dev: false
    engines:
      node: '>=0.8.0'
    resolution:
      integrity: sha1-8O/hjE9W5PQK/H4Gxxn9XuYYjzg=
  /fb-watchman/2.0.0:
    dependencies:
      bser: 2.0.0
    dev: false
    resolution:
      integrity: sha1-VOmr99+i8mzZsWNsWIwa/AXeXVg=
  /fbjs/0.8.17:
    dependencies:
      core-js: 1.2.7
      isomorphic-fetch: 2.2.1
      loose-envify: 1.4.0
      object-assign: 4.1.1
      promise: 7.3.1
      setimmediate: 1.0.5
      ua-parser-js: 0.7.19
    dev: false
    resolution:
      integrity: sha1-xNWY6taUkRJlPWWIsBpc3Nn5D90=
  /figgy-pudding/3.5.1:
    dev: false
    resolution:
      integrity: sha512-vNKxJHTEKNThjfrdJwHc7brvM6eVevuO5nTj6ez8ZQ1qbXTvGthucRF7S4vf2cr71QVnT70V34v0S1DyQsti0w==
  /figures/1.7.0:
    dependencies:
      escape-string-regexp: 1.0.5
      object-assign: 4.1.1
    dev: false
    engines:
      node: '>=0.10.0'
    resolution:
      integrity: sha1-y+Hjr/zxzUS4DK3+0o3Hk6lwHS4=
  /figures/2.0.0:
    dependencies:
      escape-string-regexp: 1.0.5
    dev: false
    engines:
      node: '>=4'
    resolution:
      integrity: sha1-OrGi0qYsi/tDGgyUy3l6L84nyWI=
  /file-loader/0.11.2:
    dependencies:
      loader-utils: 1.2.3
    dev: false
    resolution:
      integrity: sha512-N+uhF3mswIFeziHQjGScJ/yHXYt3DiLBeC+9vWW+WjUBiClMSOlV1YrXQi+7KM2aA3Rn4Bybgv+uXFQbfkzpvg==
  /file-loader/1.1.11/webpack@3.12.0:
    dependencies:
      loader-utils: 1.2.3
      schema-utils: 0.4.7
      webpack: /webpack/3.12.0/webpack@3.12.0
    dev: false
    engines:
      node: '>= 4.3 < 5.0.0 || >= 5.10'
    id: registry.npmjs.org/file-loader/1.1.11
    peerDependencies:
      webpack: ^2.0.0 || ^3.0.0 || ^4.0.0
    resolution:
      integrity: sha512-TGR4HU7HUsGg6GCOPJnFk06RhWgEWFLAGWiT6rcD+GRC2keU3s9RGJ+b3Z6/U73jwwNb2gKLJ7YCrp+jvU4ALg==
  /filename-regex/2.0.1:
    dev: false
    engines:
      node: '>=0.10.0'
    resolution:
      integrity: sha1-wcS5vuPglyXdsQa3XB4wH+LxiyY=
  /fileset/2.0.3:
    dependencies:
      glob: 7.1.3
      minimatch: 3.0.4
    dev: false
    resolution:
      integrity: sha1-jnVIqW08wjJ+5eZ0FocjozO7oqA=
  /filesize/3.5.11:
    dev: false
    engines:
      node: '>= 0.4.0'
    resolution:
      integrity: sha512-ZH7loueKBoDb7yG9esn1U+fgq7BzlzW6NRi5/rMdxIZ05dj7GFD/Xc5rq2CDt5Yq86CyfSYVyx4242QQNZbx1g==
  /filesize/3.6.1:
    dev: false
    engines:
      node: '>= 0.4.0'
    resolution:
      integrity: sha512-7KjR1vv6qnicaPMi1iiTcI85CyYwRO/PSFCu6SvqL8jN2Wjt/NIYQTFtFs7fSDCYOstUkEWIQGFUg5YZQfjlcg==
  /fill-range/2.2.4:
    dependencies:
      is-number: 2.1.0
      isobject: 2.1.0
      randomatic: 3.1.1
      repeat-element: 1.1.3
      repeat-string: 1.6.1
    dev: false
    engines:
      node: '>=0.10.0'
    resolution:
      integrity: sha512-cnrcCbj01+j2gTG921VZPnHbjmdAf8oQV/iGeV2kZxGSyfYjjTyY79ErsK1WJWMpw6DaApEX72binqJE+/d+5Q==
  /fill-range/4.0.0:
    dependencies:
      extend-shallow: 2.0.1
      is-number: 3.0.0
      repeat-string: 1.6.1
      to-regex-range: 2.1.1
    dev: false
    engines:
      node: '>=0.10.0'
    resolution:
      integrity: sha1-1USBHUKPmOsGpj3EAtJAPDKMOPc=
  /finalhandler/1.1.0:
    dependencies:
      debug: 2.6.9
      encodeurl: 1.0.2
      escape-html: 1.0.3
      on-finished: 2.3.0
      parseurl: 1.3.2
      statuses: 1.3.1
      unpipe: 1.0.0
    dev: false
    engines:
      node: '>= 0.8'
    resolution:
      integrity: sha1-zgtoVbRYU+eRsvzGgARtiCU91/U=
  /finalhandler/1.1.1:
    dependencies:
      debug: 2.6.9
      encodeurl: 1.0.2
      escape-html: 1.0.3
      on-finished: 2.3.0
      parseurl: 1.3.2
      statuses: 1.4.0
      unpipe: 1.0.0
    dev: false
    engines:
      node: '>= 0.8'
    resolution:
      integrity: sha512-Y1GUDo39ez4aHAw7MysnUD5JzYX+WaIj8I57kO3aEPT1fFRL4sr7mjei97FgnwhAyyzRYmQZaTHb2+9uZ1dPtg==
  /find-cache-dir/1.0.0:
    dependencies:
      commondir: 1.0.1
      make-dir: 1.3.0
      pkg-dir: 2.0.0
    dev: false
    engines:
      node: '>=4'
    resolution:
      integrity: sha1-kojj6ePMN0hxfTnq3hfPcfww7m8=
  /find-cache-dir/2.0.0:
    dependencies:
      commondir: 1.0.1
      make-dir: 1.3.0
      pkg-dir: 3.0.0
    dev: false
    engines:
      node: '>=6'
    resolution:
      integrity: sha512-LDUY6V1Xs5eFskUVYtIwatojt6+9xC9Chnlk/jYOOvn3FAFfSaWddxahDGyNHh0b2dMXa6YW2m0tk8TdVaXHlA==
  /find-free-port/2.0.0:
    dev: false
    resolution:
      integrity: sha1-SyLl9leesaOMQaxryz7+0bbamxs=
  /find-index/0.1.1:
    dev: false
    resolution:
      integrity: sha1-Z101iyyjiS15Whq0cjL4tuLg3eQ=
  /find-parent-dir/0.3.0:
    dev: false
    resolution:
      integrity: sha1-M8RLQpqysvBkYpnF+fcY83b/jVQ=
  /find-replace/1.0.3:
    dependencies:
      array-back: 1.0.4
      test-value: 2.1.0
    dev: false
    engines:
      node: '>=4.0.0'
    resolution:
      integrity: sha1-uI5zZNLZyVlVnziMZmcNYTBEH6A=
  /find-up/1.1.2:
    dependencies:
      path-exists: 2.1.0
      pinkie-promise: 2.0.1
    dev: false
    engines:
      node: '>=0.10.0'
    resolution:
      integrity: sha1-ay6YIrGizgpgq2TWEOzK1TyyTQ8=
  /find-up/2.1.0:
    dependencies:
      locate-path: 2.0.0
    dev: false
    engines:
      node: '>=4'
    resolution:
      integrity: sha1-RdG35QbHF93UgndaK3eSCjwMV6c=
  /find-up/3.0.0:
    dependencies:
      locate-path: 3.0.0
    dev: false
    engines:
      node: '>=6'
    resolution:
      integrity: sha512-1yD6RmLI1XBfxugvORwlck6f75tYL+iR0jqwsOrOxMZyGYqUuDhJ0l4AXdO1iX/FTs9cBAMEk1gWSEx1kSbylg==
  /findup-sync/2.0.0:
    dependencies:
      detect-file: 1.0.0
      is-glob: 3.1.0
      micromatch: 3.1.10
      resolve-dir: 1.0.1
    dev: false
    engines:
      node: '>= 0.10'
    resolution:
      integrity: sha1-kyaxSIwi0aYIhlCoaQGy2akKLLw=
  /flatten/1.0.2:
    dev: false
    resolution:
      integrity: sha1-2uRqnXj74lKSJYzB54CkHZXAN4I=
  /flow-parser/0.93.0:
    dev: false
    engines:
      node: '>=0.4.0'
    resolution:
      integrity: sha512-gJzVXpCWSYRFG6d1iH4RqUneX1vlcCYWwLCs8iU95fqaM1mAHLOn/ur+gsOTmBF9w+v/rX8u55MLpSvts4ZWzw==
  /flush-write-stream/1.1.1:
    dependencies:
      inherits: 2.0.3
      readable-stream: 2.3.6
    dev: false
    resolution:
      integrity: sha512-3Z4XhFZ3992uIq0XOqb9AreonueSYphE6oYbpt5+3u06JWklbsPkNv3ZKkP9Bz/r+1MWCaMoSQ28P85+1Yc77w==
  /follow-redirects/0.0.7:
    dependencies:
      debug: 2.6.9
      stream-consume: 0.1.1
    dev: false
    resolution:
      integrity: sha1-NLkLqyqRGqNHVx2pDyK9NuzYqRk=
  /follow-redirects/1.0.0:
    dependencies:
      debug: 2.6.9
    dev: false
    resolution:
      integrity: sha1-jjQpjL0uF28lTv/sdaHHjMhJ/Tc=
  /follow-redirects/1.7.0:
    dependencies:
      debug: 3.2.6
    dev: false
    engines:
      node: '>=4.0'
    resolution:
      integrity: sha512-m/pZQy4Gj287eNy94nivy5wchN3Kp+Q5WgUPNy5lJSZ3sgkVKSYV/ZChMAQVIgx1SqfZ2zBZtPA2YlXIWxxJOQ==
  /for-in/0.1.8:
    dev: false
    engines:
      node: '>=0.10.0'
    resolution:
      integrity: sha1-2Hc5COMSVhCZUrH9ubP6hn0ndeE=
  /for-in/1.0.2:
    dev: false
    engines:
      node: '>=0.10.0'
    resolution:
      integrity: sha1-gQaNKVqBQuwKxybG4iAMMPttXoA=
  /for-own/0.1.5:
    dependencies:
      for-in: 1.0.2
    dev: false
    engines:
      node: '>=0.10.0'
    resolution:
      integrity: sha1-UmXGgaTylNq78XyVCbZ2OqhFEM4=
  /for-own/1.0.0:
    dependencies:
      for-in: 1.0.2
    dev: false
    engines:
      node: '>=0.10.0'
    resolution:
      integrity: sha1-xjMy9BXO3EsE2/5wz4NklMU8tEs=
  /forever-agent/0.6.1:
    dev: false
    resolution:
      integrity: sha1-+8cfDEGt6zf5bFd60e1C2P2sypE=
  /fork-ts-checker-webpack-plugin/0.4.15:
    dependencies:
      babel-code-frame: 6.26.0
      chalk: 2.4.2
      chokidar: 2.1.1
      lodash: 4.17.11
      micromatch: 3.1.10
      minimatch: 3.0.4
      resolve: 1.10.0
      tapable: 1.1.1
    dev: false
    engines:
      node: '>=6.11.5'
    peerDependencies:
      tslint: ^4.0.0 || ^5.0.0
      typescript: ^2.1.0 || ^3.0.0
      webpack: ^2.3.0 || ^3.0.0 || ^4.0.0
    resolution:
      integrity: sha512-qNYuygh2GxXehBvQZ5rI5YlQFn+7ZV6kmkyD9Sgs33dWl73NZdUOB5aCp8v0EXJn176AhPrZP8YCMT3h01fs+g==
  /fork-ts-checker-webpack-plugin/0.4.15/20a31d359e66449251a75e11109b2b68:
    dependencies:
      babel-code-frame: 6.26.0
      chalk: 2.4.2
      chokidar: 2.1.1
      lodash: 4.17.11
      micromatch: 3.1.10
      minimatch: 3.0.4
      resolve: 1.10.0
      tapable: 1.1.1
      tslint: /tslint/5.12.1/typescript@3.3.3
      typescript: 3.3.3
      webpack: 4.29.5
    dev: false
    engines:
      node: '>=6.11.5'
    id: registry.npmjs.org/fork-ts-checker-webpack-plugin/0.4.15
    peerDependencies:
      tslint: ^4.0.0 || ^5.0.0
      typescript: ^2.1.0 || ^3.0.0
      webpack: ^2.3.0 || ^3.0.0 || ^4.0.0
    resolution:
      integrity: sha512-qNYuygh2GxXehBvQZ5rI5YlQFn+7ZV6kmkyD9Sgs33dWl73NZdUOB5aCp8v0EXJn176AhPrZP8YCMT3h01fs+g==
  /form-data/2.3.3:
    dependencies:
      asynckit: 0.4.0
      combined-stream: 1.0.7
      mime-types: 2.1.22
    dev: false
    engines:
      node: '>= 0.12'
    resolution:
      integrity: sha512-1lLKB2Mu3aGP1Q/2eCOx0fNbRMe7XdwktwOruhfqqd0rIJWwN4Dh+E3hrPSlDCXnSR7UtZ1N38rVXm+6+MEhJQ==
  /format/0.2.2:
    dev: false
    engines:
      node: '>=0.4.x'
    resolution:
      integrity: sha1-1hcBB+nv3E7TDJ3DkBbflCtctYs=
  /forwarded/0.1.2:
    dev: false
    engines:
      node: '>= 0.6'
    resolution:
      integrity: sha1-mMI9qxF1ZXuMBXPozszZGw/xjIQ=
  /fragment-cache/0.2.1:
    dependencies:
      map-cache: 0.2.2
    dev: false
    engines:
      node: '>=0.10.0'
    resolution:
      integrity: sha1-QpD60n8T6Jvn8zeZxrxaCr//DRk=
  /fresh/0.5.2:
    dev: false
    engines:
      node: '>= 0.6'
    resolution:
      integrity: sha1-PYyt2Q2XZWn6g1qx+OSyOhBWBac=
  /from2/2.3.0:
    dependencies:
      inherits: 2.0.3
      readable-stream: 2.3.6
    dev: false
    resolution:
      integrity: sha1-i/tVAr3kpNNs/e6gB/zKIdfjgq8=
  /fs-extra/7.0.1:
    dependencies:
      graceful-fs: 4.1.15
      jsonfile: 4.0.0
      universalify: 0.1.2
    dev: false
    engines:
      node: '>=6 <7 || >=8'
    resolution:
      integrity: sha512-YJDaCJZEnBmcbw13fvdAM9AwNOJwOzrE4pqMqBq5nFiEqXUqHwlK4B+3pUw6JNvfSPtX05xFHtYy/1ni01eGCw==
  /fs-write-stream-atomic/1.0.10:
    dependencies:
      graceful-fs: 4.1.15
      iferr: 0.1.5
      imurmurhash: 0.1.4
      readable-stream: 2.3.6
    dev: false
    resolution:
      integrity: sha1-tH31NJPvkR33VzHnCp3tAYnbQMk=
  /fs.realpath/1.0.0:
    dev: false
    resolution:
      integrity: sha1-FQStJSMVjKpA20onh8sBQRmU6k8=
  /fsevents/1.2.7:
    bundledDependencies:
      - node-pre-gyp
    dependencies:
      nan: 2.12.1
    dev: false
    engines:
      node: '>=4.0'
    optional: true
    requiresBuild: true
    resolution:
      integrity: sha512-Pxm6sI2MeBD7RdD12RYsqaP0nMiwx8eZBXCa6z2L+mRHm2DYrOYwihmhjpkdjUHwQhslWQjRpEgNq4XvBmaAuw==
  /fstream/1.0.11:
    dependencies:
      graceful-fs: 4.1.15
      inherits: 2.0.3
      mkdirp: 0.5.1
      rimraf: 2.6.3
    dev: false
    engines:
      node: '>=0.6'
    resolution:
      integrity: sha1-XB+x8RdHcRTwYyoOtLcbPLD9MXE=
  /function-bind/1.1.1:
    dev: false
    resolution:
      integrity: sha512-yIovAzMX49sF8Yl58fSCWJ5svSLuaibPxXQJFLmBObTuCr0Mf1KiPopGM9NiFjiYBCbfaa2Fh6breQ6ANVTI0A==
  /function.prototype.name/1.1.0:
    dependencies:
      define-properties: 1.1.3
      function-bind: 1.1.1
      is-callable: 1.1.4
    dev: false
    engines:
      node: '>= 0.4'
    resolution:
      integrity: sha512-Bs0VRrTz4ghD8pTmbJQD1mZ8A/mN0ur/jGz+A6FBxPDUPkm1tNfF6bhTYPA7i7aF4lZJVr+OXTNNrnnIl58Wfg==
  /fuse.js/3.4.2:
    dev: false
    resolution:
      integrity: sha512-WVbrm+cAxPtyMqdtL7cYhR7aZJPhtOfjNClPya8GKMVukKDYs7pEnPINeRVX1C9WmWgU8MdYGYbUPAP2AJXdoQ==
  /gauge/2.7.4:
    dependencies:
      aproba: 1.2.0
      console-control-strings: 1.1.0
      has-unicode: 2.0.1
      object-assign: 4.1.1
      signal-exit: 3.0.2
      string-width: 1.0.2
      strip-ansi: 3.0.1
      wide-align: 1.1.3
    dev: false
    resolution:
      integrity: sha1-LANAXHU4w51+s3sxcCLjJfsBi/c=
  /gaze/1.1.3:
    dependencies:
      globule: 1.2.1
    dev: false
    engines:
      node: '>= 4.0.0'
    resolution:
      integrity: sha512-BRdNm8hbWzFzWHERTrejLqwHDfS4GibPoq5wjTPIoJHoBtKGPg3xAFfxmM+9ztbXelxcf2hwQcaz1PtmFeue8g==
  /generic-names/1.0.3:
    dependencies:
      loader-utils: 0.2.17
    dev: false
    resolution:
      integrity: sha1-LXhqEhruUIh2eWk56OO/+DbCCRc=
  /get-caller-file/1.0.3:
    dev: false
    resolution:
      integrity: sha512-3t6rVToeoZfYSGd8YoLFR2DJkiQrIiUrGcjvFX2mDw3bn6k2OtwHN0TNCLbBO+w8qTvimhDkv+LSscbJY1vE6w==
  /get-own-enumerable-property-symbols/3.0.0:
    dev: false
    resolution:
      integrity: sha512-CIJYJC4GGF06TakLg8z4GQKvDsx9EMspVxOYih7LerEL/WosUnFIww45CGfxfeKHqlg3twgUrYRT1O3WQqjGCg==
  /get-port/3.2.0:
    dev: false
    engines:
      node: '>=4'
    resolution:
      integrity: sha1-3Xzn3hh8Bsi/NTeWrHHgmfCYDrw=
  /get-stdin/4.0.1:
    dev: false
    engines:
      node: '>=0.10.0'
    resolution:
      integrity: sha1-uWjGsKBDhDJJAui/Gl3zJXmkUP4=
  /get-stream/3.0.0:
    dev: false
    engines:
      node: '>=4'
    resolution:
      integrity: sha1-jpQ9E1jcN1VQVOy+LtsFqhdO3hQ=
  /get-stream/4.1.0:
    dependencies:
      pump: 3.0.0
    dev: false
    engines:
      node: '>=6'
    resolution:
      integrity: sha512-GMat4EJ5161kIy2HevLlr4luNjBgvmj413KaQA7jt4V8B4RDsfpHk7WQ9GVqfYyyx8OS/L66Kox+rJRNklLK7w==
  /get-value/2.0.6:
    dev: false
    engines:
      node: '>=0.10.0'
    resolution:
      integrity: sha1-3BXKHGcjh8p2vTesCjlbogQqLCg=
  /getpass/0.1.7:
    dependencies:
      assert-plus: 1.0.0
    dev: false
    resolution:
      integrity: sha1-Xv+OPmhNVprkyysSgmBOi6YhSfo=
  /github-build/1.2.0:
    dependencies:
      axios: 0.15.3
    dev: false
    resolution:
      integrity: sha512-Iq7NialLYz5yRZDkiX8zaOWd+N3BssJJfUvG7wd8r4MeLCN88SdxEYo2esseMLpLtP4vNXhgamg1eRm7hw59qw==
  /github/7.3.2:
    dependencies:
      follow-redirects: 0.0.7
      https-proxy-agent: 1.0.0
      mime: 1.6.0
      netrc: 0.1.4
    deprecated: '''github'' has been renamed to ''@octokit/rest'' (https://git.io/vNB11)'
    dev: false
    resolution:
      integrity: sha1-/hDN5pZDUsXZHhGnYW0m1f+2+Hs=
  /glamor/2.20.40:
    dependencies:
      fbjs: 0.8.17
      inline-style-prefixer: 3.0.8
      object-assign: 4.1.1
      prop-types: 15.7.2
      through: 2.3.8
    dev: false
    resolution:
      integrity: sha512-DNXCd+c14N9QF8aAKrfl4xakPk5FdcFwmH7sD0qnC0Pr7xoZ5W9yovhUrY/dJc3psfGGXC58vqQyRtuskyUJxA==
  /glamorous/4.13.1/glamor@2.20.40:
    dependencies:
      brcast: 3.0.1
      csstype: 2.6.2
      fast-memoize: 2.5.1
      glamor: 2.20.40
      html-tag-names: 1.1.3
      is-function: 1.0.1
      is-plain-object: 2.0.4
      react-html-attributes: 1.4.3
      svg-tag-names: 1.1.1
    dev: false
    id: registry.npmjs.org/glamorous/4.13.1
    peerDependencies:
      glamor: '>=2'
    resolution:
      integrity: sha512-x9yCGlRrPEkHF63m+WoZXHnpSet5ipS/fxczx5ic0ZKPPd2mMDyCZ0iEhse49OFlag0yxbJTc7k/L0g1GCmCYQ==
  /glob-base/0.3.0:
    dependencies:
      glob-parent: 2.0.0
      is-glob: 2.0.1
    dev: false
    engines:
      node: '>=0.10.0'
    resolution:
      integrity: sha1-27Fk9iIbHAscz4Kuoyi0l98Oo8Q=
  /glob-parent/2.0.0:
    dependencies:
      is-glob: 2.0.1
    dev: false
    resolution:
      integrity: sha1-gTg9ctsFT8zPUzbaqQLxgvbtuyg=
  /glob-parent/3.1.0:
    dependencies:
      is-glob: 3.1.0
      path-dirname: 1.0.2
    dev: false
    resolution:
      integrity: sha1-nmr2KZ2NO9K9QEMIMr0RPfkGxa4=
  /glob/7.1.1:
    dependencies:
      fs.realpath: 1.0.0
      inflight: 1.0.6
      inherits: 2.0.3
      minimatch: 3.0.4
      once: 1.4.0
      path-is-absolute: 1.0.1
    dev: false
    resolution:
      integrity: sha1-gFIR3wT6rxxjo2ADBs31reULLsg=
  /glob/7.1.3:
    dependencies:
      fs.realpath: 1.0.0
      inflight: 1.0.6
      inherits: 2.0.3
      minimatch: 3.0.4
      once: 1.4.0
      path-is-absolute: 1.0.1
    dev: false
    resolution:
      integrity: sha512-vcfuiIxogLV4DlGBHIUOwI0IbrJ8HWPc4MU7HzviGeNho/UJDfi6B5p3sHeWIQ0KGIU0Jpxi5ZHxemQfLkkAwQ==
  /glob2base/0.0.12:
    dependencies:
      find-index: 0.1.1
    dev: false
    engines:
      node: '>= 0.10'
    resolution:
      integrity: sha1-nUGbPijxLoOjYhZKJ3BVkiycDVY=
  /global-modules/1.0.0:
    dependencies:
      global-prefix: 1.0.2
      is-windows: 1.0.2
      resolve-dir: 1.0.1
    dev: false
    engines:
      node: '>=0.10.0'
    resolution:
      integrity: sha512-sKzpEkf11GpOFuw0Zzjzmt4B4UZwjOcG757PPvrfhxcLFbq0wpsgpOqxpxtxFiCG4DtG93M6XRVbF2oGdev7bg==
  /global-prefix/1.0.2:
    dependencies:
      expand-tilde: 2.0.2
      homedir-polyfill: 1.0.3
      ini: 1.3.5
      is-windows: 1.0.2
      which: 1.3.1
    dev: false
    engines:
      node: '>=0.10.0'
    resolution:
      integrity: sha1-2/dDxsFJklk8ZVVoy2btMsASLr4=
  /global/4.3.2:
    dependencies:
      min-document: 2.19.0
      process: 0.5.2
    dev: false
    resolution:
      integrity: sha1-52mJJopsdMOJCLEwWxD8DjlOnQ8=
  /globals/9.18.0:
    dev: false
    engines:
      node: '>=0.10.0'
    resolution:
      integrity: sha512-S0nG3CLEQiY/ILxqtztTWH/3iRRdyBLw6KMDxnKMchrtbj2OFmehVh0WUCfW3DUrIgx/qFrJPICrq4Z4sTR9UQ==
  /globby/6.1.0:
    dependencies:
      array-union: 1.0.2
      glob: 7.1.3
      object-assign: 4.1.1
      pify: 2.3.0
      pinkie-promise: 2.0.1
    dev: false
    engines:
      node: '>=0.10.0'
    resolution:
      integrity: sha1-9abXDoOV4hyFj7BInWTfAkJNUGw=
  /globule/1.2.1:
    dependencies:
      glob: 7.1.3
      lodash: 4.17.11
      minimatch: 3.0.4
    dev: false
    engines:
      node: '>= 0.10'
    resolution:
      integrity: sha512-g7QtgWF4uYSL5/dn71WxubOrS7JVGCnFPEnoeChJmBnyR9Mw8nGoEwOgJL/RC2Te0WhbsEUCejfH8SZNJ+adYQ==
  /good-listener/1.2.2:
    dependencies:
      delegate: 3.2.0
    dev: false
    optional: true
    resolution:
      integrity: sha1-1TswzfkxPf+33JoNR3CWqm0UXFA=
  /graceful-fs/4.1.15:
    dev: false
    resolution:
      integrity: sha512-6uHUhOPEBgQ24HM+r6b/QwWfZq+yiFcipKFrOFiBEnWdy5sdzYoi+pJeQaPI5qOLRFqWmAXUPQNsielzdLoecA==
  /graceful-readlink/1.0.1:
    dev: false
    resolution:
      integrity: sha1-TK+tdrxi8C+gObL5Tpo906ORpyU=
  /growl/1.9.2:
    dev: false
    resolution:
      integrity: sha1-Dqd0NxXbjY3ixe3hd14bRayFwC8=
  /growly/1.3.0:
    dev: false
    resolution:
      integrity: sha1-8QdIy+dq+WS3yWyTxrzCivEgwIE=
  /gzip-size/3.0.0:
    dependencies:
      duplexer: 0.1.1
    dev: false
    engines:
      node: '>=0.12.0'
    resolution:
      integrity: sha1-VGGI6b3DN/Zzdy+BZgRks4nc5SA=
  /gzip-size/4.1.0:
    dependencies:
      duplexer: 0.1.1
      pify: 3.0.0
    dev: false
    engines:
      node: '>=4'
    resolution:
      integrity: sha1-iuCWJX6r59acRb4rZ8RIEk/7UXw=
  /gzip-size/5.0.0:
    dependencies:
      duplexer: 0.1.1
      pify: 3.0.0
    dev: false
    engines:
      node: '>=6'
    resolution:
      integrity: sha512-5iI7omclyqrnWw4XbXAmGhPsABkSIDQonv2K0h61lybgofWa6iZyvrI3r2zsJH4P8Nb64fFVzlvfhs0g7BBxAA==
  /handle-thing/2.0.0:
    dev: false
    resolution:
      integrity: sha512-d4sze1JNC454Wdo2fkuyzCr6aHcbL6PGGuFAz0Li/NcOm1tCHGnWDRmJP85dh9IhQErTc2svWFEX5xHIOo//kQ==
  /handlebars/4.1.0:
    dependencies:
      async: 2.6.2
      optimist: 0.6.1
      source-map: 0.6.1
    dev: false
    engines:
      node: '>=0.4.7'
    hasBin: true
    optionalDependencies:
      uglify-js: 3.4.9
    resolution:
      integrity: sha512-l2jRuU1NAWK6AW5qqcTATWQJvNPEwkM7NEKSiv/gqOsoSQbVoWyqVEY5GS+XPQ88zLNmqASRpzfdm8d79hJS+w==
  /har-schema/2.0.0:
    dev: false
    engines:
      node: '>=4'
    resolution:
      integrity: sha1-qUwiJOvKwEeCoNkDVSHyRzW37JI=
  /har-validator/5.0.3:
    dependencies:
      ajv: 5.5.2
      har-schema: 2.0.0
    dev: false
    engines:
      node: '>=4'
    resolution:
      integrity: sha1-ukAsJmGU8VlW7xXg/PJCmT9qff0=
  /har-validator/5.1.3:
    dependencies:
      ajv: 6.9.1
      har-schema: 2.0.0
    dev: false
    engines:
      node: '>=6'
    resolution:
      integrity: sha512-sNvOCzEQNr/qrvJgc3UG/kD4QtlHycrzwS+6mfTrrSq97BvaYcPZZI1ZSqGSPR73Cxn4LKTD4PttRwfU7jWq5g==
  /has-ansi/2.0.0:
    dependencies:
      ansi-regex: 2.1.1
    dev: false
    engines:
      node: '>=0.10.0'
    resolution:
      integrity: sha1-NPUEnOHs3ysGSa8+8k5F7TVBbZE=
  /has-color/0.1.7:
    dev: false
    engines:
      node: '>=0.10.0'
    resolution:
      integrity: sha1-ZxRKUmDDT8PMpnfQQdr1L+e3iy8=
  /has-flag/1.0.0:
    dev: false
    engines:
      node: '>=0.10.0'
    resolution:
      integrity: sha1-nZ55MWXOAXoA8AQYxD+UKnsdEfo=
  /has-flag/2.0.0:
    dev: false
    engines:
      node: '>=0.10.0'
    resolution:
      integrity: sha1-6CB68cx7MNRGzHC3NLXovhj4jVE=
  /has-flag/3.0.0:
    dev: false
    engines:
      node: '>=4'
    resolution:
      integrity: sha1-tdRU3CGZriJWmfNGfloH87lVuv0=
  /has-symbols/1.0.0:
    dev: false
    engines:
      node: '>= 0.4'
    resolution:
      integrity: sha1-uhqPGvKg/DllD1yFA2dwQSIGO0Q=
  /has-unicode/2.0.1:
    dev: false
    resolution:
      integrity: sha1-4Ob+aijPUROIVeCG0Wkedx3iqLk=
  /has-value/0.3.1:
    dependencies:
      get-value: 2.0.6
      has-values: 0.1.4
      isobject: 2.1.0
    dev: false
    engines:
      node: '>=0.10.0'
    resolution:
      integrity: sha1-ex9YutpiyoJ+wKIHgCVlSEWZXh8=
  /has-value/1.0.0:
    dependencies:
      get-value: 2.0.6
      has-values: 1.0.0
      isobject: 3.0.1
    dev: false
    engines:
      node: '>=0.10.0'
    resolution:
      integrity: sha1-GLKB2lhbHFxR3vJMkw7SmgvmsXc=
  /has-values/0.1.4:
    dev: false
    engines:
      node: '>=0.10.0'
    resolution:
      integrity: sha1-bWHeldkd/Km5oCCJrThL/49it3E=
  /has-values/1.0.0:
    dependencies:
      is-number: 3.0.0
      kind-of: 4.0.0
    dev: false
    engines:
      node: '>=0.10.0'
    resolution:
      integrity: sha1-lbC2P+whRmGab+V/51Yo1aOe/k8=
  /has/1.0.3:
    dependencies:
      function-bind: 1.1.1
    dev: false
    engines:
      node: '>= 0.4.0'
    resolution:
      integrity: sha512-f2dvO0VU6Oej7RkWJGrehjbzMAjFp5/VKPp5tTpWIV4JHHZK1/BxbFRtf/siA2SWTe09caDmVtYYzWEIbBS4zw==
  /hash-base/3.0.4:
    dependencies:
      inherits: 2.0.3
      safe-buffer: 5.1.2
    dev: false
    engines:
      node: '>=4'
    resolution:
      integrity: sha1-X8hoaEfs1zSZQDMZprCj8/auSRg=
  /hash.js/1.1.7:
    dependencies:
      inherits: 2.0.3
      minimalistic-assert: 1.0.1
    dev: false
    resolution:
      integrity: sha512-taOaskGt4z4SOANNseOviYDvjEJinIkRgmp7LbKP2YTTmVxWBl87s/uzK9r+44BclBSp2X7K1hqeNfz9JbBeXA==
  /hast-util-parse-selector/2.2.1:
    dev: false
    resolution:
      integrity: sha512-Xyh0v+nHmQvrOqop2Jqd8gOdyQtE8sIP9IQf7mlVDqp924W4w/8Liuguk2L2qei9hARnQSG2m+wAOCxM7npJVw==
  /hastscript/5.0.0:
    dependencies:
      comma-separated-tokens: 1.0.5
      hast-util-parse-selector: 2.2.1
      property-information: 5.0.1
      space-separated-tokens: 1.1.2
    dev: false
    resolution:
      integrity: sha512-xJtuJ8D42Xtq5yJrnDg/KAIxl2cXBXKoiIJwmWX9XMf8113qHTGl/Bf7jEsxmENJ4w6q4Tfl8s/Y6mEZo8x8qw==
  /he/1.1.1:
    dev: false
    hasBin: true
    resolution:
      integrity: sha1-k0EP0hsAlzUVH4howvJx80J+I/0=
  /he/1.2.0:
    dev: false
    hasBin: true
    resolution:
      integrity: sha512-F/1DnUGPopORZi0ni+CvrCgHQ5FyEAHRLSApuYWMmrbSwoN2Mn/7k+Gl38gJnR7yyDZk6WLXwiGod1JOWNDKGw==
  /highlight.js/9.12.0:
    dev: false
    resolution:
      integrity: sha1-5tnb5Xy+/mB1HwKvM2GVhwyQwB4=
  /highlight.js/9.14.2:
    dev: false
    resolution:
      integrity: sha512-Nc6YNECYpxyJABGYJAyw7dBAYbXEuIzwzkqoJnwbc1nIpCiN+3ioYf0XrBnLiyyG0JLuJhpPtt2iTSbXiKLoyA==
  /hmac-drbg/1.0.1:
    dependencies:
      hash.js: 1.1.7
      minimalistic-assert: 1.0.1
      minimalistic-crypto-utils: 1.0.1
    dev: false
    resolution:
      integrity: sha1-0nRXAQJabHdabFRXk+1QL8DGSaE=
  /hoek/4.2.1:
    dev: false
    engines:
      node: '>=4.0.0'
    resolution:
      integrity: sha512-QLg82fGkfnJ/4iy1xZ81/9SIJiq1NGFUMGs6ParyjBZr6jW2Ufj/snDqTHixNlHdPNwN2RLVD0Pi3igeK9+JfA==
  /hoist-non-react-statics/1.2.0:
    dev: false
    resolution:
      integrity: sha1-qkSM8JhtVcxAdzsXF0t90GbLfPs=
  /home-or-tmp/2.0.0:
    dependencies:
      os-homedir: 1.0.2
      os-tmpdir: 1.0.2
    dev: false
    engines:
      node: '>=0.10.0'
    resolution:
      integrity: sha1-42w/LSyufXRqhX440Y1fMqeILbg=
  /homedir-polyfill/1.0.3:
    dependencies:
      parse-passwd: 1.0.0
    dev: false
    engines:
      node: '>=0.10.0'
    resolution:
      integrity: sha512-eSmmWE5bZTK2Nou4g0AI3zZ9rswp7GRKoKXS1BLUkvPviOqs4YTN1djQIqrXy9k5gEtdLPy86JjRwsNM9tnDcA==
  /hoopy/0.1.4:
    dev: false
    engines:
      node: '>= 6.0.0'
    resolution:
      integrity: sha512-HRcs+2mr52W0K+x8RzcLzuPPmVIKMSv97RGHy0Ea9y/mpcaK+xTrjICA04KAHi4GRzxliNqNJEFYWHghy3rSfQ==
  /hosted-git-info/2.7.1:
    dev: false
    resolution:
      integrity: sha512-7T/BxH19zbcCTa8XkMlbK5lTo1WtgkFi3GvdWEyNuc4Vex7/9Dqbnpsf4JMydcfj9HCg4zUWFTL3Za6lapg5/w==
  /hpack.js/2.1.6:
    dependencies:
      inherits: 2.0.3
      obuf: 1.1.2
      readable-stream: 2.3.6
      wbuf: 1.7.3
    dev: false
    resolution:
      integrity: sha1-h3dMCUnlE/QuhFdbPEVoH63ioLI=
  /html-comment-regex/1.1.2:
    dev: false
    resolution:
      integrity: sha512-P+M65QY2JQ5Y0G9KKdlDpo0zK+/OHptU5AaBwUfAIDJZk1MYf32Frm84EcOytfJE0t5JvkAnKlmjsXDnWzCJmQ==
  /html-element-attributes/1.3.1:
    dev: false
    resolution:
      integrity: sha512-UrRKgp5sQmRnDy4TEwAUsu14XBUlzKB8U3hjIYDjcZ3Hbp86Jtftzxfgrv6E/ii/h78tsaZwAnAE8HwnHr0dPA==
  /html-encoding-sniffer/1.0.2:
    dependencies:
      whatwg-encoding: 1.0.5
    dev: false
    resolution:
      integrity: sha512-71lZziiDnsuabfdYiUeWdCVyKuqwWi23L8YeIgV9jSSZHCtb6wB1BKWooH7L3tn4/FuZJMVWyNaIDr4RGmaSYw==
  /html-entities/1.2.1:
    dev: false
    engines:
      '0': node >= 0.4.0
    resolution:
      integrity: sha1-DfKTUfByEWNRXfueVUPl9u7VFi8=
  /html-loader/0.5.5:
    dependencies:
      es6-templates: 0.2.3
      fastparse: 1.1.2
      html-minifier: 3.5.21
      loader-utils: 1.2.3
      object-assign: 4.1.1
    dev: false
    resolution:
      integrity: sha512-7hIW7YinOYUpo//kSYcPB6dCKoceKLmOwjEMmhIobHuWGDVl0Nwe4l68mdG/Ru0wcUxQjVMEoZpkalZ/SE7zog==
  /html-minifier/3.5.21:
    dependencies:
      camel-case: 3.0.0
      clean-css: 4.2.1
      commander: 2.17.1
      he: 1.2.0
      param-case: 2.1.1
      relateurl: 0.2.7
      uglify-js: 3.4.9
    dev: false
    engines:
      node: '>=4'
    hasBin: true
    resolution:
      integrity: sha512-LKUKwuJDhxNa3uf/LPR/KVjm/l3rBqtYeCOAekvG8F1vItxMUpueGd94i/asDDr8/1u7InxzFA5EeGjhhG5mMA==
  /html-tag-names/1.1.3:
    dev: false
    resolution:
      integrity: sha512-kY/ck6Q0lGLxGocn86BM8Q4vCTUCY78VN43h0uMGeZ8p9LU3XdSNQR4Rs3JEjrKZSS5iXI1YgzY0g8U1AFDQzA==
  /html-webpack-plugin/2.30.1/webpack@3.12.0:
    dependencies:
      bluebird: 3.5.3
      html-minifier: 3.5.21
      loader-utils: 0.2.17
      lodash: 4.17.11
      pretty-error: 2.1.1
      toposort: 1.0.7
      webpack: /webpack/3.12.0/webpack@3.12.0
    dev: false
    id: registry.npmjs.org/html-webpack-plugin/2.30.1
    peerDependencies:
      webpack: 1 || ^2 || ^2.1.0-beta || ^2.2.0-rc || ^3
    resolution:
      integrity: sha1-f5xCG36pHsRg9WUn1430hO51N9U=
  /htmlparser2/3.10.1:
    dependencies:
      domelementtype: 1.3.1
      domhandler: 2.4.2
      domutils: 1.7.0
      entities: 1.1.2
      inherits: 2.0.3
      readable-stream: 3.1.1
    dev: false
    resolution:
      integrity: sha512-IgieNijUMbkDovyoKObU1DUhm1iwNYE/fuifEoEHfd1oZKZDaONBSkal7Y01shxsM49R4XaMdGez3WnF9UfiCQ==
  /htmlparser2/3.3.0:
    dependencies:
      domelementtype: 1.3.1
      domhandler: 2.1.0
      domutils: 1.1.6
      readable-stream: 1.0.34
    dev: false
    resolution:
      integrity: sha1-zHDQWln2VC5D8OaFyYLhTJJKnv4=
  /http-deceiver/1.2.7:
    dev: false
    resolution:
      integrity: sha1-+nFolEq5pRnTN8sL7HKE3D5yPYc=
  /http-errors/1.6.3:
    dependencies:
      depd: 1.1.2
      inherits: 2.0.3
      setprototypeof: 1.1.0
      statuses: 1.5.0
    dev: false
    engines:
      node: '>= 0.6'
    resolution:
      integrity: sha1-i1VoC7S+KDoLW/TqLjhYC+HZMg0=
  /http-parser-js/0.5.0:
    dev: false
    resolution:
      integrity: sha512-cZdEF7r4gfRIq7ezX9J0T+kQmJNOub71dWbgAXVHDct80TKP4MCETtZQ31xyv38UwgzkWPYF/Xc0ge55dW9Z9w==
  /http-proxy-middleware/0.18.0:
    dependencies:
      http-proxy: 1.17.0
      is-glob: 4.0.0
      lodash: 4.17.11
      micromatch: 3.1.10
    dev: false
    engines:
      node: '>=4.0.0'
    resolution:
      integrity: sha512-Fs25KVMPAIIcgjMZkVHJoKg9VcXcC1C8yb9JUgeDvVXY0S/zgVIhMb+qVswDIgtJe2DfckMSY2d6TuTEutlk6Q==
  /http-proxy/1.16.2:
    dependencies:
      eventemitter3: 1.2.0
      requires-port: 1.0.0
    dev: false
    engines:
      node: '>=0.10.0'
    resolution:
      integrity: sha1-Bt/ykpUr9k2+hHH6nfcwZtTzd0I=
  /http-proxy/1.17.0:
    dependencies:
      eventemitter3: 3.1.0
      follow-redirects: 1.7.0
      requires-port: 1.0.0
    dev: false
    engines:
      node: '>=4.0.0'
    resolution:
      integrity: sha512-Taqn+3nNvYRfJ3bGvKfBSRwy1v6eePlm3oc/aWVxZp57DQr5Eq3xhKJi7Z4hZpS8PC3H4qI+Yly5EmFacGuA/g==
  /http-signature/1.2.0:
    dependencies:
      assert-plus: 1.0.0
      jsprim: 1.4.1
      sshpk: 1.16.1
    dev: false
    engines:
      node: '>=0.8'
      npm: '>=1.3.7'
    resolution:
      integrity: sha1-muzZJRFHcvPZW2WmCruPfBj7rOE=
  /https-browserify/1.0.0:
    dev: false
    resolution:
      integrity: sha1-7AbBDgo0wPL68Zn3/X/Hj//QPHM=
  /https-proxy-agent/1.0.0:
    dependencies:
      agent-base: 2.1.1
      debug: 2.6.9
      extend: 3.0.2
    dev: false
    resolution:
      integrity: sha1-NffabEjOTdv6JkiRrFk+5f+GceY=
  /https-proxy-agent/2.2.1:
    dependencies:
      agent-base: 4.2.1
      debug: 3.2.6
    dev: false
    engines:
      node: '>= 4.5.0'
    resolution:
      integrity: sha512-HPCTS1LW51bcyMYbxUIOO4HEOlQ1/1qRaFWcyxvwaqUS9TY88aoEuHUY33kuAh1YhVVaDQhLZsnPd+XNARWZlQ==
  /hyphenate-style-name/1.0.3:
    dev: false
    resolution:
      integrity: sha512-EcuixamT82oplpoJ2XU4pDtKGWQ7b00CD9f1ug9IaQ3p1bkHMiKCZ9ut9QDI6qsa6cpUuB+A/I+zLtdNK4n2DQ==
  /iconv-lite/0.4.23:
    dependencies:
      safer-buffer: 2.1.2
    dev: false
    engines:
      node: '>=0.10.0'
    resolution:
      integrity: sha512-neyTUVFtahjf0mB3dZT77u+8O0QB89jFdnBkd5P1JgYPbPaia3gXXOVL2fq8VyU2gMMD7SaN7QukTB/pmXYvDA==
  /iconv-lite/0.4.24:
    dependencies:
      safer-buffer: 2.1.2
    dev: false
    engines:
      node: '>=0.10.0'
    resolution:
      integrity: sha512-v3MXnZAcvnywkTUEZomIActle7RXXeedOR31wwl7VlyoXO4Qi9arvSenNQWne1TcRwhCL1HwLI21bEqdpj8/rA==
  /icss-replace-symbols/1.1.0:
    dev: false
    resolution:
      integrity: sha1-Bupvg2ead0njhs/h/oEq5dsiPe0=
  /icss-utils/2.1.0:
    dependencies:
      postcss: 6.0.23
    dev: false
    resolution:
      integrity: sha1-g/Cg7DeL8yRheLbCrZE28TWxyWI=
  /ieee754/1.1.12:
    dev: false
    resolution:
      integrity: sha512-GguP+DRY+pJ3soyIiGPTvdiVXjZ+DbXOxGpXn3eMvNW4x4irjqXm4wHKscC+TfxSJ0yw/S1F24tqdMNsMZTiLA==
  /iferr/0.1.5:
    dev: false
    resolution:
      integrity: sha1-xg7taebY/bazEEofy8ocGS3FtQE=
  /ignore-walk/3.0.1:
    dependencies:
      minimatch: 3.0.4
    dev: false
    resolution:
      integrity: sha512-DTVlMx3IYPe0/JJcYP7Gxg7ttZZu3IInhuEhbchuqneY9wWe5Ojy2mXLBaQFUQmo0AW2r3qG7m1mg86js+gnlQ==
  /immutability-helper/2.8.1:
    dependencies:
      invariant: 2.2.4
    dev: false
    resolution:
      integrity: sha512-8AVB5EUpRBUdXqfe4cFsFECsOIZ9hX/Arl8B8S9/tmwpYv3UWvOsXUPOjkuZIMaVxfSWkxCzkng1rjmEoSWrxQ==
  /immutable/3.8.2:
    dev: false
    engines:
      node: '>=0.10.0'
    resolution:
      integrity: sha1-wkOZUUVbs5kT2vKBN28VMOEErfM=
  /import-cwd/2.1.0:
    dependencies:
      import-from: 2.1.0
    dev: false
    engines:
      node: '>=4'
    resolution:
      integrity: sha1-qmzzbnInYShcs3HsZRn1PiQ1sKk=
  /import-fresh/2.0.0:
    dependencies:
      caller-path: 2.0.0
      resolve-from: 3.0.0
    dev: false
    engines:
      node: '>=4'
    resolution:
      integrity: sha1-2BNVwVYS04bGH53dOSLUMEgipUY=
  /import-from/2.1.0:
    dependencies:
      resolve-from: 3.0.0
    dev: false
    engines:
      node: '>=4'
    resolution:
      integrity: sha1-M1238qev/VOqpHHUuAId7ja387E=
  /import-local/1.0.0:
    dependencies:
      pkg-dir: 2.0.0
      resolve-cwd: 2.0.0
    dev: false
    engines:
      node: '>=4'
    hasBin: true
    resolution:
      integrity: sha512-vAaZHieK9qjGo58agRBg+bhHX3hoTZU/Oa3GESWLz7t1U62fk63aHuDJJEteXoDeTCcPmUT+z38gkHPZkkmpmQ==
  /import-local/2.0.0:
    dependencies:
      pkg-dir: 3.0.0
      resolve-cwd: 2.0.0
    dev: false
    engines:
      node: '>=6'
    hasBin: true
    resolution:
      integrity: sha512-b6s04m3O+s3CGSbqDIyP4R6aAwAeYlVq9+WUWep6iHa8ETRf9yei1U48C5MmfJmV9AiLYYBKPMq/W+/WRpQmCQ==
  /imurmurhash/0.1.4:
    dev: false
    engines:
      node: '>=0.8.19'
    resolution:
      integrity: sha1-khi5srkoojixPcT7a21XbyMUU+o=
  /in-publish/2.0.0:
    dev: false
    hasBin: true
    resolution:
      integrity: sha1-4g/146KvwmkDILbcVSaCqcf631E=
  /indent-string/2.1.0:
    dependencies:
      repeating: 2.0.1
    dev: false
    engines:
      node: '>=0.10.0'
    resolution:
      integrity: sha1-ji1INIdCEhtKghi3oTfppSBJ3IA=
  /indent-string/3.2.0:
    dev: false
    engines:
      node: '>=4'
    resolution:
      integrity: sha1-Sl/W0nzDMvN+VBmlBNu4NxBckok=
  /indexes-of/1.0.1:
    dev: false
    resolution:
      integrity: sha1-8w9xbI4r00bHtn0985FVZqfAVgc=
  /indexof/0.0.1:
    dev: false
    resolution:
      integrity: sha1-gtwzbSMrkGIXnQWrMpOmYFn9Q10=
  /inflight/1.0.6:
    dependencies:
      once: 1.4.0
      wrappy: 1.0.2
    dev: false
    resolution:
      integrity: sha1-Sb1jMdfQLQwJvJEKEHW6gWW1bfk=
  /inherits/2.0.1:
    dev: false
    resolution:
      integrity: sha1-sX0I0ya0Qj5Wjv9xn5GwscvfafE=
  /inherits/2.0.3:
    dev: false
    resolution:
      integrity: sha1-Yzwsg+PaQqUC9SRmAiSA9CCCYd4=
  /ini/1.3.5:
    dev: false
    resolution:
      integrity: sha512-RZY5huIKCMRWDUqZlEi72f/lmXKMvuszcMBduliQ3nnWbx9X/ZBQO7DijMEYS9EhHBb2qacRUMtC7svLwe0lcw==
  /inline-style-prefixer/2.0.5:
    dependencies:
      bowser: 1.9.4
      hyphenate-style-name: 1.0.3
    dev: false
    engines:
      node: '>=0.12'
    resolution:
      integrity: sha1-wVPH6I/YT+9cYC6VqBaLJ3BnH+c=
  /inline-style-prefixer/3.0.8:
    dependencies:
      bowser: 1.9.4
      css-in-js-utils: 2.0.1
    dev: false
    resolution:
      integrity: sha1-hVG45bTVcyROZqNLBPfTIHaitTQ=
  /inquirer/3.0.6:
    dependencies:
      ansi-escapes: 1.4.0
      chalk: 1.1.3
      cli-cursor: 2.1.0
      cli-width: 2.2.0
      external-editor: 2.2.0
      figures: 2.0.0
      lodash: 4.17.11
      mute-stream: 0.0.7
      run-async: 2.3.0
      rx: 4.1.0
      string-width: 2.1.1
      strip-ansi: 3.0.1
      through: 2.3.8
    dev: false
    resolution:
      integrity: sha1-4EqqnQW3o8ubD0B9BDdfBEcZA0c=
  /inquirer/3.3.0:
    dependencies:
      ansi-escapes: 3.2.0
      chalk: 2.4.2
      cli-cursor: 2.1.0
      cli-width: 2.2.0
      external-editor: 2.2.0
      figures: 2.0.0
      lodash: 4.17.11
      mute-stream: 0.0.7
      run-async: 2.3.0
      rx-lite: 4.0.8
      rx-lite-aggregates: 4.0.8
      string-width: 2.1.1
      strip-ansi: 4.0.0
      through: 2.3.8
    dev: false
    resolution:
      integrity: sha512-h+xtnyk4EwKvFWHrUYsWErEVR+igKtLdchu+o0Z1RL7VU/jVMFbYir2bp6bAj8efFNxWqHX0dIss6fJQ+/+qeQ==
  /internal-ip/3.0.1:
    dependencies:
      default-gateway: 2.7.2
      ipaddr.js: 1.9.0
    dev: false
    engines:
      node: '>=4'
    resolution:
      integrity: sha512-NXXgESC2nNVtU+pqmC9e6R8B1GpKxzsAQhffvh5AL79qKnodd+L7tnEQmTiUAVngqLalPbSqRA7XGIEL5nCd0Q==
  /interpret/1.2.0:
    dev: false
    engines:
      node: '>= 0.10'
    resolution:
      integrity: sha512-mT34yGKMNceBQUoVn7iCDKDntA7SC6gycMAWzGx1z/CMCTV7b2AAtXlo3nRyHZ1FelRkQbQjprHSYGwzLtkVbw==
  /invariant/2.2.4:
    dependencies:
      loose-envify: 1.4.0
    dev: false
    resolution:
      integrity: sha512-phJfQVBuaJM5raOpJjSfkiD6BpbCE4Ns//LaXl6wGYtUBY83nWS6Rf9tXm2e8VaK60JEjYldbPif/A2B1C2gNA==
  /invert-kv/1.0.0:
    dev: false
    engines:
      node: '>=0.10.0'
    resolution:
      integrity: sha1-EEqOSqym09jNFXqO+L+rLXo//bY=
  /invert-kv/2.0.0:
    dev: false
    engines:
      node: '>=4'
    resolution:
      integrity: sha512-wPVv/y/QQ/Uiirj/vh3oP+1Ww+AWehmi1g5fFWGPF6IpCBCDVrhgHRMvrLfdYcwDh3QJbGXDW4JAuzxElLSqKA==
  /ip-regex/2.1.0:
    dev: false
    engines:
      node: '>=4'
    resolution:
      integrity: sha1-+ni/XS5pE8kRzp+BnuUUa7bYROk=
  /ip/1.1.5:
    dev: false
    resolution:
      integrity: sha1-vd7XARQpCCjAoDnnLvJfWq7ENUo=
  /ipaddr.js/1.8.0:
    dev: false
    engines:
      node: '>= 0.10'
    resolution:
      integrity: sha1-6qM9bd16zo9/b+DJygRA5wZzix4=
  /ipaddr.js/1.9.0:
    dev: false
    engines:
      node: '>= 0.10'
    resolution:
      integrity: sha512-M4Sjn6N/+O6/IXSJseKqHoFc+5FdGJ22sXqnjTpdZweHK64MzEPAyQZyEU3R/KRv2GLoa7nNtg/C2Ev6m7z+eA==
  /is-absolute-url/2.1.0:
    dev: false
    engines:
      node: '>=0.10.0'
    resolution:
      integrity: sha1-UFMN+4T8yap9vnhS6Do3uTufKqY=
  /is-accessor-descriptor/0.1.6:
    dependencies:
      kind-of: 3.2.2
    dev: false
    engines:
      node: '>=0.10.0'
    resolution:
      integrity: sha1-qeEss66Nh2cn7u84Q/igiXtcmNY=
  /is-accessor-descriptor/1.0.0:
    dependencies:
      kind-of: 6.0.2
    dev: false
    engines:
      node: '>=0.10.0'
    resolution:
      integrity: sha512-m5hnHTkcVsPfqx3AKlyttIPb7J+XykHvJP2B9bZDjlhLIoEq4XoK64Vg7boZlVWYK6LUY94dYPEE7Lh0ZkZKcQ==
  /is-alphabetical/1.0.2:
    dev: false
    resolution:
      integrity: sha512-V0xN4BYezDHcBSKb1QHUFMlR4as/XEuCZBzMJUU4n7+Cbt33SmUnSol+pnXFvLxSHNq2CemUXNdaXV6Flg7+xg==
  /is-alphanumerical/1.0.2:
    dependencies:
      is-alphabetical: 1.0.2
      is-decimal: 1.0.2
    dev: false
    resolution:
      integrity: sha512-pyfU/0kHdISIgslFfZN9nfY1Gk3MquQgUm1mJTjdkEPpkAKNWuBTSqFwewOpR7N351VkErCiyV71zX7mlQQqsg==
  /is-arrayish/0.2.1:
    dev: false
    resolution:
      integrity: sha1-d8mYQFJ6qOyxqLppe4BkWnqSap0=
  /is-binary-path/1.0.1:
    dependencies:
      binary-extensions: 1.13.0
    dev: false
    engines:
      node: '>=0.10.0'
    resolution:
      integrity: sha1-dfFmQrSA8YenEcgUFh/TpKdlWJg=
  /is-boolean-object/1.0.0:
    dev: false
    engines:
      node: '>= 0.4'
    resolution:
      integrity: sha1-mPiygDBoQhmpXzdc+9iM40Bd/5M=
  /is-buffer/1.1.6:
    dev: false
    resolution:
      integrity: sha512-NcdALwpXkTm5Zvvbk7owOUSvVvBKDgKP5/ewfXEznmQFfs4ZRmanOeKBTjRVjka3QFoN6XJ+9F3USqfHqTaU5w==
  /is-callable/1.1.4:
    dev: false
    engines:
      node: '>= 0.4'
    resolution:
      integrity: sha512-r5p9sxJjYnArLjObpjA4xu5EKI3CuKHkJXMhT7kwbpUyIFD1n5PMAsoPvWnvtZiNz7LjkYDRZhd7FlI0eMijEA==
  /is-ci/1.2.1:
    dependencies:
      ci-info: 1.6.0
    dev: false
    hasBin: true
    resolution:
      integrity: sha512-s6tfsaQaQi3JNciBH6shVqEDvhGut0SUXr31ag8Pd8BBbVVlcGfWhpPmEOoM6RJ5TFhbypvf5yyRw/VXW1IiWg==
  /is-data-descriptor/0.1.4:
    dependencies:
      kind-of: 3.2.2
    dev: false
    engines:
      node: '>=0.10.0'
    resolution:
      integrity: sha1-C17mSDiOLIYCgueT8YVv7D8wG1Y=
  /is-data-descriptor/1.0.0:
    dependencies:
      kind-of: 6.0.2
    dev: false
    engines:
      node: '>=0.10.0'
    resolution:
      integrity: sha512-jbRXy1FmtAoCjQkVmIVYwuuqDFUbaOeDjmed1tOGPrsMhtJA4rD9tkgA0F1qJ3gRFRXcHYVkdeaP50Q5rE/jLQ==
  /is-date-object/1.0.1:
    dev: false
    engines:
      node: '>= 0.4'
    resolution:
      integrity: sha1-mqIOtq7rv/d/vTPnTKAbM1gdOhY=
  /is-decimal/1.0.2:
    dev: false
    resolution:
      integrity: sha512-TRzl7mOCchnhchN+f3ICUCzYvL9ul7R+TYOsZ8xia++knyZAJfv/uA1FvQXsAnYIl1T3B2X5E/J7Wb1QXiIBXg==
  /is-descriptor/0.1.6:
    dependencies:
      is-accessor-descriptor: 0.1.6
      is-data-descriptor: 0.1.4
      kind-of: 5.1.0
    dev: false
    engines:
      node: '>=0.10.0'
    resolution:
      integrity: sha512-avDYr0SB3DwO9zsMov0gKCESFYqCnE4hq/4z3TdUlukEy5t9C0YRq7HLrsN52NAcqXKaepeCD0n+B0arnVG3Hg==
  /is-descriptor/1.0.2:
    dependencies:
      is-accessor-descriptor: 1.0.0
      is-data-descriptor: 1.0.0
      kind-of: 6.0.2
    dev: false
    engines:
      node: '>=0.10.0'
    resolution:
      integrity: sha512-2eis5WqQGV7peooDyLmNEPUrps9+SXX5c9pL3xEB+4e9HnGuDa7mB7kHxHw4CbqS9k1T2hOH3miL8n8WtiYVtg==
  /is-directory/0.3.1:
    dev: false
    engines:
      node: '>=0.10.0'
    resolution:
      integrity: sha1-YTObbyR1/Hcv2cnYP1yFddwVSuE=
  /is-dom/1.0.9:
    dev: false
    resolution:
      integrity: sha1-SDgy1SlyBz3hK5/j9gMghw2oNw0=
  /is-dotfile/1.0.3:
    dev: false
    engines:
      node: '>=0.10.0'
    resolution:
      integrity: sha1-pqLzL/0t+wT1yiXs0Pa4PPeYoeE=
  /is-equal-shallow/0.1.3:
    dependencies:
      is-primitive: 2.0.0
    dev: false
    engines:
      node: '>=0.10.0'
    resolution:
      integrity: sha1-IjgJj8Ih3gvPpdnqxMRdY4qhxTQ=
  /is-extendable/0.1.1:
    dev: false
    engines:
      node: '>=0.10.0'
    resolution:
      integrity: sha1-YrEQ4omkcUGOPsNqYX1HLjAd/Ik=
  /is-extendable/1.0.1:
    dependencies:
      is-plain-object: 2.0.4
    dev: false
    engines:
      node: '>=0.10.0'
    resolution:
      integrity: sha512-arnXMxT1hhoKo9k1LZdmlNyJdDDfy2v0fXjFlmok4+i8ul/6WlbVge9bhM74OpNPQPMGUToDtz+KXa1PneJxOA==
  /is-extglob/1.0.0:
    dev: false
    engines:
      node: '>=0.10.0'
    resolution:
      integrity: sha1-rEaBd8SUNAWgkvyPKXYMb/xiBsA=
  /is-extglob/2.1.1:
    dev: false
    engines:
      node: '>=0.10.0'
    resolution:
      integrity: sha1-qIwCU1eR8C7TfHahueqXc8gz+MI=
  /is-finite/1.0.2:
    dependencies:
      number-is-nan: 1.0.1
    dev: false
    engines:
      node: '>=0.10.0'
    resolution:
      integrity: sha1-zGZ3aVYCvlUO8R6LSqYwU0K20Ko=
  /is-fullwidth-code-point/1.0.0:
    dependencies:
      number-is-nan: 1.0.1
    dev: false
    engines:
      node: '>=0.10.0'
    resolution:
      integrity: sha1-754xOG8DGn8NZDr4L95QxFfvAMs=
  /is-fullwidth-code-point/2.0.0:
    dev: false
    engines:
      node: '>=4'
    resolution:
      integrity: sha1-o7MKXE8ZkYMWeqq5O+764937ZU8=
  /is-function/1.0.1:
    dev: false
    resolution:
      integrity: sha1-Es+5i2W1fdPRk6MSH19uL0N2ArU=
  /is-generator-fn/1.0.0:
    dev: false
    engines:
      node: '>=0.10.0'
    resolution:
      integrity: sha1-lp1J4bszKfa7fwkIm+JleLLd1Go=
  /is-glob/2.0.1:
    dependencies:
      is-extglob: 1.0.0
    dev: false
    engines:
      node: '>=0.10.0'
    resolution:
      integrity: sha1-0Jb5JqPe1WAPP9/ZEZjLCIjC2GM=
  /is-glob/3.1.0:
    dependencies:
      is-extglob: 2.1.1
    dev: false
    engines:
      node: '>=0.10.0'
    resolution:
      integrity: sha1-e6WuJCF4BKxwcHuWkiVnSGzD6Eo=
  /is-glob/4.0.0:
    dependencies:
      is-extglob: 2.1.1
    dev: false
    engines:
      node: '>=0.10.0'
    resolution:
      integrity: sha1-lSHHaEXMJhCoUgPd8ICpWML/q8A=
  /is-hexadecimal/1.0.2:
    dev: false
    resolution:
      integrity: sha512-but/G3sapV3MNyqiDBLrOi4x8uCIw0RY3o/Vb5GT0sMFHrVV7731wFSVy41T5FO1og7G0gXLJh0MkgPRouko/A==
  /is-number-object/1.0.3:
    dev: false
    engines:
      node: '>= 0.4'
    resolution:
      integrity: sha1-8mWrian0RQNO9q/xWo8AsA9VF5k=
  /is-number/2.1.0:
    dependencies:
      kind-of: 3.2.2
    dev: false
    engines:
      node: '>=0.10.0'
    resolution:
      integrity: sha1-Afy7s5NGOlSPL0ZszhbezknbkI8=
  /is-number/3.0.0:
    dependencies:
      kind-of: 3.2.2
    dev: false
    engines:
      node: '>=0.10.0'
    resolution:
      integrity: sha1-JP1iAaR4LPUFYcgQJ2r8fRLXEZU=
  /is-number/4.0.0:
    dev: false
    engines:
      node: '>=0.10.0'
    resolution:
      integrity: sha512-rSklcAIlf1OmFdyAqbnWTLVelsQ58uvZ66S/ZyawjWqIviTWCjg2PzVGw8WUA+nNuPTqb4wgA+NszrJ+08LlgQ==
  /is-obj/1.0.1:
    dev: false
    engines:
      node: '>=0.10.0'
    resolution:
      integrity: sha1-PkcprB9f3gJc19g6iW2rn09n2w8=
  /is-observable/1.1.0:
    dependencies:
      symbol-observable: 1.2.0
    dev: false
    engines:
      node: '>=4'
    resolution:
      integrity: sha512-NqCa4Sa2d+u7BWc6CukaObG3Fh+CU9bvixbpcXYhy2VvYS7vVGIdAgnIS5Ks3A/cqk4rebLJ9s8zBstT2aKnIA==
  /is-path-cwd/1.0.0:
    dev: false
    engines:
      node: '>=0.10.0'
    resolution:
      integrity: sha1-0iXsIxMuie3Tj9p2dHLmLmXxEG0=
  /is-path-in-cwd/1.0.1:
    dependencies:
      is-path-inside: 1.0.1
    dev: false
    engines:
      node: '>=0.10.0'
    resolution:
      integrity: sha512-FjV1RTW48E7CWM7eE/J2NJvAEEVektecDBVBE5Hh3nM1Jd0kvhHtX68Pr3xsDf857xt3Y4AkwVULK1Vku62aaQ==
  /is-path-inside/1.0.1:
    dependencies:
      path-is-inside: 1.0.2
    dev: false
    engines:
      node: '>=0.10.0'
    resolution:
      integrity: sha1-jvW33lBDej/cprToZe96pVy0gDY=
  /is-plain-obj/1.1.0:
    dev: false
    engines:
      node: '>=0.10.0'
    resolution:
      integrity: sha1-caUMhCnfync8kqOQpKA7OfzVHT4=
  /is-plain-object/2.0.4:
    dependencies:
      isobject: 3.0.1
    dev: false
    engines:
      node: '>=0.10.0'
    resolution:
      integrity: sha512-h5PpgXkWitc38BBMYawTYMWJHFZJVnBquFE57xFpjB8pJFiF6gZ+bU+WyI/yqXiFR5mdLsgYNaPe8uao6Uv9Og==
  /is-posix-bracket/0.1.1:
    dev: false
    engines:
      node: '>=0.10.0'
    resolution:
      integrity: sha1-MzTceXdDaOkvAW5vvAqI9c1ua8Q=
  /is-primitive/2.0.0:
    dev: false
    engines:
      node: '>=0.10.0'
    resolution:
      integrity: sha1-IHurkWOEmcB7Kt8kCkGochADRXU=
  /is-promise/2.1.0:
    dev: false
    resolution:
      integrity: sha1-eaKp7OfwlugPNtKy87wWwf9L8/o=
  /is-regex/1.0.4:
    dependencies:
      has: 1.0.3
    dev: false
    engines:
      node: '>= 0.4'
    resolution:
      integrity: sha1-VRdIm1RwkbCTDglWVM7SXul+lJE=
  /is-regexp/1.0.0:
    dev: false
    engines:
      node: '>=0.10.0'
    resolution:
      integrity: sha1-/S2INUXEa6xaYz57mgnof6LLUGk=
  /is-root/1.0.0:
    dev: false
    engines:
      node: '>=0.10.0'
    resolution:
      integrity: sha1-B7bCM7w5TNnQK6FclmvWZg1jQtU=
  /is-stream/1.1.0:
    dev: false
    engines:
      node: '>=0.10.0'
    resolution:
      integrity: sha1-EtSj3U5o4Lec6428hBc66A2RykQ=
  /is-string/1.0.4:
    dev: false
    engines:
      node: '>= 0.4'
    resolution:
      integrity: sha1-zDqbaYV9Yh6WNyWiTK7shzuCbmQ=
  /is-subset/0.1.1:
    dev: false
    resolution:
      integrity: sha1-ilkRfZMt4d4A8kX83TnOQ/HpOaY=
  /is-svg/2.1.0:
    dependencies:
      html-comment-regex: 1.1.2
    dev: false
    engines:
      node: '>=0.10.0'
    resolution:
      integrity: sha1-z2EJDaDZ77yrhyLeum8DIgjbsOk=
  /is-symbol/1.0.2:
    dependencies:
      has-symbols: 1.0.0
    dev: false
    engines:
      node: '>= 0.4'
    resolution:
      integrity: sha512-HS8bZ9ox60yCJLH9snBpIwv9pYUAkcuLhSA1oero1UB5y9aiQpRA8y2ex945AOtCZL1lJDeIk3G5LthswI46Lw==
  /is-typedarray/1.0.0:
    dev: false
    resolution:
      integrity: sha1-5HnICFjfDBsR3dppQPlgEfzaSpo=
  /is-utf8/0.2.1:
    dev: false
    resolution:
      integrity: sha1-Sw2hRCEE0bM2NA6AeX6GXPOffXI=
  /is-windows/1.0.2:
    dev: false
    engines:
      node: '>=0.10.0'
    resolution:
      integrity: sha512-eXK1UInq2bPmjyX6e3VHIzMLobc4J94i4AWn+Hpq3OU5KkrRC96OAcR3PRJ/pGu6m8TRnBHP9dkXQVsT/COVIA==
  /is-wsl/1.1.0:
    dev: false
    engines:
      node: '>=4'
    resolution:
      integrity: sha1-HxbkqiKwTRM2tmGIpmrzxgDDpm0=
  /isarray/0.0.1:
    dev: false
    resolution:
      integrity: sha1-ihis/Kmo9Bd+Cav8YDiTmwXR7t8=
  /isarray/1.0.0:
    dev: false
    resolution:
      integrity: sha1-u5NdSFgsuhaMBoNJV6VKPgcSTxE=
  /isemail/2.2.1:
    dev: false
    engines:
      node: '>=4.0.0'
    resolution:
      integrity: sha1-A1PT2aYpUQgMJiwqoKQrjqjp4qY=
  /isexe/2.0.0:
    dev: false
    resolution:
      integrity: sha1-6PvzdNxVb/iUehDcsFctYz8s+hA=
  /isobject/2.1.0:
    dependencies:
      isarray: 1.0.0
    dev: false
    engines:
      node: '>=0.10.0'
    resolution:
      integrity: sha1-8GVWEJaj8dou9GJy+BXIQNh+DIk=
  /isobject/3.0.1:
    dev: false
    engines:
      node: '>=0.10.0'
    resolution:
      integrity: sha1-TkMekrEalzFjaqH5yNHMvP2reN8=
  /isomorphic-fetch/2.2.1:
    dependencies:
      node-fetch: 1.7.3
      whatwg-fetch: 2.0.4
    dev: false
    resolution:
      integrity: sha1-YRrhrPFPXoH3KVB0coGf6XM1WKk=
  /isstream/0.1.2:
    dev: false
    resolution:
      integrity: sha1-R+Y/evVa+m+S4VAOaQ64uFKcCZo=
  /istanbul-api/1.3.7:
    dependencies:
      async: 2.6.2
      fileset: 2.0.3
      istanbul-lib-coverage: 1.2.1
      istanbul-lib-hook: 1.2.2
      istanbul-lib-instrument: 1.10.2
      istanbul-lib-report: 1.1.5
      istanbul-lib-source-maps: 1.2.6
      istanbul-reports: 1.5.1
      js-yaml: 3.12.1
      mkdirp: 0.5.1
      once: 1.4.0
    dev: false
    resolution:
      integrity: sha512-4/ApBnMVeEPG3EkSzcw25wDe4N66wxwn+KKn6b47vyek8Xb3NBAcg4xfuQbS7BqcZuTX4wxfD5lVagdggR3gyA==
  /istanbul-lib-coverage/1.2.1:
    dev: false
    resolution:
      integrity: sha512-PzITeunAgyGbtY1ibVIUiV679EFChHjoMNRibEIobvmrCRaIgwLxNucOSimtNWUhEib/oO7QY2imD75JVgCJWQ==
  /istanbul-lib-hook/1.2.2:
    dependencies:
      append-transform: 0.4.0
    dev: false
    resolution:
      integrity: sha512-/Jmq7Y1VeHnZEQ3TL10VHyb564mn6VrQXHchON9Jf/AEcmQ3ZIiyD1BVzNOKTZf/G3gE+kiGK6SmpF9y3qGPLw==
  /istanbul-lib-instrument/1.10.2:
    dependencies:
      babel-generator: 6.26.1
      babel-template: 6.26.0
      babel-traverse: 6.26.0
      babel-types: 6.26.0
      babylon: 6.18.0
      istanbul-lib-coverage: 1.2.1
      semver: 5.6.0
    dev: false
    resolution:
      integrity: sha512-aWHxfxDqvh/ZlxR8BBaEPVSWDPUkGD63VjGQn3jcw8jCp7sHEMKcrj4xfJn/ABzdMEHiQNyvDQhqm5o8+SQg7A==
  /istanbul-lib-report/1.1.5:
    dependencies:
      istanbul-lib-coverage: 1.2.1
      mkdirp: 0.5.1
      path-parse: 1.0.6
      supports-color: 3.2.3
    dev: false
    resolution:
      integrity: sha512-UsYfRMoi6QO/doUshYNqcKJqVmFe9w51GZz8BS3WB0lYxAllQYklka2wP9+dGZeHYaWIdcXUx8JGdbqaoXRXzw==
  /istanbul-lib-source-maps/1.2.6:
    dependencies:
      debug: 3.2.6
      istanbul-lib-coverage: 1.2.1
      mkdirp: 0.5.1
      rimraf: 2.6.3
      source-map: 0.5.7
    dev: false
    resolution:
      integrity: sha512-TtbsY5GIHgbMsMiRw35YBHGpZ1DVFEO19vxxeiDMYaeOFOCzfnYVxvl6pOUIZR4dtPhAGpSMup8OyF8ubsaqEg==
  /istanbul-reports/1.5.1:
    dependencies:
      handlebars: 4.1.0
    dev: false
    resolution:
      integrity: sha512-+cfoZ0UXzWjhAdzosCPP3AN8vvef8XDkWtTfgaN+7L3YTpNYITnCaEkceo5SEYy644VkHka/P1FvkWvrG/rrJw==
  /items/2.1.2:
    dev: false
    resolution:
      integrity: sha512-kezcEqgB97BGeZZYtX/MA8AG410ptURstvnz5RAgyFZ8wQFPMxHY8GpTq+/ZHKT3frSlIthUq7EvLt9xn3TvXg==
  /jest-changed-files/23.4.2:
    dependencies:
      throat: 4.1.0
    dev: false
    resolution:
      integrity: sha512-EyNhTAUWEfwnK0Is/09LxoqNDOn7mU7S3EHskG52djOFS/z+IT0jT3h3Ql61+dklcG7bJJitIWEMB4Sp1piHmA==
  /jest-cli/23.6.0:
    dependencies:
      ansi-escapes: 3.2.0
      chalk: 2.4.2
      exit: 0.1.2
      glob: 7.1.3
      graceful-fs: 4.1.15
      import-local: 1.0.0
      is-ci: 1.2.1
      istanbul-api: 1.3.7
      istanbul-lib-coverage: 1.2.1
      istanbul-lib-instrument: 1.10.2
      istanbul-lib-source-maps: 1.2.6
      jest-changed-files: 23.4.2
      jest-config: 23.6.0
      jest-environment-jsdom: 23.4.0
      jest-get-type: 22.4.3
      jest-haste-map: 23.6.0
      jest-message-util: 23.4.0
      jest-regex-util: 23.3.0
      jest-resolve-dependencies: 23.6.0
      jest-runner: 23.6.0
      jest-runtime: 23.6.0
      jest-snapshot: 23.6.0
      jest-util: 23.4.0
      jest-validate: 23.6.0
      jest-watcher: 23.4.0
      jest-worker: 23.2.0
      micromatch: 2.3.11
      node-notifier: 5.4.0
      prompts: 0.1.14
      realpath-native: 1.1.0
      rimraf: 2.6.3
      slash: 1.0.0
      string-length: 2.0.0
      strip-ansi: 4.0.0
      which: 1.3.1
      yargs: 11.1.0
    dev: false
    engines:
      node: '>= 6'
    hasBin: true
    resolution:
      integrity: sha512-hgeD1zRUp1E1zsiyOXjEn4LzRLWdJBV//ukAHGlx6s5mfCNJTbhbHjgxnDUXA8fsKWN/HqFFF6X5XcCwC/IvYQ==
  /jest-config/23.6.0:
    dependencies:
      babel-core: 6.26.3
      babel-jest: /babel-jest/23.6.0/babel-core@6.26.3
      chalk: 2.4.2
      glob: 7.1.3
      jest-environment-jsdom: 23.4.0
      jest-environment-node: 23.4.0
      jest-get-type: 22.4.3
      jest-jasmine2: 23.6.0
      jest-regex-util: 23.3.0
      jest-resolve: 23.6.0
      jest-util: 23.4.0
      jest-validate: 23.6.0
      micromatch: 2.3.11
      pretty-format: 23.6.0
    dev: false
    resolution:
      integrity: sha512-i8V7z9BeDXab1+VNo78WM0AtWpBRXJLnkT+lyT+Slx/cbP5sZJ0+NDuLcmBE5hXAoK0aUp7vI+MOxR+R4d8SRQ==
  /jest-diff/23.6.0:
    dependencies:
      chalk: 2.4.2
      diff: 3.5.0
      jest-get-type: 22.4.3
      pretty-format: 23.6.0
    dev: false
    resolution:
      integrity: sha512-Gz9l5Ov+X3aL5L37IT+8hoCUsof1CVYBb2QEkOupK64XyRR3h+uRpYIm97K7sY8diFxowR8pIGEdyfMKTixo3g==
  /jest-docblock/23.2.0:
    dependencies:
      detect-newline: 2.1.0
    dev: false
    resolution:
      integrity: sha1-8IXh8YVI2Z/dabICB+b9VdkTg6c=
  /jest-each/23.6.0:
    dependencies:
      chalk: 2.4.2
      pretty-format: 23.6.0
    dev: false
    resolution:
      integrity: sha512-x7V6M/WGJo6/kLoissORuvLIeAoyo2YqLOoCDkohgJ4XOXSqOtyvr8FbInlAWS77ojBsZrafbozWoKVRdtxFCg==
  /jest-environment-jsdom/23.4.0:
    dependencies:
      jest-mock: 23.2.0
      jest-util: 23.4.0
      jsdom: 11.12.0
    dev: false
    resolution:
      integrity: sha1-BWp5UrP+pROsYqFAosNox52eYCM=
  /jest-environment-node/23.4.0:
    dependencies:
      jest-mock: 23.2.0
      jest-util: 23.4.0
    dev: false
    resolution:
      integrity: sha1-V+gO0IQd6jAxZ8zozXlSHeuv3hA=
  /jest-get-type/22.4.3:
    dev: false
    resolution:
      integrity: sha512-/jsz0Y+V29w1chdXVygEKSz2nBoHoYqNShPe+QgxSNjAuP1i8+k4LbQNrfoliKej0P45sivkSCh7yiD6ubHS3w==
  /jest-haste-map/23.6.0:
    dependencies:
      fb-watchman: 2.0.0
      graceful-fs: 4.1.15
      invariant: 2.2.4
      jest-docblock: 23.2.0
      jest-serializer: 23.0.1
      jest-worker: 23.2.0
      micromatch: 2.3.11
      sane: 2.5.2
    dev: false
    resolution:
      integrity: sha512-uyNhMyl6dr6HaXGHp8VF7cK6KpC6G9z9LiMNsst+rJIZ8l7wY0tk8qwjPmEghczojZ2/ZhtEdIabZ0OQRJSGGg==
  /jest-jasmine2/23.6.0:
    dependencies:
      babel-traverse: 6.26.0
      chalk: 2.4.2
      co: 4.6.0
      expect: 23.6.0
      is-generator-fn: 1.0.0
      jest-diff: 23.6.0
      jest-each: 23.6.0
      jest-matcher-utils: 23.6.0
      jest-message-util: 23.4.0
      jest-snapshot: 23.6.0
      jest-util: 23.4.0
      pretty-format: 23.6.0
    dev: false
    resolution:
      integrity: sha512-pe2Ytgs1nyCs8IvsEJRiRTPC0eVYd8L/dXJGU08GFuBwZ4sYH/lmFDdOL3ZmvJR8QKqV9MFuwlsAi/EWkFUbsQ==
  /jest-leak-detector/23.6.0:
    dependencies:
      pretty-format: 23.6.0
    dev: false
    resolution:
      integrity: sha512-f/8zA04rsl1Nzj10HIyEsXvYlMpMPcy0QkQilVZDFOaPbv2ur71X5u2+C4ZQJGyV/xvVXtCCZ3wQ99IgQxftCg==
  /jest-matcher-utils/23.6.0:
    dependencies:
      chalk: 2.4.2
      jest-get-type: 22.4.3
      pretty-format: 23.6.0
    dev: false
    resolution:
      integrity: sha512-rosyCHQfBcol4NsckTn01cdelzWLU9Cq7aaigDf8VwwpIRvWE/9zLgX2bON+FkEW69/0UuYslUe22SOdEf2nog==
  /jest-message-util/23.4.0:
    dependencies:
      '@babel/code-frame': 7.0.0
      chalk: 2.4.2
      micromatch: 2.3.11
      slash: 1.0.0
      stack-utils: 1.0.2
    dev: false
    resolution:
      integrity: sha1-F2EMUJQjSVCNAaPR4L2iwHkIap8=
  /jest-mock/23.2.0:
    dev: false
    resolution:
      integrity: sha1-rRxg8p6HGdR8JuETgJi20YsmETQ=
  /jest-regex-util/23.3.0:
    dev: false
    resolution:
      integrity: sha1-X4ZylUfCeFxAAs6qj4Sf6MpHG8U=
  /jest-resolve-dependencies/23.6.0:
    dependencies:
      jest-regex-util: 23.3.0
      jest-snapshot: 23.6.0
    dev: false
    resolution:
      integrity: sha512-EkQWkFWjGKwRtRyIwRwI6rtPAEyPWlUC2MpzHissYnzJeHcyCn1Hc8j7Nn1xUVrS5C6W5+ZL37XTem4D4pLZdA==
  /jest-resolve/23.6.0:
    dependencies:
      browser-resolve: 1.11.3
      chalk: 2.4.2
      realpath-native: 1.1.0
    dev: false
    resolution:
      integrity: sha512-XyoRxNtO7YGpQDmtQCmZjum1MljDqUCob7XlZ6jy9gsMugHdN2hY4+Acz9Qvjz2mSsOnPSH7skBmDYCHXVZqkA==
  /jest-runner/23.6.0:
    dependencies:
      exit: 0.1.2
      graceful-fs: 4.1.15
      jest-config: 23.6.0
      jest-docblock: 23.2.0
      jest-haste-map: 23.6.0
      jest-jasmine2: 23.6.0
      jest-leak-detector: 23.6.0
      jest-message-util: 23.4.0
      jest-runtime: 23.6.0
      jest-util: 23.4.0
      jest-worker: 23.2.0
      source-map-support: 0.5.10
      throat: 4.1.0
    dev: false
    resolution:
      integrity: sha512-kw0+uj710dzSJKU6ygri851CObtCD9cN8aNkg8jWJf4ewFyEa6kwmiH/r/M1Ec5IL/6VFa0wnAk6w+gzUtjJzA==
  /jest-runtime/23.6.0:
    dependencies:
      babel-core: 6.26.3
      babel-plugin-istanbul: 4.1.6
      chalk: 2.4.2
      convert-source-map: 1.6.0
      exit: 0.1.2
      fast-json-stable-stringify: 2.0.0
      graceful-fs: 4.1.15
      jest-config: 23.6.0
      jest-haste-map: 23.6.0
      jest-message-util: 23.4.0
      jest-regex-util: 23.3.0
      jest-resolve: 23.6.0
      jest-snapshot: 23.6.0
      jest-util: 23.4.0
      jest-validate: 23.6.0
      micromatch: 2.3.11
      realpath-native: 1.1.0
      slash: 1.0.0
      strip-bom: 3.0.0
      write-file-atomic: 2.4.2
      yargs: 11.1.0
    dev: false
    hasBin: true
    resolution:
      integrity: sha512-ycnLTNPT2Gv+TRhnAYAQ0B3SryEXhhRj1kA6hBPSeZaNQkJ7GbZsxOLUkwg6YmvWGdX3BB3PYKFLDQCAE1zNOw==
  /jest-serializer/23.0.1:
    dev: false
    resolution:
      integrity: sha1-o3dq6zEekP6D+rnlM+hRAr0WQWU=
  /jest-snapshot/23.6.0:
    dependencies:
      babel-types: 6.26.0
      chalk: 2.4.2
      jest-diff: 23.6.0
      jest-matcher-utils: 23.6.0
      jest-message-util: 23.4.0
      jest-resolve: 23.6.0
      mkdirp: 0.5.1
      natural-compare: 1.4.0
      pretty-format: 23.6.0
      semver: 5.6.0
    dev: false
    resolution:
      integrity: sha512-tM7/Bprftun6Cvj2Awh/ikS7zV3pVwjRYU2qNYS51VZHgaAMBs5l4o/69AiDHhQrj5+LA2Lq4VIvK7zYk/bswg==
  /jest-util/23.4.0:
    dependencies:
      callsites: 2.0.0
      chalk: 2.4.2
      graceful-fs: 4.1.15
      is-ci: 1.2.1
      jest-message-util: 23.4.0
      mkdirp: 0.5.1
      slash: 1.0.0
      source-map: 0.6.1
    dev: false
    resolution:
      integrity: sha1-TQY8uSe68KI4Mf9hvsLLv0l5NWE=
  /jest-validate/23.6.0:
    dependencies:
      chalk: 2.4.2
      jest-get-type: 22.4.3
      leven: 2.1.0
      pretty-format: 23.6.0
    dev: false
    resolution:
      integrity: sha512-OFKapYxe72yz7agrDAWi8v2WL8GIfVqcbKRCLbRG9PAxtzF9b1SEDdTpytNDN12z2fJynoBwpMpvj2R39plI2A==
  /jest-watcher/23.4.0:
    dependencies:
      ansi-escapes: 3.2.0
      chalk: 2.4.2
      string-length: 2.0.0
    dev: false
    resolution:
      integrity: sha1-0uKM50+NrWxq/JIrksq+9u0FyRw=
  /jest-worker/23.2.0:
    dependencies:
      merge-stream: 1.0.1
    dev: false
    resolution:
      integrity: sha1-+vcGqNo2+uYOsmlXJX+ntdjqArk=
  /jest/23.6.0:
    dependencies:
      import-local: 1.0.0
      jest-cli: 23.6.0
    dev: false
    engines:
      node: '>= 6'
    hasBin: true
    resolution:
      integrity: sha512-lWzcd+HSiqeuxyhG+EnZds6iO3Y3ZEnMrfZq/OTGvF/C+Z4fPMCdhWTGSAiO2Oym9rbEXfwddHhh6jqrTF3+Lw==
  /jju/1.3.0:
    dev: false
    resolution:
      integrity: sha1-2t2e8BkkvHKLA/L3l5vb1i96Kqo=
  /jju/1.4.0:
    dev: false
    resolution:
      integrity: sha1-o6vicYryQaKykE+EpiWXDzia4yo=
  /joi/10.0.6:
    dependencies:
      hoek: 4.2.1
      isemail: 2.2.1
      items: 2.1.2
      topo: 2.0.2
    deprecated: This version is no longer maintained. Please upgrade to the latest version.
    dev: false
    engines:
      node: '>=4.0.0'
    resolution:
      integrity: sha1-26y78wtNu50o72cW2CxFgLsEwJY=
  /joi/9.2.0:
    dependencies:
      hoek: 4.2.1
      isemail: 2.2.1
      items: 2.1.2
      moment: 2.24.0
      topo: 2.0.2
    deprecated: This version is no longer maintained. Please upgrade to the latest version.
    dev: false
    engines:
      node: '>=4.0.0'
    resolution:
      integrity: sha1-M4WseQGSEwy+Iw6ALsAskhW7/to=
  /js-base64/2.5.1:
    dev: false
    resolution:
      integrity: sha512-M7kLczedRMYX4L8Mdh4MzyAMM9O5osx+4FcOQuTvr3A9F2D9S5JXheN0ewNbrvK2UatkTRhL5ejGmGSjNMiZuw==
  /js-tokens/3.0.2:
    dev: false
    resolution:
      integrity: sha1-mGbfOVECEw449/mWvOtlRDIJwls=
  /js-tokens/4.0.0:
    dev: false
    resolution:
      integrity: sha512-RdJUflcE3cUzKiMqQgsCu06FPu9UdIJO0beYbPhHN4k6apgJtifcoCtT9bcxOpYBtpD2kCM6Sbzg4CausW/PKQ==
  /js-yaml/3.12.1:
    dependencies:
      argparse: 1.0.10
      esprima: 4.0.1
    dev: false
    hasBin: true
    resolution:
      integrity: sha512-um46hB9wNOKlwkHgiuyEVAybXBjwFUV0Z/RaHJblRd9DXltue9FTYvzCr9ErQrK9Adz5MU4gHWVaNUfdmrC8qA==
  /js-yaml/3.7.0:
    dependencies:
      argparse: 1.0.10
      esprima: 2.7.3
    dev: false
    hasBin: true
    resolution:
      integrity: sha1-XJZ93YN6m/3KXy3oQlOr6KHAO4A=
  /jsbn/0.1.1:
    dev: false
    resolution:
      integrity: sha1-peZUwuWi3rXyAdls77yoDA7y9RM=
  /jscodeshift/0.5.1:
    dependencies:
      babel-plugin-transform-flow-strip-types: 6.22.0
      babel-preset-es2015: 6.24.1
      babel-preset-stage-1: 6.24.1
      babel-register: 6.26.0
      babylon: 7.0.0-beta.47
      colors: 1.3.3
      flow-parser: 0.93.0
      lodash: 4.17.11
      micromatch: 2.3.11
      neo-async: 2.6.0
      node-dir: 0.1.8
      nomnom: 1.8.1
      recast: 0.15.5
      temp: 0.8.3
      write-file-atomic: 1.3.4
    dev: false
    engines:
      node: '>=4'
    hasBin: true
    resolution:
      integrity: sha512-sRMollbhbmSDrR79JMAnhEjyZJlQQVozeeY9A6/KNuV26DNcuB3mGSCWXp0hks9dcwRNOELbNOiwraZaXXRk5Q==
  /jsdom/11.12.0:
    dependencies:
      abab: 2.0.0
      acorn: 5.7.3
      acorn-globals: 4.3.0
      array-equal: 1.0.0
      cssom: 0.3.6
      cssstyle: 1.1.1
      data-urls: 1.1.0
      domexception: 1.0.1
      escodegen: 1.11.0
      html-encoding-sniffer: 1.0.2
      left-pad: 1.3.0
      nwsapi: 2.1.0
      parse5: 4.0.0
      pn: 1.1.0
      request: 2.88.0
      request-promise-native: /request-promise-native/1.0.7/request@2.88.0
      sax: 1.2.4
      symbol-tree: 3.2.2
      tough-cookie: 2.5.0
      w3c-hr-time: 1.0.1
      webidl-conversions: 4.0.2
      whatwg-encoding: 1.0.5
      whatwg-mimetype: 2.3.0
      whatwg-url: 6.5.0
      ws: 5.2.2
      xml-name-validator: 3.0.0
    dev: false
    resolution:
      integrity: sha512-y8Px43oyiBM13Zc1z780FrfNLJCXTL40EWlty/LXUtcjykRBNgLlCjWXpfSPBl2iv+N7koQN+dvqszHZgT/Fjw==
  /jsdom/11.7.0:
    dependencies:
      abab: 1.0.4
      acorn: 5.7.3
      acorn-globals: 4.3.0
      array-equal: 1.0.0
      cssom: 0.3.6
      cssstyle: 0.2.37
      data-urls: 1.1.0
      domexception: 1.0.1
      escodegen: 1.11.0
      html-encoding-sniffer: 1.0.2
      left-pad: 1.3.0
      nwmatcher: 1.4.4
      parse5: 4.0.0
      pn: 1.1.0
      request: 2.88.0
      request-promise-native: /request-promise-native/1.0.7/request@2.88.0
      sax: 1.2.4
      symbol-tree: 3.2.2
      tough-cookie: 2.5.0
      w3c-hr-time: 1.0.1
      webidl-conversions: 4.0.2
      whatwg-encoding: 1.0.5
      whatwg-mimetype: 2.3.0
      whatwg-url: 6.5.0
      ws: 4.1.0
      xml-name-validator: 3.0.0
    dev: false
    resolution:
      integrity: sha512-9NzSc4Iz4gN9p4uoPbBUzro21QdgL32swaWIaWS8eEVQ2I69fRJAy/MKyvlEIk0V7HtKgfMbbOKyTZUrzR2Hsw==
  /jsesc/0.5.0:
    dev: false
    hasBin: true
    resolution:
      integrity: sha1-597mbjXW/Bb3EP6R1c9p9w8IkR0=
  /jsesc/1.3.0:
    dev: false
    hasBin: true
    resolution:
      integrity: sha1-RsP+yMGJKxKwgz25vHYiF226s0s=
  /json-loader/0.5.7:
    dev: false
    resolution:
      integrity: sha512-QLPs8Dj7lnf3e3QYS1zkCo+4ZwqOiF9d/nZnYozTISxXWCfNs9yuky5rJw4/W34s7POaNlbZmQGaB5NiXCbP4w==
  /json-parse-better-errors/1.0.2:
    dev: false
    resolution:
      integrity: sha512-mrqyZKfX5EhL7hvqcV6WG1yYjnjeuYDzDhhcAAUrq8Po85NBQBJP+ZDUT75qZQ98IkUoBqdkExkukOU7Ts2wrw==
  /json-schema-traverse/0.3.1:
    dev: false
    resolution:
      integrity: sha1-NJptRMU6Ud6JtAgFxdXlm0F9M0A=
  /json-schema-traverse/0.4.1:
    dev: false
    resolution:
      integrity: sha512-xbbCH5dCYU5T8LcEhhuh7HJ88HXuW3qsI3Y0zOZFKfZEHcpWiHU/Jxzk629Brsab/mMiHQti9wMP+845RPe3Vg==
  /json-schema/0.2.3:
    dev: false
    resolution:
      integrity: sha1-tIDIkuWaLwWVTOcnvT8qTogvnhM=
  /json-stringify-safe/5.0.1:
    dev: false
    resolution:
      integrity: sha1-Epai1Y/UXxmg9s4B1lcB4sc1tus=
  /json3/3.3.2:
    dev: false
    resolution:
      integrity: sha1-PAQ0dD35Pi9cQq7nsZvLSDV19OE=
  /json5/0.5.1:
    dev: false
    hasBin: true
    resolution:
      integrity: sha1-Hq3nrMASA0rYTiOWdn6tn6VJWCE=
  /json5/1.0.1:
    dependencies:
      minimist: 1.2.0
    dev: false
    hasBin: true
    resolution:
      integrity: sha512-aKS4WQjPenRxiQsC93MNfjx+nbF4PAdYzmd/1JIj8HYzqfbu86beTuNgXDzPknWk0n0uARlyewZo4s++ES36Ow==
  /json5/2.1.0:
    dependencies:
      minimist: 1.2.0
    dev: false
    engines:
      node: '>=6'
    hasBin: true
    resolution:
      integrity: sha512-8Mh9h6xViijj36g7Dxi+Y4S6hNGV96vcJZr/SrlHh1LR/pEn/8j/+qIBbs44YKl69Lrfctp4QD+AdWLTMqEZAQ==
  /jsonfile/4.0.0:
    dev: false
    optionalDependencies:
      graceful-fs: 4.1.15
    resolution:
      integrity: sha1-h3Gq4HmbZAdrdmQPygWPnBDjPss=
  /jsonify/0.0.0:
    dev: false
    resolution:
      integrity: sha1-LHS27kHZPKUbe1qu6PUDYx0lKnM=
  /jsprim/1.4.1:
    dependencies:
      assert-plus: 1.0.0
      extsprintf: 1.3.0
      json-schema: 0.2.3
      verror: 1.10.0
    dev: false
    engines:
      '0': node >=0.6.0
    resolution:
      integrity: sha1-MT5mvB5cwG5Di8G3SZwuXFastqI=
  /just-extend/4.0.2:
    dev: false
    resolution:
      integrity: sha512-FrLwOgm+iXrPV+5zDU6Jqu4gCRXbWEQg2O3SKONsWE4w7AXFRkryS53bpWdaL9cNol+AmR3AEYz6kn+o0fCPnw==
  /just-task-preset/0.6.7:
    dependencies:
      chalk: 2.4.2
      glob: 7.1.3
      just-task: 0.7.6
      mkdirp: 0.5.1
      resolve: 1.10.0
      rimraf: 2.6.3
      run-parallel-limit: 1.0.5
      semver: 5.6.0
    dev: false
    resolution:
      integrity: sha512-ISwzVKO2CUpel4AoHr5paDOmFehBv6r/uaY1nXai/AYKwOdmAtb2zrqg6wK8+51WzuJfKQxT+xIiJPpU7xbSQg==
  /just-task/0.7.6:
    dependencies:
      chalk: 2.4.2
      resolve: 1.10.0
      undertaker: 1.2.0
      undertaker-registry: 1.0.1
      yargs: 12.0.5
    dev: false
    hasBin: true
    resolution:
      integrity: sha512-Twdqyd7gHYI2noLkEbmtIP7FIaykN7qTqpvrKk9PKf/CYl+pJuSjRhtXePS3/VsKGoKUbESuCRt9Rz4llA9mLw==
  /keycode/2.2.0:
    dev: false
    resolution:
      integrity: sha1-PQr1bce4uOXLqNCpfxByBO7CKwQ=
  /killable/1.0.1:
    dev: false
    resolution:
      integrity: sha512-LzqtLKlUwirEUyl/nicirVmNiPvYs7l5n8wOPP7fyJVpUPkvCnW/vuiXGpylGUlnPDnB7311rARzAt3Mhswpjg==
  /kind-of/3.2.2:
    dependencies:
      is-buffer: 1.1.6
    dev: false
    engines:
      node: '>=0.10.0'
    resolution:
      integrity: sha1-MeohpzS6ubuw8yRm2JOupR5KPGQ=
  /kind-of/4.0.0:
    dependencies:
      is-buffer: 1.1.6
    dev: false
    engines:
      node: '>=0.10.0'
    resolution:
      integrity: sha1-IIE989cSkosgc3hpGkUGb65y3Vc=
  /kind-of/5.1.0:
    dev: false
    engines:
      node: '>=0.10.0'
    resolution:
      integrity: sha512-NGEErnH6F2vUuXDh+OlbcKW7/wOcfdRHaZ7VWtqCztfHri/++YKmP51OdWeGPuqCOba6kk2OTe5d02VmTB80Pw==
  /kind-of/6.0.2:
    dev: false
    engines:
      node: '>=0.10.0'
    resolution:
      integrity: sha512-s5kLOcnH0XqDO+FvuaLX8DDjZ18CGFk7VygH40QoKPUQhW4e2rvM0rwUq0t8IQDOwYSeLK01U90OjzBTme2QqA==
  /kleur/2.0.2:
    deprecated: 'Please upgrade to kleur@3 or migrate to ''ansi-colors'' if you prefer the old syntax. Visit <https://github.com/lukeed/kleur/releases/tag/v3.0.0\> for migration path(s).'
    dev: false
    engines:
      node: '>=6'
    resolution:
      integrity: sha512-77XF9iTllATmG9lSlIv0qdQ2BQ/h9t0bJllHlbvsQ0zUWfU7Yi0S8L5JXzPZgkefIiajLmBJJ4BsMJmqcf7oxQ==
  /last-run/1.1.1:
    dependencies:
      default-resolution: 2.0.0
      es6-weak-map: 2.0.2
    dev: false
    engines:
      node: '>= 0.10'
    resolution:
      integrity: sha1-RblpQsF7HHnHchmCWbqUO+v4yls=
  /lazy-cache/1.0.4:
    dev: false
    engines:
      node: '>=0.10.0'
    resolution:
      integrity: sha1-odePw6UEdMuAhF07O24dpJpEbo4=
  /lcid/1.0.0:
    dependencies:
      invert-kv: 1.0.0
    dev: false
    engines:
      node: '>=0.10.0'
    resolution:
      integrity: sha1-MIrMr6C8SDo4Z7S28rlQYlHRuDU=
  /lcid/2.0.0:
    dependencies:
      invert-kv: 2.0.0
    dev: false
    engines:
      node: '>=6'
    resolution:
      integrity: sha512-avPEb8P8EGnwXKClwsNUgryVjllcRqtMYa49NTsbQagYuT1DcXnl1915oxWjoyGrXR6zH/Y0Zc96xWsPcoDKeA==
  /left-pad/1.3.0:
    dev: false
    resolution:
      integrity: sha512-XI5MPzVNApjAyhQzphX8BkmKsKUxD4LdyK24iZeQGinBN9yTQT3bFlCBy/aVx2HrNcqQGsdot8ghrjyrvMCoEA==
  /leven/2.1.0:
    dev: false
    engines:
      node: '>=0.10.0'
    resolution:
      integrity: sha1-wuep93IJTe6dNCAq6KzORoeHVYA=
  /levn/0.3.0:
    dependencies:
      prelude-ls: 1.1.2
      type-check: 0.3.2
    dev: false
    engines:
      node: '>= 0.8.0'
    resolution:
      integrity: sha1-OwmSTt+fCDwEkP3UwLxEIeBHZO4=
  /line-height/0.3.1:
    dependencies:
      computed-style: 0.1.4
    dev: false
    engines:
      node: '>= 4.0.0'
    resolution:
      integrity: sha1-SxIF7d4YKHKl76PI9iCzGHqcVMk=
  /lint-staged/7.3.0:
    dependencies:
      chalk: 2.4.2
      commander: 2.19.0
      cosmiconfig: 5.0.7
      debug: 3.2.6
      dedent: 0.7.0
      execa: 0.9.0
      find-parent-dir: 0.3.0
      is-glob: 4.0.0
      is-windows: 1.0.2
      jest-validate: 23.6.0
      listr: /listr/0.14.3/listr@0.14.3
      lodash: 4.17.11
      log-symbols: 2.2.0
      micromatch: 3.1.10
      npm-which: 3.0.1
      p-map: 1.2.0
      path-is-inside: 1.0.2
      pify: 3.0.0
      please-upgrade-node: 3.1.1
      staged-git-files: 1.1.1
      string-argv: 0.0.2
      stringify-object: 3.3.0
    dev: false
    engines:
      node: '>=6'
    hasBin: true
    resolution:
      integrity: sha512-AXk40M9DAiPi7f4tdJggwuKIViUplYtVj1os1MVEteW7qOkU50EOehayCfO9TsoGK24o/EsWb41yrEgfJDDjCw==
  /listr-silent-renderer/1.1.1:
    dev: false
    engines:
      node: '>=4'
    resolution:
      integrity: sha1-kktaN1cVN3C/Go4/v3S4u/P5JC4=
  /listr-update-renderer/0.5.0/listr@0.14.3:
    dependencies:
      chalk: 1.1.3
      cli-truncate: 0.2.1
      elegant-spinner: 1.0.1
      figures: 1.7.0
      indent-string: 3.2.0
      listr: /listr/0.14.3/listr@0.14.3
      log-symbols: 1.0.2
      log-update: 2.3.0
      strip-ansi: 3.0.1
    dev: false
    engines:
      node: '>=6'
    id: registry.npmjs.org/listr-update-renderer/0.5.0
    peerDependencies:
      listr: ^0.14.2
    resolution:
      integrity: sha512-tKRsZpKz8GSGqoI/+caPmfrypiaq+OQCbd+CovEC24uk1h952lVj5sC7SqyFUm+OaJ5HN/a1YLt5cit2FMNsFA==
  /listr-verbose-renderer/0.5.0:
    dependencies:
      chalk: 2.4.2
      cli-cursor: 2.1.0
      date-fns: 1.30.1
      figures: 2.0.0
    dev: false
    engines:
      node: '>=4'
    resolution:
      integrity: sha512-04PDPqSlsqIOaaaGZ+41vq5FejI9auqTInicFRndCBgE3bXG8D6W1I+mWhk+1nqbHmyhla/6BUrd5OSiHwKRXw==
  /listr/0.14.3/listr@0.14.3:
    dependencies:
      '@samverschueren/stream-to-observable': 0.3.0
      is-observable: 1.1.0
      is-promise: 2.1.0
      is-stream: 1.1.0
      listr-silent-renderer: 1.1.1
      listr-update-renderer: /listr-update-renderer/0.5.0/listr@0.14.3
      listr-verbose-renderer: 0.5.0
      p-map: 2.0.0
      rxjs: 6.4.0
    dev: false
    engines:
      node: '>=6'
    id: registry.npmjs.org/listr/0.14.3
    resolution:
      integrity: sha512-RmAl7su35BFd/xoMamRjpIE4j3v+L28o8CT5YhAXQJm1fD+1l9ngXY8JAQRJ+tFK2i5njvi0iRUKV09vPwA0iA==
  /load-json-file/1.1.0:
    dependencies:
      graceful-fs: 4.1.15
      parse-json: 2.2.0
      pify: 2.3.0
      pinkie-promise: 2.0.1
      strip-bom: 2.0.0
    dev: false
    engines:
      node: '>=0.10.0'
    resolution:
      integrity: sha1-lWkFcI1YtLq0wiYbBPWfMcmTdMA=
  /load-json-file/2.0.0:
    dependencies:
      graceful-fs: 4.1.15
      parse-json: 2.2.0
      pify: 2.3.0
      strip-bom: 3.0.0
    dev: false
    engines:
      node: '>=4'
    resolution:
      integrity: sha1-eUfkIUmvgNaWy/eXvKq8/h/inKg=
  /loader-runner/2.4.0:
    dev: false
    engines:
      node: '>=4.3.0 <5.0.0 || >=5.10'
    resolution:
      integrity: sha512-Jsmr89RcXGIwivFY21FcRrisYZfvLMTWx5kOLc+JTxtpBOG6xML0vzbc6SEQG2FO9/4Fc3wW4LVcB5DmGflaRw==
  /loader-utils/0.2.17:
    dependencies:
      big.js: 3.2.0
      emojis-list: 2.1.0
      json5: 0.5.1
      object-assign: 4.1.1
    dev: false
    resolution:
      integrity: sha1-+G5jdNQyBabmxg6RlvF8Apm/s0g=
  /loader-utils/1.1.0:
    dependencies:
      big.js: 3.2.0
      emojis-list: 2.1.0
      json5: 0.5.1
    dev: false
    engines:
      node: '>=4.0.0'
    resolution:
      integrity: sha1-yYrvSIvM7aL/teLeZG1qdUQp9c0=
  /loader-utils/1.2.3:
    dependencies:
      big.js: 5.2.2
      emojis-list: 2.1.0
      json5: 1.0.1
    dev: false
    engines:
      node: '>=4.0.0'
    resolution:
      integrity: sha512-fkpz8ejdnEMG3s37wGL07iSBDg99O9D5yflE9RGNH3hRdx9SOwYfnGYdZOUIZitN8E+E2vkq3MUMYMvPYl5ZZA==
  /locate-path/2.0.0:
    dependencies:
      p-locate: 2.0.0
      path-exists: 3.0.0
    dev: false
    engines:
      node: '>=4'
    resolution:
      integrity: sha1-K1aLJl7slExtnA3pw9u7ygNUzY4=
  /locate-path/3.0.0:
    dependencies:
      p-locate: 3.0.0
      path-exists: 3.0.0
    dev: false
    engines:
      node: '>=6'
    resolution:
      integrity: sha512-7AO748wWnIhNqAuaty2ZWHkQHRSNfPVIsPIfwEOWO22AmaoVrWavlOcMR5nzTLNYvp36X220/maaRsrec1G65A==
  /lock/0.1.4:
    dev: false
    resolution:
      integrity: sha1-/sfervF+fDoKVeHaBCgD4l2RdF0=
  /lodash-es/4.17.11:
    dev: false
    resolution:
      integrity: sha512-DHb1ub+rMjjrxqlB3H56/6MXtm1lSksDp2rA2cNWjG8mlDUYFhUj3Di2Zn5IwSU87xLv8tNIQ7sSwE/YOX/D/Q==
  /lodash._baseassign/3.2.0:
    dependencies:
      lodash._basecopy: 3.0.1
      lodash.keys: 3.1.2
    dev: false
    resolution:
      integrity: sha1-jDigmVAPIVrQnlnxci/QxSv+Ck4=
  /lodash._basecopy/3.0.1:
    dev: false
    resolution:
      integrity: sha1-jaDmqHbPNEwK2KVIghEd08XHyjY=
  /lodash._basecreate/3.0.3:
    dev: false
    resolution:
      integrity: sha1-G8ZhYU2qf8MRt9A78WgGoCE8+CE=
  /lodash._getnative/3.9.1:
    dev: false
    resolution:
      integrity: sha1-VwvH3t5G1hzc3mh9ZdPuy6o6r/U=
  /lodash._isiterateecall/3.0.9:
    dev: false
    resolution:
      integrity: sha1-UgOte6Ql+uhCRg5pbbnPPmqsBXw=
  /lodash.assign/4.2.0:
    dev: false
    resolution:
      integrity: sha1-DZnzzNem0mHRm9rrkkUAXShYCOc=
  /lodash.camelcase/4.3.0:
    dev: false
    resolution:
      integrity: sha1-soqmKIorn8ZRA1x3EfZathkDMaY=
  /lodash.clonedeep/4.5.0:
    dev: false
    resolution:
      integrity: sha1-4j8/nE+Pvd6HJSnBBxhXoIblzO8=
  /lodash.create/3.1.1:
    dependencies:
      lodash._baseassign: 3.2.0
      lodash._basecreate: 3.0.3
      lodash._isiterateecall: 3.0.9
    dev: false
    resolution:
      integrity: sha1-1/KEnw29p+BGgruM1yqwIkYd6+c=
  /lodash.debounce/4.0.8:
    dev: false
    resolution:
      integrity: sha1-gteb/zCmfEAF/9XiUVMArZyk168=
  /lodash.escape/4.0.1:
    dev: false
    resolution:
      integrity: sha1-yQRGkMIeBClL6qUXcS/e0fqI3pg=
  /lodash.flattendeep/4.4.0:
    dev: false
    resolution:
      integrity: sha1-+wMJF/hqMTTlvJvsDWngAT3f7bI=
  /lodash.get/4.4.2:
    dev: false
    resolution:
      integrity: sha1-LRd/ZS+jHpObRDjVNBSZ36OCXpk=
  /lodash.isarguments/3.1.0:
    dev: false
    resolution:
      integrity: sha1-L1c9hcaiQon/AGY7SRwdM4/zRYo=
  /lodash.isarray/3.0.4:
    dev: false
    resolution:
      integrity: sha1-eeTriMNqgSKvhvhEqpvNhRtfu1U=
  /lodash.isequal/4.5.0:
    dev: false
    resolution:
      integrity: sha1-QVxEePK8wwEgwizhDtMib30+GOA=
  /lodash.isplainobject/4.0.6:
    dev: false
    resolution:
      integrity: sha1-fFJqUtibRcRcxpC4gWO+BJf1UMs=
  /lodash.keys/3.1.2:
    dependencies:
      lodash._getnative: 3.9.1
      lodash.isarguments: 3.1.0
      lodash.isarray: 3.0.4
    dev: false
    resolution:
      integrity: sha1-TbwEcrFWvlCgsoaFXRvQsMZWCYo=
  /lodash.memoize/4.1.2:
    dev: false
    resolution:
      integrity: sha1-vMbEmkKihA7Zl/Mj6tpezRguC/4=
  /lodash.mergewith/4.6.1:
    dev: false
    resolution:
      integrity: sha512-eWw5r+PYICtEBgrBE5hhlT6aAa75f411bgDz/ZL2KZqYV03USvucsxcHUIlGTDTECs1eunpI7HOV7U+WLDvNdQ==
  /lodash.pick/4.4.0:
    dev: false
    resolution:
      integrity: sha1-UvBWEP/53tQiYRRB7R/BI6AwAbM=
  /lodash.some/4.6.0:
    dev: false
    resolution:
      integrity: sha1-G7nzFO9ri63tE7VJFpsqlF62jk0=
  /lodash.sortby/4.7.0:
    dev: false
    resolution:
      integrity: sha1-7dFMgk4sycHgsKG0K7UhBRakJDg=
  /lodash.tail/4.1.1:
    dev: false
    resolution:
      integrity: sha1-0jM6NtnncXyK0vfKyv7HwytERmQ=
  /lodash.throttle/4.1.1:
    dev: false
    resolution:
      integrity: sha1-wj6RtxAkKscMN/HhzaknTMOb8vQ=
  /lodash.uniq/4.5.0:
    dev: false
    resolution:
      integrity: sha1-0CJTc662Uq3BvILklFM5qEJ1R3M=
  /lodash/4.17.11:
    dev: false
    resolution:
      integrity: sha512-cQKh8igo5QUhZ7lg38DYWAxMvjSAKG0A8wGSVimP07SIUEK2UO+arSRKbRZWtelMtN5V0Hkwh5ryOto/SshYIg==
  /log-symbols/1.0.2:
    dependencies:
      chalk: 1.1.3
    dev: false
    engines:
      node: '>=0.10.0'
    resolution:
      integrity: sha1-N2/3tY6jCGoPCfrMdGF+ylAeGhg=
  /log-symbols/2.2.0:
    dependencies:
      chalk: 2.4.2
    dev: false
    engines:
      node: '>=4'
    resolution:
      integrity: sha512-VeIAFslyIerEJLXHziedo2basKbMKtTw3vfn5IzG0XTjhAVEJyNHnL2p7vc+wBDSdQuUpNw3M2u6xb9QsAY5Eg==
  /log-update/2.3.0:
    dependencies:
      ansi-escapes: 3.2.0
      cli-cursor: 2.1.0
      wrap-ansi: 3.0.1
    dev: false
    engines:
      node: '>=4'
    resolution:
      integrity: sha1-iDKP19HOeTiykoN0bwsbwSayRwg=
  /loglevel/1.6.1:
    dev: false
    engines:
      node: '>= 0.6.0'
    resolution:
      integrity: sha1-4PyVEztu8nbNyIh82vJKpvFW+Po=
  /loglevelnext/1.0.5:
    dependencies:
      es6-symbol: 3.1.1
      object.assign: 4.1.0
    dev: false
    engines:
      node: '>= 6'
    resolution:
      integrity: sha512-V/73qkPuJmx4BcBF19xPBr+0ZRVBhc4POxvZTZdMeXpJ4NItXSJ/MSwuFT0kQJlCbXvdlZoQQ/418bS1y9Jh6A==
  /lolex/2.7.5:
    dev: false
    resolution:
      integrity: sha512-l9x0+1offnKKIzYVjyXU2SiwhXDLekRzKyhnbyldPHvC7BvLPVpdNUNR2KeMAiCN2D/kLNttZgQD5WjSxuBx3Q==
  /longest/1.0.1:
    dev: false
    engines:
      node: '>=0.10.0'
    resolution:
      integrity: sha1-MKCy2jj3N3DoKUoNIuZiXtd9AJc=
  /loose-envify/1.4.0:
    dependencies:
      js-tokens: 4.0.0
    dev: false
    hasBin: true
    resolution:
      integrity: sha512-lyuxPGr/Wfhrlem2CL/UcnUc1zcqKAImBDzukY7Y5F/yQiNdko6+fRLevlw1HgMySw7f611UIY408EtxRSoK3Q==
  /loud-rejection/1.6.0:
    dependencies:
      currently-unhandled: 0.4.1
      signal-exit: 3.0.2
    dev: false
    engines:
      node: '>=0.10.0'
    resolution:
      integrity: sha1-W0b4AUft7leIcPCG0Eghz5mOVR8=
  /lower-case/1.1.4:
    dev: false
    resolution:
      integrity: sha1-miyr0bno4K6ZOkv31YdcOcQujqw=
  /lowlight/1.9.2:
    dependencies:
      fault: 1.0.2
      highlight.js: 9.12.0
    dev: false
    resolution:
      integrity: sha512-Ek18ElVCf/wF/jEm1b92gTnigh94CtBNWiZ2ad+vTgW7cTmQxUY3I98BjHK68gZAJEWmybGBZgx9qv3QxLQB/Q==
  /lru-cache/4.1.5:
    dependencies:
      pseudomap: 1.0.2
      yallist: 2.1.2
    dev: false
    resolution:
      integrity: sha512-sWZlbEP2OsHNkXrMl5GYk/jKk70MBng6UU4YI/qGDYbgf6YbP4EvmqISbXCoJiRKs+1bSpFHVgQxvJ17F2li5g==
  /lru-cache/5.1.1:
    dependencies:
      yallist: 3.0.3
    dev: false
    resolution:
      integrity: sha512-KpNARQA3Iwv+jTA0utUVVbrh+Jlrr1Fv0e56GGzAFOXN7dk/FviaDW8LHmK52DlcH4WP2n6gI8vN1aesBFgo9w==
  /make-dir/1.3.0:
    dependencies:
      pify: 3.0.0
    dev: false
    engines:
      node: '>=4'
    resolution:
      integrity: sha512-2w31R7SJtieJJnQtGc7RVL2StM2vGYVfqUOvUDxH6bC6aJTxPxTF0GnIgCyu7tjockiUWAYQRbxa7vKn34s5sQ==
  /make-error/1.3.5:
    dev: false
    resolution:
      integrity: sha512-c3sIjNUow0+8swNwVpqoH4YCShKNFkMaw6oH1mNS2haDZQqkeZFlHS3dhoeEbKKmJB4vXpJucU6oH75aDYeE9g==
  /make-iterator/1.0.1:
    dependencies:
      kind-of: 6.0.2
    dev: false
    engines:
      node: '>=0.10.0'
    resolution:
      integrity: sha512-pxiuXh0iVEq7VM7KMIhs5gxsfxCux2URptUQaXo4iZZJxBAzTPOLE2BumO5dbfVYq/hBJFBR/a1mFDmOx5AGmw==
  /makeerror/1.0.11:
    dependencies:
      tmpl: 1.0.4
    dev: false
    resolution:
      integrity: sha1-4BpckQnyr3lmDk6LlYd5AYT1qWw=
  /mamacro/0.0.3:
    dev: false
    resolution:
      integrity: sha512-qMEwh+UujcQ+kbz3T6V+wAmO2U8veoq2w+3wY8MquqwVA3jChfwY+Tk52GZKDfACEPjuZ7r2oJLejwpt8jtwTA==
  /map-age-cleaner/0.1.3:
    dependencies:
      p-defer: 1.0.0
    dev: false
    engines:
      node: '>=6'
    resolution:
      integrity: sha512-bJzx6nMoP6PDLPBFmg7+xRKeFZvFboMrGlxmNj9ClvX53KrmvM5bXFXEWjbz4cz1AFn+jWJ9z/DJSz7hrs0w3w==
  /map-cache/0.2.2:
    dev: false
    engines:
      node: '>=0.10.0'
    resolution:
      integrity: sha1-wyq9C9ZSXZsFFkW7TyasXcmKDb8=
  /map-obj/1.0.1:
    dev: false
    engines:
      node: '>=0.10.0'
    resolution:
      integrity: sha1-2TPOuSBdgr3PSIb2dCvcK03qFG0=
  /map-visit/1.0.0:
    dependencies:
      object-visit: 1.0.1
    dev: false
    engines:
      node: '>=0.10.0'
    resolution:
      integrity: sha1-7Nyo8TFE5mDxtb1B8S80edmN+48=
  /markdown-loader/2.0.2:
    dependencies:
      loader-utils: 1.2.3
      marked: 0.3.19
    dev: false
    resolution:
      integrity: sha512-v/ej7DflZbb6t//3Yu9vg0T+sun+Q9EoqggifeyABKfvFROqPwwwpv+hd1NKT2QxTRg6VCFk10IIJcMI13yCoQ==
  /markdown-to-jsx/6.6.1:
    dependencies:
      prop-types: 15.7.2
      unquote: 1.1.1
    dev: false
    engines:
      node: '>= 4'
    peerDependencies:
      react: '>= 0.14.0'
    resolution:
      integrity: sha1-hYs3+KklJrHzQHWT/3fJWSdyC+8=
  /markdown-to-jsx/6.6.1/react@16.8.2:
    dependencies:
      prop-types: 15.7.2
      react: 16.8.2
      unquote: 1.1.1
    dev: false
    engines:
      node: '>= 4'
    id: registry.npmjs.org/markdown-to-jsx/6.6.1
    peerDependencies:
      react: '>= 0.14.0'
    resolution:
      integrity: sha1-hYs3+KklJrHzQHWT/3fJWSdyC+8=
  /marked/0.3.19:
    dev: false
    engines:
      node: '>=0.10.0'
    hasBin: true
    resolution:
      integrity: sha512-ea2eGWOqNxPcXv8dyERdSr/6FmzvWwzjMxpfGB/sbMccXoct+xY+YukPD+QTUZwyvK7BZwcr4m21WBOW41pAkg==
  /math-expression-evaluator/1.2.17:
    dev: false
    resolution:
      integrity: sha1-3oGf282E3M2PrlnGrreWFbnSZqw=
  /math-random/1.0.4:
    dev: false
    resolution:
      integrity: sha512-rUxjysqif/BZQH2yhd5Aaq7vXMSx9NdEsQcyA07uEzIvxgI7zIr33gGsh+RU0/XjmQpCW7RsVof1vlkvQVCK5A==
  /md5.js/1.3.5:
    dependencies:
      hash-base: 3.0.4
      inherits: 2.0.3
      safe-buffer: 5.1.2
    dev: false
    resolution:
      integrity: sha512-xitP+WxNPcTTOgnTJcrhM0xvdPepipPSf3I8EIpGKeFLjt3PlJLIDG3u8EX53ZIubkb+5U2+3rELYpEhHhzdkg==
  /media-typer/0.3.0:
    dev: false
    engines:
      node: '>= 0.6'
    resolution:
      integrity: sha1-hxDXrwqmJvj/+hzgAWhUUmMlV0g=
  /mem/1.1.0:
    dependencies:
      mimic-fn: 1.2.0
    dev: false
    engines:
      node: '>=4'
    resolution:
      integrity: sha1-Xt1StIXKHZAP5kiVUFOZoN+kX3Y=
  /mem/4.1.0:
    dependencies:
      map-age-cleaner: 0.1.3
      mimic-fn: 1.2.0
      p-is-promise: 2.0.0
    dev: false
    engines:
      node: '>=6'
    resolution:
      integrity: sha512-I5u6Q1x7wxO0kdOpYBB28xueHADYps5uty/zg936CiG8NTe5sJL8EjrCuLneuDW3PlMdZBGDIn8BirEVdovZvg==
  /memory-fs/0.4.1:
    dependencies:
      errno: 0.1.7
      readable-stream: 2.3.6
    dev: false
    resolution:
      integrity: sha1-OpoguEYlI+RHz7x+i7gO1me/xVI=
  /meow/3.7.0:
    dependencies:
      camelcase-keys: 2.1.0
      decamelize: 1.2.0
      loud-rejection: 1.6.0
      map-obj: 1.0.1
      minimist: 1.2.0
      normalize-package-data: 2.5.0
      object-assign: 4.1.1
      read-pkg-up: 1.0.1
      redent: 1.0.0
      trim-newlines: 1.0.0
    dev: false
    engines:
      node: '>=0.10.0'
    resolution:
      integrity: sha1-cstmi0JSKCkKu/qFaJJYcwioAfs=
  /merge-descriptors/1.0.1:
    dev: false
    resolution:
      integrity: sha1-sAqqVW3YtEVoFQ7J0blT8/kMu2E=
  /merge-stream/1.0.1:
    dependencies:
      readable-stream: 2.3.6
    dev: false
    resolution:
      integrity: sha1-QEEgLVCKNCugAXQAjfDCUbjBNeE=
  /merge/1.2.1:
    dev: false
    resolution:
      integrity: sha512-VjFo4P5Whtj4vsLzsYBu5ayHhoHJ0UqNm7ibvShmbmoz7tGi0vXaoJbGdB+GmDMLUdg8DpQXEIeVDAe8MaABvQ==
  /methods/1.1.2:
    dev: false
    engines:
      node: '>= 0.6'
    resolution:
      integrity: sha1-VSmk1nZUE07cxSZmVoNbD4Ua/O4=
  /micromatch/2.3.11:
    dependencies:
      arr-diff: 2.0.0
      array-unique: 0.2.1
      braces: 1.8.5
      expand-brackets: 0.1.5
      extglob: 0.3.2
      filename-regex: 2.0.1
      is-extglob: 1.0.0
      is-glob: 2.0.1
      kind-of: 3.2.2
      normalize-path: 2.1.1
      object.omit: 2.0.1
      parse-glob: 3.0.4
      regex-cache: 0.4.4
    dev: false
    engines:
      node: '>=0.10.0'
    resolution:
      integrity: sha1-hmd8l9FyCzY0MdBNDRUpO9OMFWU=
  /micromatch/3.1.10:
    dependencies:
      arr-diff: 4.0.0
      array-unique: 0.3.2
      braces: 2.3.2
      define-property: 2.0.2
      extend-shallow: 3.0.2
      extglob: 2.0.4
      fragment-cache: 0.2.1
      kind-of: 6.0.2
      nanomatch: 1.2.13
      object.pick: 1.3.0
      regex-not: 1.0.2
      snapdragon: 0.8.2
      to-regex: 3.0.2
    dev: false
    engines:
      node: '>=0.10.0'
    resolution:
      integrity: sha512-MWikgl9n9M3w+bpsY3He8L+w9eF9338xRl8IAO5viDizwSzziFEyUzo2xrrloB64ADbTf8uA8vRqqttDTOmccg==
  /miller-rabin/4.0.1:
    dependencies:
      bn.js: 4.11.8
      brorand: 1.1.0
    dev: false
    hasBin: true
    resolution:
      integrity: sha512-115fLhvZVqWwHPbClyntxEVfVDfl9DLLTuJvq3g2O/Oxi8AiNouAHvDSzHS0viUJc+V5vm3eq91Xwqn9dp4jRA==
  /mime-db/1.38.0:
    dev: false
    engines:
      node: '>= 0.6'
    resolution:
      integrity: sha512-bqVioMFFzc2awcdJZIzR3HjZFX20QhilVS7hytkKrv7xFAn8bM1gzc/FOX2awLISvWe0PV8ptFKcon+wZ5qYkg==
  /mime-types/2.1.22:
    dependencies:
      mime-db: 1.38.0
    dev: false
    engines:
      node: '>= 0.6'
    resolution:
      integrity: sha512-aGl6TZGnhm/li6F7yx82bJiBZwgiEa4Hf6CNr8YO+r5UHr53tSTYZb102zyU50DOWWKeOv0uQLRL0/9EiKWCog==
  /mime/1.4.1:
    dev: false
    hasBin: true
    resolution:
      integrity: sha512-KI1+qOZu5DcW6wayYHSzR/tXKCDC5Om4s1z2QJjDULzLcmf3DvzS7oluY4HCTrc+9FiKmWUgeNLg7W3uIQvxtQ==
  /mime/1.6.0:
    dev: false
    engines:
      node: '>=4'
    hasBin: true
    resolution:
      integrity: sha512-x0Vn8spI+wuJ1O6S7gnbaQg8Pxh4NNHb7KSINmEWKiPE4RKOplvijn+NkmYmmRgP68mc70j2EbeTFRsrswaQeg==
  /mime/2.4.0:
    dev: false
    engines:
      node: '>=4.0.0'
    hasBin: true
    resolution:
      integrity: sha512-ikBcWwyqXQSHKtciCcctu9YfPbFYZ4+gbHEmE0Q8jzcTYQg5dHCr3g2wwAZjPoJfQVXZq6KXAjpXOTf5/cjT7w==
  /mimic-fn/1.2.0:
    dev: false
    engines:
      node: '>=4'
    resolution:
      integrity: sha512-jf84uxzwiuiIVKiOLpfYk7N46TSy8ubTonmneY9vrpHNAnp0QBt2BxWV9dO3/j+BoVAb+a5G6YDPW3M5HOdMWQ==
  /min-document/2.19.0:
    dependencies:
      dom-walk: 0.1.1
    dev: false
    resolution:
      integrity: sha1-e9KC4/WELtKVu3SM3Z8f+iyCRoU=
  /minimalistic-assert/1.0.1:
    dev: false
    resolution:
      integrity: sha512-UtJcAD4yEaGtjPezWuO9wC4nwUnVH/8/Im3yEHQP4b67cXlD/Qr9hdITCU1xDbSEXg2XKNaP8jsReV7vQd00/A==
  /minimalistic-crypto-utils/1.0.1:
    dev: false
    resolution:
      integrity: sha1-9sAMHAsIIkblxNmd+4x8CDsrWCo=
  /minimatch/3.0.3:
    dependencies:
      brace-expansion: 1.1.11
    dev: false
    resolution:
      integrity: sha1-Kk5AkLlrLbBqnX3wEFWmKnfJt3Q=
  /minimatch/3.0.4:
    dependencies:
      brace-expansion: 1.1.11
    dev: false
    resolution:
      integrity: sha512-yJHVQEhyqPLUTgt9B83PXu6W3rx4MvvHvSUvToogpwoGDOUQ+yDrR0HRot+yOCdCO7u4hX3pWft6kWBBcqh0UA==
  /minimist/0.0.10:
    dev: false
    resolution:
      integrity: sha1-3j+YVD2/lggr5IrRoMfNqDYwHc8=
  /minimist/0.0.8:
    dev: false
    resolution:
      integrity: sha1-hX/Kv8M5fSYluCKCYuhqp6ARsF0=
  /minimist/1.2.0:
    dev: false
    resolution:
      integrity: sha1-o1AIsg9BOD7sH7kU9M1d95omQoQ=
  /mississippi/2.0.0:
    dependencies:
      concat-stream: 1.6.2
      duplexify: 3.7.1
      end-of-stream: 1.4.1
      flush-write-stream: 1.1.1
      from2: 2.3.0
      parallel-transform: 1.1.0
      pump: 2.0.1
      pumpify: 1.5.1
      stream-each: 1.2.3
      through2: 2.0.5
    dev: false
    engines:
      node: '>=4.0.0'
    resolution:
      integrity: sha512-zHo8v+otD1J10j/tC+VNoGK9keCuByhKovAvdn74dmxJl9+mWHnx6EMsDN4lgRoMI/eYo2nchAxniIbUPb5onw==
  /mississippi/3.0.0:
    dependencies:
      concat-stream: 1.6.2
      duplexify: 3.7.1
      end-of-stream: 1.4.1
      flush-write-stream: 1.1.1
      from2: 2.3.0
      parallel-transform: 1.1.0
      pump: 3.0.0
      pumpify: 1.5.1
      stream-each: 1.2.3
      through2: 2.0.5
    dev: false
    engines:
      node: '>=4.0.0'
    resolution:
      integrity: sha512-x471SsVjUtBRtcvd4BzKE9kFC+/2TeWgKCgw0bZcw1b9l2X3QX5vCWgF+KaZaYm87Ss//rHnWryupDrgLvmSkA==
  /mixin-deep/1.3.1:
    dependencies:
      for-in: 1.0.2
      is-extendable: 1.0.1
    dev: false
    engines:
      node: '>=0.10.0'
    resolution:
      integrity: sha512-8ZItLHeEgaqEvd5lYBXfm4EZSFCX29Jb9K+lAHhDKzReKBQKj3R+7NOF6tjqYi9t4oI8VUfaWITJQm86wnXGNQ==
  /mixin-object/2.0.1:
    dependencies:
      for-in: 0.1.8
      is-extendable: 0.1.1
    dev: false
    engines:
      node: '>=0.10.0'
    resolution:
      integrity: sha1-T7lJRB2rGCVA8f4DW6YOGUel5X4=
  /mkdirp/0.5.1:
    dependencies:
      minimist: 0.0.8
    dev: false
    hasBin: true
    resolution:
      integrity: sha1-MAV0OOrGz3+MR2fzhkjWaX11yQM=
  /mkpath/0.1.0:
    dev: false
    resolution:
      integrity: sha1-dVSm+Nhxg0zJe1RisSLEwSTW3pE=
  /mocha/3.5.3:
    dependencies:
      browser-stdout: 1.3.0
      commander: 2.9.0
      debug: 2.6.8
      diff: 3.2.0
      escape-string-regexp: 1.0.5
      glob: 7.1.1
      growl: 1.9.2
      he: 1.1.1
      json3: 3.3.2
      lodash.create: 3.1.1
      mkdirp: 0.5.1
      supports-color: 3.1.2
    dev: false
    engines:
      node: '>= 0.10.x'
      npm: '>= 1.4.x'
    hasBin: true
    resolution:
      integrity: sha512-/6na001MJWEtYxHOV1WLfsmR4YIynkUEhBwzsb+fk2qmQ3iqsi258l/Q2MWHJMImAcNpZ8DEdYAK72NHoIQ9Eg==
  /moment/2.24.0:
    dev: false
    resolution:
      integrity: sha512-bV7f+6l2QigeBBZSM/6yTNq4P2fNpSWj/0e7jQcy87A8e7o2nAfP/34/2ky5Vw4B9S446EtIhodAzkFCcR4dQg==
  /moo/0.4.3:
    dev: false
    resolution:
      integrity: sha512-gFD2xGCl8YFgGHsqJ9NKRVdwlioeW3mI1iqfLNYQOv0+6JRwG58Zk9DIGQgyIaffSYaO1xsKnMaYzzNr1KyIAw==
  /move-concurrently/1.0.1:
    dependencies:
      aproba: 1.2.0
      copy-concurrently: 1.0.5
      fs-write-stream-atomic: 1.0.10
      mkdirp: 0.5.1
      rimraf: 2.6.2
      run-queue: 1.0.3
    dev: false
    resolution:
      integrity: sha1-viwAX9oy4LKa8fBdfEszIUxwH5I=
  /ms/2.0.0:
    dev: false
    resolution:
      integrity: sha1-VgiurfwAvmwpAd9fmGF4jeDVl8g=
  /ms/2.1.1:
    dev: false
    resolution:
      integrity: sha512-tgp+dl5cGk28utYktBsrFqA7HKgrhgPsg6Z/EfhWI4gl1Hwq8B/GmY/0oXZ6nF8hDVesS/FpnYaD/kOWhYQvyg==
  /multicast-dns-service-types/1.1.0:
    dev: false
    resolution:
      integrity: sha1-iZ8R2WhuXgXLkbNdXw5jt3PPyQE=
  /multicast-dns/6.2.3:
    dependencies:
      dns-packet: 1.3.1
      thunky: 1.0.3
    dev: false
    hasBin: true
    resolution:
      integrity: sha512-ji6J5enbMyGRHIAkAOu3WdV8nggqviKCEKtXcOqfphZZtQrmHKycfynJ2V7eVPUA4NhJ6V7Wf4TmGbTwKE9B6g==
  /mustache/2.3.2:
    dev: false
    engines:
      npm: '>=1.4.0'
    hasBin: true
    resolution:
      integrity: sha512-KpMNwdQsYz3O/SBS1qJ/o3sqUJ5wSb8gb0pul8CO0S56b9Y2ALm8zCfsjPXsqGFfoNBkDwZuZIAjhsZI03gYVQ==
  /mute-stream/0.0.7:
    dev: false
    resolution:
      integrity: sha1-MHXOk7whuPq0PhvE2n6BFe0ee6s=
  /nan/2.12.1:
    dev: false
    resolution:
      integrity: sha512-JY7V6lRkStKcKTvHO5NVSQRv+RV+FIL5pvDoLiAtSL9pKlC5x9PKQcZDsq7m4FO4d57mkhC6Z+QhAh3Jdk5JFw==
  /nanomatch/1.2.13:
    dependencies:
      arr-diff: 4.0.0
      array-unique: 0.3.2
      define-property: 2.0.2
      extend-shallow: 3.0.2
      fragment-cache: 0.2.1
      is-windows: 1.0.2
      kind-of: 6.0.2
      object.pick: 1.3.0
      regex-not: 1.0.2
      snapdragon: 0.8.2
      to-regex: 3.0.2
    dev: false
    engines:
      node: '>=0.10.0'
    resolution:
      integrity: sha512-fpoe2T0RbHwBTBUOftAfBPaDEi06ufaUai0mE6Yn1kacc3SnTErfb/h+X94VXzI64rKFHYImXSvdwGGCmwOqCA==
  /natural-compare/1.4.0:
    dev: false
    resolution:
      integrity: sha1-Sr6/7tdUHywnrPspvbvRXI1bpPc=
  /nearley/2.16.0:
    dependencies:
      commander: 2.19.0
      moo: 0.4.3
      railroad-diagrams: 1.0.0
      randexp: 0.4.6
      semver: 5.6.0
    dev: false
    hasBin: true
    resolution:
      integrity: sha512-Tr9XD3Vt/EujXbZBv6UAHYoLUSMQAxSsTnm9K3koXzjzNWY195NqALeyrzLZBKzAkL3gl92BcSogqrHjD8QuUg==
  /negotiator/0.6.1:
    dev: false
    engines:
      node: '>= 0.6'
    resolution:
      integrity: sha1-KzJxhOiZIQEXeyhWP7XnECrNDKk=
  /neo-async/2.6.0:
    dev: false
    resolution:
      integrity: sha512-MFh0d/Wa7vkKO3Y3LlacqAEeHK0mckVqzDieUKTT+KGxi+zIpeVsFxymkIiRpbpDziHc290Xr9A1O4Om7otoRA==
  /netrc/0.1.4:
    dev: false
    resolution:
      integrity: sha1-a+lPysqNd63gqWcNxGCRTJRHJEQ=
  /next-tick/1.0.0:
    dev: false
    resolution:
      integrity: sha1-yobR/ogoFpsBICCOPchCS524NCw=
  /ngrok/3.1.1:
    dependencies:
      '@types/node': 8.10.40
      decompress-zip: 0.3.2
      request: 2.88.0
      request-promise-native: /request-promise-native/1.0.7/request@2.88.0
      uuid: 3.3.2
    dev: false
    engines:
      node: '>=8.3.0'
    hasBin: true
    requiresBuild: true
    resolution:
      integrity: sha512-dCW/Ni12GRBL7XIyiFmilKOfCW7UVFf65I/HpE8FC5rXGJwdhIYLc9Qr05GRb6hNs6fZGwyLpcDLnDhUSgZasQ==
  /nice-try/1.0.5:
    dev: false
    resolution:
      integrity: sha512-1nh45deeb5olNY7eX82BkPO7SSxR5SSYJiPTrTdFUVYwAl8CKMA5N9PjTYkHiRjisVcxcQ1HXdLhx2qxxJzLNQ==
  /nise/1.4.8:
    dependencies:
      '@sinonjs/formatio': 3.1.0
      just-extend: 4.0.2
      lolex: 2.7.5
      path-to-regexp: 1.7.0
      text-encoding: 0.6.4
    dev: false
    resolution:
      integrity: sha512-kGASVhuL4tlAV0tvA34yJYZIVihrUt/5bDwpp4tTluigxUr2bBlJeDXmivb6NuEdFkqvdv/Ybb9dm16PSKUhtw==
  /no-case/2.3.2:
    dependencies:
      lower-case: 1.1.4
    dev: false
    resolution:
      integrity: sha512-rmTZ9kz+f3rCvK2TD1Ue/oZlns7OGoIWP4fc3llxxRXlOkHKoWPPWJOfFYpITabSow43QJbRIoHQXtt10VldyQ==
  /node-dir/0.1.17:
    dependencies:
      minimatch: 3.0.4
    dev: false
    engines:
      node: '>= 0.10.5'
    resolution:
      integrity: sha1-X1Zl2TNRM1yqvvjxxVRRbPXx5OU=
  /node-dir/0.1.8:
    dev: false
    engines:
      node: '>= 0.10.5'
    resolution:
      integrity: sha1-VfuN62mQcHB/tn+RpGDwRIKUx30=
  /node-fetch/1.6.3:
    dependencies:
      encoding: 0.1.12
      is-stream: 1.1.0
    dev: false
    resolution:
      integrity: sha1-3CNO3WSJmC1Y6PDbT2lQKavNjAQ=
  /node-fetch/1.7.3:
    dependencies:
      encoding: 0.1.12
      is-stream: 1.1.0
    dev: false
    resolution:
      integrity: sha512-NhZ4CsKx7cYm2vSrBAr2PvFOe6sWDf0UYLRqA6svUYg7+/TSfVAu49jYC4BvQ4Sms9SZgdqGBgroqfDhJdTyKQ==
  /node-fetch/2.3.0:
    dev: false
    engines:
      node: 4.x || >=6.0.0
    resolution:
      integrity: sha512-MOd8pV3fxENbryESLgVIeaGKrdl+uaYhCSSVkjeOb/31/njTpcis5aWfdqgNlHIrKOLRbMnfPINPOML2CIFeXA==
  /node-forge/0.7.5:
    dev: false
    resolution:
      integrity: sha512-MmbQJ2MTESTjt3Gi/3yG1wGpIMhUfcIypUCGtTizFR9IiccFwxSpfp0vtIZlkFclEqERemxfnSdZEMR9VqqEFQ==
  /node-gyp/3.8.0:
    dependencies:
      fstream: 1.0.11
      glob: 7.1.3
      graceful-fs: 4.1.15
      mkdirp: 0.5.1
      nopt: 3.0.6
      npmlog: 4.1.2
      osenv: 0.1.5
      request: 2.88.0
      rimraf: 2.6.3
      semver: 5.3.0
      tar: 2.2.1
      which: 1.3.1
    dev: false
    engines:
      node: '>= 0.8.0'
    hasBin: true
    resolution:
      integrity: sha512-3g8lYefrRRzvGeSowdJKAKyks8oUpLEd/DyPV4eMhVlhJ0aNaZqIrNUIPuEWWTAoPqyFkfGrM67MC69baqn6vA==
  /node-int64/0.4.0:
    dev: false
    resolution:
      integrity: sha1-h6kGXNs1XTGC2PlM4RGIuCXGijs=
  /node-libs-browser/2.2.0:
    dependencies:
      assert: 1.4.1
      browserify-zlib: 0.2.0
      buffer: 4.9.1
      console-browserify: 1.1.0
      constants-browserify: 1.0.0
      crypto-browserify: 3.12.0
      domain-browser: 1.2.0
      events: 3.0.0
      https-browserify: 1.0.0
      os-browserify: 0.3.0
      path-browserify: 0.0.0
      process: 0.11.10
      punycode: 1.4.1
      querystring-es3: 0.2.1
      readable-stream: 2.3.6
      stream-browserify: 2.0.2
      stream-http: 2.8.3
      string_decoder: 1.2.0
      timers-browserify: 2.0.10
      tty-browserify: 0.0.0
      url: 0.11.0
      util: 0.11.1
      vm-browserify: 0.0.4
    dev: false
    resolution:
      integrity: sha512-5MQunG/oyOaBdttrL40dA7bUfPORLRWMUJLQtMg7nluxUvk5XwnLdL9twQHFAjRx/y7mIMkLKT9++qPbbk6BZA==
  /node-notifier/5.4.0:
    dependencies:
      growly: 1.3.0
      is-wsl: 1.1.0
      semver: 5.6.0
      shellwords: 0.1.1
      which: 1.3.1
    dev: false
    resolution:
      integrity: sha512-SUDEb+o71XR5lXSTyivXd9J7fCloE3SyP4lSgt3lU2oSANiox+SxlNRGPjDKrwU1YN3ix2KN/VGGCg0t01rttQ==
  /node-sass/4.11.0:
    dependencies:
      async-foreach: 0.1.3
      chalk: 1.1.3
      cross-spawn: 3.0.1
      gaze: 1.1.3
      get-stdin: 4.0.1
      glob: 7.1.3
      in-publish: 2.0.0
      lodash.assign: 4.2.0
      lodash.clonedeep: 4.5.0
      lodash.mergewith: 4.6.1
      meow: 3.7.0
      mkdirp: 0.5.1
      nan: 2.12.1
      node-gyp: 3.8.0
      npmlog: 4.1.2
      request: 2.88.0
      sass-graph: 2.2.4
      stdout-stream: 1.4.1
      true-case-path: 1.0.3
    dev: false
    engines:
      node: '>=0.10.0'
    hasBin: true
    requiresBuild: true
    resolution:
      integrity: sha512-bHUdHTphgQJZaF1LASx0kAviPH7sGlcyNhWade4eVIpFp6tsn7SV8xNMTbsQFpEV9VXpnwTTnNYlfsZXgGgmkA==
  /nomnom/1.8.1:
    dependencies:
      chalk: 0.4.0
      underscore: 1.6.0
    deprecated: Package no longer supported. Contact support@npmjs.com for more info.
    dev: false
    resolution:
      integrity: sha1-IVH3Ikcrp55Qp2/BJbuMjy5Nwqc=
  /nopt/1.0.10:
    dependencies:
      abbrev: 1.1.1
    dev: false
    hasBin: true
    resolution:
      integrity: sha1-bd0hvSoxQXuScn3Vhfim83YI6+4=
  /nopt/3.0.6:
    dependencies:
      abbrev: 1.1.1
    dev: false
    hasBin: true
    resolution:
      integrity: sha1-xkZdvwirzU2zWTF/eaxopkayj/k=
  /normalize-package-data/2.5.0:
    dependencies:
      hosted-git-info: 2.7.1
      resolve: 1.10.0
      semver: 5.6.0
      validate-npm-package-license: 3.0.4
    dev: false
    resolution:
      integrity: sha512-/5CMN3T0R4XTj4DcGaexo+roZSdSFW/0AOOTROrjxzCG1wrWXEsGbRKevjlIL+ZDE4sZlJr5ED4YW0yqmkK+eA==
  /normalize-path/2.1.1:
    dependencies:
      remove-trailing-separator: 1.1.0
    dev: false
    engines:
      node: '>=0.10.0'
    resolution:
      integrity: sha1-GrKLVW4Zg2Oowab35vogE3/mrtk=
  /normalize-path/3.0.0:
    dev: false
    engines:
      node: '>=0.10.0'
    resolution:
      integrity: sha512-6eZs5Ls3WtCisHWp9S2GUy8dqkpGi4BVSz3GaqiE6ezub0512ESztXUwUB6C6IKbQkY2Pnb/mD4WYojCRwcwLA==
  /normalize-range/0.1.2:
    dev: false
    engines:
      node: '>=0.10.0'
    resolution:
      integrity: sha1-LRDAa9/TEuqXd2laTShDlFa3WUI=
  /normalize-url/1.9.1:
    dependencies:
      object-assign: 4.1.1
      prepend-http: 1.0.4
      query-string: 4.3.4
      sort-keys: 1.1.2
    dev: false
    engines:
      node: '>=4'
    resolution:
      integrity: sha1-LMDWazHqIwNkWENuNiDYWVTGbDw=
  /now-and-later/2.0.0:
    dependencies:
      once: 1.4.0
    dev: false
    engines:
      node: '>= 0.10'
    resolution:
      integrity: sha1-vGHLtFbXnLMiB85HygUTb/Ln1u4=
  /npm-path/2.0.4:
    dependencies:
      which: 1.3.1
    dev: false
    engines:
      node: '>=0.8'
    hasBin: true
    resolution:
      integrity: sha512-IFsj0R9C7ZdR5cP+ET342q77uSRdtWOlWpih5eC+lu29tIDbNEgDbzgVJ5UFvYHWhxDZ5TFkJafFioO0pPQjCw==
  /npm-run-path/2.0.2:
    dependencies:
      path-key: 2.0.1
    dev: false
    engines:
      node: '>=4'
    resolution:
      integrity: sha1-NakjLfo11wZ7TLLd8jV7GHFTbF8=
  /npm-which/3.0.1:
    dependencies:
      commander: 2.19.0
      npm-path: 2.0.4
      which: 1.3.1
    dev: false
    engines:
      node: '>=4.2.0'
    hasBin: true
    resolution:
      integrity: sha1-kiXybsOihcIJyuZ8OxGmtKtxQKo=
  /npmlog/4.1.2:
    dependencies:
      are-we-there-yet: 1.1.5
      console-control-strings: 1.1.0
      gauge: 2.7.4
      set-blocking: 2.0.0
    dev: false
    resolution:
      integrity: sha512-2uUqazuKlTaSI/dC8AzicUck7+IrEaOnN/e0jd3Xtt1KcGpwx30v50mL7oPyr/h9bL3E4aZccVwpwP+5W9Vjkg==
  /nth-check/1.0.2:
    dependencies:
      boolbase: 1.0.0
    dev: false
    resolution:
      integrity: sha512-WeBOdju8SnzPN5vTUJYxYUxLeXpCaVP5i5e0LF8fg7WORF2Wd7wFX/pk0tYZk7s8T+J7VLy0Da6J1+wCT0AtHg==
  /num2fraction/1.2.2:
    dev: false
    resolution:
      integrity: sha1-b2gragJ6Tp3fpFZM0lidHU5mnt4=
  /number-is-nan/1.0.1:
    dev: false
    engines:
      node: '>=0.10.0'
    resolution:
      integrity: sha1-CXtgK1NCKlIsGvuHkDGDNpQaAR0=
  /nwmatcher/1.4.4:
    dev: false
    resolution:
      integrity: sha512-3iuY4N5dhgMpCUrOVnuAdGrgxVqV2cJpM+XNccjR2DKOB1RUP0aA+wGXEiNziG/UKboFyGBIoKOaNlJxx8bciQ==
  /nwsapi/2.1.0:
    dev: false
    resolution:
      integrity: sha512-ZG3bLAvdHmhIjaQ/Db1qvBxsGvFMLIRpQszyqbg31VJ53UP++uZX1/gf3Ut96pdwN9AuDwlMqIYLm0UPCdUeHg==
  /oauth-sign/0.8.2:
    dev: false
    resolution:
      integrity: sha1-Rqarfwrq2N6unsBWV4C31O/rnUM=
  /oauth-sign/0.9.0:
    dev: false
    resolution:
      integrity: sha512-fexhUFFPTGV8ybAtSIGbV6gOkSv8UtRbDBnAyLQw4QPKkgNlsH2ByPGtMUqdWkos6YCRmAqViwgZrJc/mRDzZQ==
  /object-assign/4.1.1:
    dev: false
    engines:
      node: '>=0.10.0'
    resolution:
      integrity: sha1-IQmtx5ZYh8/AXLvUQsrIv7s2CGM=
  /object-copy/0.1.0:
    dependencies:
      copy-descriptor: 0.1.1
      define-property: 0.2.5
      kind-of: 3.2.2
    dev: false
    engines:
      node: '>=0.10.0'
    resolution:
      integrity: sha1-fn2Fi3gb18mRpBupde04EnVOmYw=
  /object-inspect/1.6.0:
    dev: false
    resolution:
      integrity: sha512-GJzfBZ6DgDAmnuaM3104jR4s1Myxr3Y3zfIyN4z3UdqN69oSRacNK8UhnobDdC+7J2AHCjGwxQubNJfE70SXXQ==
  /object-is/1.0.1:
    dev: false
    engines:
      node: '>= 0.4'
    resolution:
      integrity: sha1-CqYOyZiaCz7Xlc9NBvYs8a1lObY=
  /object-keys/1.1.0:
    dev: false
    engines:
      node: '>= 0.4'
    resolution:
      integrity: sha512-6OO5X1+2tYkNyNEx6TsCxEqFfRWaqx6EtMiSbGrw8Ob8v9Ne+Hl8rBAgLBZn5wjEz3s/s6U1WXFUFOcxxAwUpg==
  /object-visit/1.0.1:
    dependencies:
      isobject: 3.0.1
    dev: false
    engines:
      node: '>=0.10.0'
    resolution:
      integrity: sha1-95xEk68MU3e1n+OdOV5BBC3QRbs=
  /object.assign/4.1.0:
    dependencies:
      define-properties: 1.1.3
      function-bind: 1.1.1
      has-symbols: 1.0.0
      object-keys: 1.1.0
    dev: false
    engines:
      node: '>= 0.4'
    resolution:
      integrity: sha512-exHJeq6kBKj58mqGyTQ9DFvrZC/eR6OwxzoM9YRoGBqrXYonaFyGiFMuc9VZrXf7DarreEwMpurG3dd+CNyW5w==
  /object.defaults/1.1.0:
    dependencies:
      array-each: 1.0.1
      array-slice: 1.1.0
      for-own: 1.0.0
      isobject: 3.0.1
    dev: false
    engines:
      node: '>=0.10.0'
    resolution:
      integrity: sha1-On+GgzS0B96gbaFtiNXNKeQ1/s8=
  /object.entries/1.1.0:
    dependencies:
      define-properties: 1.1.3
      es-abstract: 1.13.0
      function-bind: 1.1.1
      has: 1.0.3
    dev: false
    engines:
      node: '>= 0.4'
    resolution:
      integrity: sha512-l+H6EQ8qzGRxbkHOd5I/aHRhHDKoQXQ8g0BYt4uSweQU1/J6dZUOyWh9a2Vky35YCKjzmgxOzta2hH6kf9HuXA==
  /object.fromentries/1.0.0:
    dependencies:
      define-properties: 1.1.3
      es-abstract: 1.13.0
      function-bind: 1.1.1
      has: 1.0.3
    dev: false
    engines:
      node: '>= 0.4'
    resolution:
      integrity: sha512-F7XUm84lg0uNXNzrRAC5q8KJe0yYaxgLU9hTSqWYM6Rfnh0YjP24EG3xq7ncj2Wu1AdfueNHKCOlamIonG4UHQ==
  /object.fromentries/2.0.0:
    dependencies:
      define-properties: 1.1.3
      es-abstract: 1.13.0
      function-bind: 1.1.1
      has: 1.0.3
    dev: false
    engines:
      node: '>= 0.4'
    resolution:
      integrity: sha512-9iLiI6H083uiqUuvzyY6qrlmc/Gz8hLQFOcb/Ri/0xXFkSNS3ctV+CbE6yM2+AnkYfOB3dGjdzC0wrMLIhQICA==
  /object.getownpropertydescriptors/2.0.3:
    dependencies:
      define-properties: 1.1.3
      es-abstract: 1.13.0
    dev: false
    engines:
      node: '>= 0.8'
    resolution:
      integrity: sha1-h1jIRvW0B62rDyNuCYbxSwUcqhY=
  /object.omit/2.0.1:
    dependencies:
      for-own: 0.1.5
      is-extendable: 0.1.1
    dev: false
    engines:
      node: '>=0.10.0'
    resolution:
      integrity: sha1-Gpx0SCnznbuFjHbKNXmuKlTr0fo=
  /object.pick/1.3.0:
    dependencies:
      isobject: 3.0.1
    dev: false
    engines:
      node: '>=0.10.0'
    resolution:
      integrity: sha1-h6EKxMFpS9Lhy/U1kaZhQftd10c=
  /object.reduce/1.0.1:
    dependencies:
      for-own: 1.0.0
      make-iterator: 1.0.1
    dev: false
    engines:
      node: '>=0.10.0'
    resolution:
      integrity: sha1-b+NI8qx/oPlcpiEiZZkJaCW7A60=
  /object.values/1.1.0:
    dependencies:
      define-properties: 1.1.3
      es-abstract: 1.13.0
      function-bind: 1.1.1
      has: 1.0.3
    dev: false
    engines:
      node: '>= 0.4'
    resolution:
      integrity: sha512-8mf0nKLAoFX6VlNVdhGj31SVYpaNFtUnuoOXWyFEstsWRgU837AK+JYM0iAxwkSzGRbwn8cbFmgbyxj1j4VbXg==
  /obuf/1.1.2:
    dev: false
    resolution:
      integrity: sha512-PX1wu0AmAdPqOL1mWhqmlOd8kOIZQwGZw6rh7uby9fTc5lhaOWFLX3I6R1hrF9k3zUY40e6igsLGkDXK92LJNg==
  /office-ui-fabric-core/9.6.1:
    dev: false
    resolution:
      integrity: sha512-o2fRSjmGC8lTwFr2bKp2h6+fFqQ+ggtDIk/St3JWF/UYud70wnos081AkGeIRdKt0EpnxlHsDJZ0ab/3+Tndrw==
  /on-finished/2.3.0:
    dependencies:
      ee-first: 1.1.1
    dev: false
    engines:
      node: '>= 0.8'
    resolution:
      integrity: sha1-IPEzZIGwg811M3mSoWlxqi2QaUc=
  /on-headers/1.0.1:
    dev: false
    engines:
      node: '>= 0.8'
    resolution:
      integrity: sha1-ko9dD0cNSTQmUepnlLCFfBAGk/c=
  /once/1.4.0:
    dependencies:
      wrappy: 1.0.2
    dev: false
    resolution:
      integrity: sha1-WDsap3WWHUsROsF9nFC6753Xa9E=
  /onetime/2.0.1:
    dependencies:
      mimic-fn: 1.2.0
    dev: false
    engines:
      node: '>=4'
    resolution:
      integrity: sha1-BnQoIw/WdEOyeUsiu6UotoZ5YtQ=
  /open/0.0.5:
    dev: false
    engines:
      node: '>= 0.6.0'
    resolution:
      integrity: sha1-QsPhjslUZra/DcQvOilFw/DK2Pw=
  /opencollective/1.0.3:
    dependencies:
      babel-polyfill: 6.23.0
      chalk: 1.1.3
      inquirer: 3.0.6
      minimist: 1.2.0
      node-fetch: 1.6.3
      opn: 4.0.2
    dev: false
    hasBin: true
    resolution:
      integrity: sha1-ruY3K8KBRFg2kMPKja7PwSDdDvE=
  /opener/1.5.1:
    dev: false
    hasBin: true
    resolution:
      integrity: sha512-goYSy5c2UXE4Ra1xixabeVh1guIX/ZV/YokJksb6q2lubWu6UbvPQ20p542/sFIll1nl8JnCyK9oBaOcCWXwvA==
  /opn/4.0.2:
    dependencies:
      object-assign: 4.1.1
      pinkie-promise: 2.0.1
    dev: false
    engines:
      node: '>=0.10.0'
    resolution:
      integrity: sha1-erwi5kTf9jsKltWrfyeQwPAavJU=
  /opn/5.2.0:
    dependencies:
      is-wsl: 1.1.0
    dev: false
    engines:
      node: '>=4'
    resolution:
      integrity: sha512-Jd/GpzPyHF4P2/aNOVmS3lfMSWV9J7cOhCG1s08XCEAsPkB7lp6ddiU0J7XzyQRDUh8BqJ7PchfINjR8jyofRQ==
  /opn/5.4.0:
    dependencies:
      is-wsl: 1.1.0
    dev: false
    engines:
      node: '>=4'
    resolution:
      integrity: sha512-YF9MNdVy/0qvJvDtunAOzFw9iasOQHpVthTCvGzxt61Il64AYSGdK+rYwld7NAfk9qJ7dt+hymBNSc9LNYS+Sw==
  /optimist/0.6.1:
    dependencies:
      minimist: 0.0.10
      wordwrap: 0.0.3
    dev: false
    resolution:
      integrity: sha1-2j6nRob6IaGaERwybpDrFaAZZoY=
  /optionator/0.8.2:
    dependencies:
      deep-is: 0.1.3
      fast-levenshtein: 2.0.6
      levn: 0.3.0
      prelude-ls: 1.1.2
      type-check: 0.3.2
      wordwrap: 1.0.0
    dev: false
    engines:
      node: '>= 0.8.0'
    resolution:
      integrity: sha1-NkxeQJ0/TWMB1sC0wFu6UBgK62Q=
  /original/1.0.2:
    dependencies:
      url-parse: 1.4.4
    dev: false
    resolution:
      integrity: sha512-hyBVl6iqqUOJ8FqRe+l/gS8H+kKYjrEndd5Pm1MfBtsEKA038HkkdbAl/72EAXGyonD/PFsvmVG+EvcIpliMBg==
  /os-browserify/0.3.0:
    dev: false
    resolution:
      integrity: sha1-hUNzx/XCMVkU/Jv8a9gjj92h7Cc=
  /os-homedir/1.0.2:
    dev: false
    engines:
      node: '>=0.10.0'
    resolution:
      integrity: sha1-/7xJiDNuDoM94MFox+8VISGqf7M=
  /os-locale/1.4.0:
    dependencies:
      lcid: 1.0.0
    dev: false
    engines:
      node: '>=0.10.0'
    resolution:
      integrity: sha1-IPnxeuKe00XoveWDsT0gCYA8FNk=
  /os-locale/2.1.0:
    dependencies:
      execa: 0.7.0
      lcid: 1.0.0
      mem: 1.1.0
    dev: false
    engines:
      node: '>=4'
    resolution:
      integrity: sha512-3sslG3zJbEYcaC4YVAvDorjGxc7tv6KVATnLPZONiljsUncvihe9BQoVCEs0RZ1kmf4Hk9OBqlZfJZWI4GanKA==
  /os-locale/3.1.0:
    dependencies:
      execa: 1.0.0
      lcid: 2.0.0
      mem: 4.1.0
    dev: false
    engines:
      node: '>=6'
    resolution:
      integrity: sha512-Z8l3R4wYWM40/52Z+S265okfFj8Kt2cC2MKY+xNi3kFs+XGI7WXu/I309QQQYbRW4ijiZ+yxs9pqEhJh0DqW3Q==
  /os-tmpdir/1.0.2:
    dev: false
    engines:
      node: '>=0.10.0'
    resolution:
      integrity: sha1-u+Z0BseaqFxc/sdm/lc0VV36EnQ=
  /osenv/0.1.5:
    dependencies:
      os-homedir: 1.0.2
      os-tmpdir: 1.0.2
    dev: false
    resolution:
      integrity: sha512-0CWcCECdMVc2Rw3U5w9ZjqX6ga6ubk1xDVKxtBQPK7wis/0F2r9T6k4ydGYhecl7YUBxBVxhL5oisPsNxAPe2g==
  /p-defer/1.0.0:
    dev: false
    engines:
      node: '>=4'
    resolution:
      integrity: sha1-n26xgvbJqozXQwBKfU+WsZaw+ww=
  /p-finally/1.0.0:
    dev: false
    engines:
      node: '>=4'
    resolution:
      integrity: sha1-P7z7FbiZpEEjs0ttzBi3JDNqLK4=
  /p-is-promise/2.0.0:
    dev: false
    engines:
      node: '>=6'
    resolution:
      integrity: sha512-pzQPhYMCAgLAKPWD2jC3Se9fEfrD9npNos0y150EeqZll7akhEgGhTW/slB6lHku8AvYGiJ+YJ5hfHKePPgFWg==
  /p-limit/1.3.0:
    dependencies:
      p-try: 1.0.0
    dev: false
    engines:
      node: '>=4'
    resolution:
      integrity: sha512-vvcXsLAJ9Dr5rQOPk7toZQZJApBl2K4J6dANSsEuh6QI41JYcsS/qhTGa9ErIUUgK3WNQoJYvylxvjqmiqEA9Q==
  /p-limit/2.1.0:
    dependencies:
      p-try: 2.0.0
    dev: false
    engines:
      node: '>=6'
    resolution:
      integrity: sha512-NhURkNcrVB+8hNfLuysU8enY5xn2KXphsHBaC2YmRNTZRc7RWusw6apSpdEj3jo4CMb6W9nrF6tTnsJsJeyu6g==
  /p-locate/2.0.0:
    dependencies:
      p-limit: 1.3.0
    dev: false
    engines:
      node: '>=4'
    resolution:
      integrity: sha1-IKAQOyIqcMj9OcwuWAaA893l7EM=
  /p-locate/3.0.0:
    dependencies:
      p-limit: 2.1.0
    dev: false
    engines:
      node: '>=6'
    resolution:
      integrity: sha512-x+12w/To+4GFfgJhBEpiDcLozRJGegY+Ei7/z0tSLkMmxGZNybVMSfWj9aJn8Z5Fc7dBUNJOOVgPv2H7IwulSQ==
  /p-map/1.2.0:
    dev: false
    engines:
      node: '>=4'
    resolution:
      integrity: sha512-r6zKACMNhjPJMTl8KcFH4li//gkrXWfbD6feV8l6doRHlzljFWGJ2AP6iKaCJXyZmAUMOPtvbW7EXkbWO/pLEA==
  /p-map/2.0.0:
    dev: false
    engines:
      node: '>=6'
    resolution:
      integrity: sha512-GO107XdrSUmtHxVoi60qc9tUl/KkNKm+X2CF4P9amalpGxv5YqVPJNfSb0wcA+syCopkZvYYIzW8OVTQW59x/w==
  /p-try/1.0.0:
    dev: false
    engines:
      node: '>=4'
    resolution:
      integrity: sha1-y8ec26+P1CKOE/Yh8rGiN8GyB7M=
  /p-try/2.0.0:
    dev: false
    engines:
      node: '>=6'
    resolution:
      integrity: sha512-hMp0onDKIajHfIkdRk3P4CdCmErkYAxxDtP3Wx/4nZ3aGlau2VKh3mZpcuFkH27WQkL/3WBCPOktzA9ZOAnMQQ==
  /pako/1.0.8:
    dev: false
    resolution:
      integrity: sha512-6i0HVbUfcKaTv+EG8ZTr75az7GFXcLYk9UyLEg7Notv/Ma+z/UG3TCoz6GiNeOrn1E/e63I0X/Hpw18jHOTUnA==
  /parallel-transform/1.1.0:
    dependencies:
      cyclist: 0.2.2
      inherits: 2.0.3
      readable-stream: 2.3.6
    dev: false
    resolution:
      integrity: sha1-1BDwZbBdojCB/NEPKIVMKb2jOwY=
  /param-case/2.1.1:
    dependencies:
      no-case: 2.3.2
    dev: false
    resolution:
      integrity: sha1-35T9jPZTHs915r75oIWPvHK+Ikc=
  /parse-asn1/5.1.4:
    dependencies:
      asn1.js: 4.10.1
      browserify-aes: 1.2.0
      create-hash: 1.2.0
      evp_bytestokey: 1.0.3
      pbkdf2: 3.0.17
      safe-buffer: 5.1.2
    dev: false
    resolution:
      integrity: sha512-Qs5duJcuvNExRfFZ99HDD3z4mAi3r9Wl/FOjEOijlxwCZs7E7mW2vjTpgQ4J8LpTF8x5v+1Vn5UQFejmWT11aw==
  /parse-entities/1.2.0:
    dependencies:
      character-entities: 1.2.2
      character-entities-legacy: 1.1.2
      character-reference-invalid: 1.1.2
      is-alphanumerical: 1.0.2
      is-decimal: 1.0.2
      is-hexadecimal: 1.0.2
    dev: false
    resolution:
      integrity: sha512-XXtDdOPLSB0sHecbEapQi6/58U/ODj/KWfIXmmMCJF/eRn8laX6LZbOyioMoETOOJoWRW8/qTSl5VQkUIfKM5g==
  /parse-glob/3.0.4:
    dependencies:
      glob-base: 0.3.0
      is-dotfile: 1.0.3
      is-extglob: 1.0.0
      is-glob: 2.0.1
    dev: false
    engines:
      node: '>=0.10.0'
    resolution:
      integrity: sha1-ssN2z7EfNVE7rdFz7wu246OIORw=
  /parse-json/2.2.0:
    dependencies:
      error-ex: 1.3.2
    dev: false
    engines:
      node: '>=0.10.0'
    resolution:
      integrity: sha1-9ID0BDTvgHQfhGkJn43qGPVaTck=
  /parse-json/4.0.0:
    dependencies:
      error-ex: 1.3.2
      json-parse-better-errors: 1.0.2
    dev: false
    engines:
      node: '>=4'
    resolution:
      integrity: sha1-vjX1Qlvh9/bHRxhPmKeIy5lHfuA=
  /parse-passwd/1.0.0:
    dev: false
    engines:
      node: '>=0.10.0'
    resolution:
      integrity: sha1-bVuTSkVpk7I9N/QKOC1vFmao5cY=
  /parse-unit/1.0.1:
    dev: false
    resolution:
      integrity: sha1-fhu21b7zh0wo45JSaiVBFwKR7s8=
  /parse5/3.0.3:
    dependencies:
      '@types/node': 8.10.40
    dev: false
    resolution:
      integrity: sha512-rgO9Zg5LLLkfJF9E6CCmXlSE4UVceloys8JrFqCcHloC3usd/kJCyPDwH2SOlzix2j3xaP9sUX3e8+kvkuleAA==
  /parse5/4.0.0:
    dev: false
    resolution:
      integrity: sha512-VrZ7eOd3T1Fk4XWNXMgiGBK/z0MG48BWG2uQNU4I72fkQuKUTZpl+u9k+CxEG0twMVzSmXEEz12z5Fnw1jIQFA==
  /parseurl/1.3.2:
    dev: false
    engines:
      node: '>= 0.8'
    resolution:
      integrity: sha1-/CidTtiZMRlGDBViUyYs3I3mW/M=
  /pascalcase/0.1.1:
    dev: false
    engines:
      node: '>=0.10.0'
    resolution:
      integrity: sha1-s2PlXoAGym/iF4TS2yK9FdeRfxQ=
  /path-browserify/0.0.0:
    dev: false
    resolution:
      integrity: sha1-oLhwcpquIUAFt9UDLsLLuw+0RRo=
  /path-dirname/1.0.2:
    dev: false
    resolution:
      integrity: sha1-zDPSTVJeCZpTiMAzbG4yuRYGCeA=
  /path-exists/2.1.0:
    dependencies:
      pinkie-promise: 2.0.1
    dev: false
    engines:
      node: '>=0.10.0'
    resolution:
      integrity: sha1-D+tsZPD8UY2adU3V77YscCJ2H0s=
  /path-exists/3.0.0:
    dev: false
    engines:
      node: '>=4'
    resolution:
      integrity: sha1-zg6+ql94yxiSXqfYENe1mwEP1RU=
  /path-is-absolute/1.0.1:
    dev: false
    engines:
      node: '>=0.10.0'
    resolution:
      integrity: sha1-F0uSaHNVNP+8es5r9TpanhtcX18=
  /path-is-inside/1.0.2:
    dev: false
    resolution:
      integrity: sha1-NlQX3t5EQw0cEa9hAn+s8HS9/FM=
  /path-key/2.0.1:
    dev: false
    engines:
      node: '>=4'
    resolution:
      integrity: sha1-QRyttXTFoUDTpLGRDUDYDMn0C0A=
  /path-parse/1.0.6:
    dev: false
    resolution:
      integrity: sha512-GSmOT2EbHrINBf9SR7CDELwlJ8AENk3Qn7OikK4nFYAu3Ote2+JYNVvkpAEQm3/TLNEJFD/xZJjzyxg3KBWOzw==
  /path-to-regexp/0.1.7:
    dev: false
    resolution:
      integrity: sha1-32BBeABfUi8V60SQ5yR6G/qmf4w=
  /path-to-regexp/1.7.0:
    dependencies:
      isarray: 0.0.1
    dev: false
    resolution:
      integrity: sha1-Wf3g9DW62suhA6hOnTvGTpa5k30=
  /path-type/1.1.0:
    dependencies:
      graceful-fs: 4.1.15
      pify: 2.3.0
      pinkie-promise: 2.0.1
    dev: false
    engines:
      node: '>=0.10.0'
    resolution:
      integrity: sha1-WcRPfuSR2nBNpBXaWkBwuk+P5EE=
  /path-type/2.0.0:
    dependencies:
      pify: 2.3.0
    dev: false
    engines:
      node: '>=4'
    resolution:
      integrity: sha1-8BLMuEFbcJb8LaoQVMPXI4lZTHM=
  /pbkdf2/3.0.17:
    dependencies:
      create-hash: 1.2.0
      create-hmac: 1.1.7
      ripemd160: 2.0.2
      safe-buffer: 5.1.2
      sha.js: 2.4.11
    dev: false
    engines:
      node: '>=0.12'
    resolution:
      integrity: sha512-U/il5MsrZp7mGg3mSQfn742na2T+1/vHDCG5/iTI3X9MKUuYUZVLQhyRsg06mCgDBTd57TxzgZt7P+fYfjRLtA==
  /performance-now/2.1.0:
    dev: false
    resolution:
      integrity: sha1-Ywn04OX6kT7BxpMHrjZLSzd8nns=
  /pify/2.3.0:
    dev: false
    engines:
      node: '>=0.10.0'
    resolution:
      integrity: sha1-7RQaasBDqEnqWISY59yosVMw6Qw=
  /pify/3.0.0:
    dev: false
    engines:
      node: '>=4'
    resolution:
      integrity: sha1-5aSs0sEB/fPZpNB/DbxNtJ3SgXY=
  /pinkie-promise/2.0.1:
    dependencies:
      pinkie: 2.0.4
    dev: false
    engines:
      node: '>=0.10.0'
    resolution:
      integrity: sha1-ITXW36ejWMBprJsXh3YogihFD/o=
  /pinkie/2.0.4:
    dev: false
    engines:
      node: '>=0.10.0'
    resolution:
      integrity: sha1-clVrgM+g1IqXToDnckjoDtT3+HA=
  /pkg-dir/2.0.0:
    dependencies:
      find-up: 2.1.0
    dev: false
    engines:
      node: '>=4'
    resolution:
      integrity: sha1-9tXREJ4Z1j7fQo4L1X4Sd3YVM0s=
  /pkg-dir/3.0.0:
    dependencies:
      find-up: 3.0.0
    dev: false
    engines:
      node: '>=6'
    resolution:
      integrity: sha512-/E57AYkoeQ25qkxMj5PBOVgF8Kiu/h7cYS30Z5+R7WaiCCBfLq58ZI/dSeaEKb9WVJV5n/03QwrN3IeWIFllvw==
  /please-upgrade-node/3.1.1:
    dependencies:
      semver-compare: 1.0.0
    dev: false
    resolution:
      integrity: sha512-KY1uHnQ2NlQHqIJQpnh/i54rKkuxCEBx+voJIS/Mvb+L2iYd2NMotwduhKTMjfC1uKoX3VXOxLjIYG66dfJTVQ==
  /pn/1.1.0:
    dev: false
    resolution:
      integrity: sha512-2qHaIQr2VLRFoxe2nASzsV6ef4yOOH+Fi9FBOVH6cqeSgUnoyySPZkxzLuzd+RYOQTRpROA0ztTMqxROKSb/nA==
  /portfinder/1.0.20:
    dependencies:
      async: 1.5.2
      debug: 2.6.9
      mkdirp: 0.5.1
    dev: false
    engines:
      node: '>= 0.12.0'
    resolution:
      integrity: sha512-Yxe4mTyDzTd59PZJY4ojZR8F+E5e97iq2ZOHPz3HDgSvYC5siNad2tLooQ5y5QHyQhc3xVqvyk/eNA3wuoa7Sw==
  /posix-character-classes/0.1.1:
    dev: false
    engines:
      node: '>=0.10.0'
    resolution:
      integrity: sha1-AerA/jta9xoqbAL+q7jB/vfgDqs=
  /postcss-calc/5.3.1:
    dependencies:
      postcss: 5.2.18
      postcss-message-helpers: 2.0.0
      reduce-css-calc: 1.3.0
    dev: false
    resolution:
      integrity: sha1-d7rnypKK2FcW4v2kLyYb98HWW14=
  /postcss-colormin/2.2.2:
    dependencies:
      colormin: 1.1.2
      postcss: 5.2.18
      postcss-value-parser: 3.3.1
    dev: false
    resolution:
      integrity: sha1-ZjFBfV8OkJo9fsJrJMio0eT5bks=
  /postcss-convert-values/2.6.1:
    dependencies:
      postcss: 5.2.18
      postcss-value-parser: 3.3.1
    dev: false
    resolution:
      integrity: sha1-u9hZPFwf0uPRwyK7kl3K6Nrk1i0=
  /postcss-discard-comments/2.0.4:
    dependencies:
      postcss: 5.2.18
    dev: false
    resolution:
      integrity: sha1-vv6J+v1bPazlzM5Rt2uBUUvgDj0=
  /postcss-discard-duplicates/2.1.0:
    dependencies:
      postcss: 5.2.18
    dev: false
    resolution:
      integrity: sha1-uavye4isGIFYpesSq8riAmO5GTI=
  /postcss-discard-empty/2.1.0:
    dependencies:
      postcss: 5.2.18
    dev: false
    resolution:
      integrity: sha1-0rS9nVztXr2Nyt52QMfXzX9PkrU=
  /postcss-discard-overridden/0.1.1:
    dependencies:
      postcss: 5.2.18
    dev: false
    resolution:
      integrity: sha1-ix6vVU9ob7KIzYdMVWZ7CqNmjVg=
  /postcss-discard-unused/2.2.3:
    dependencies:
      postcss: 5.2.18
      uniqs: 2.0.0
    dev: false
    resolution:
      integrity: sha1-vOMLLMWR/8Y0Mitfs0ZLbZNPRDM=
  /postcss-filter-plugins/2.0.3:
    dependencies:
      postcss: 5.2.18
    dev: false
    resolution:
      integrity: sha512-T53GVFsdinJhgwm7rg1BzbeBRomOg9y5MBVhGcsV0CxurUdVj1UlPdKtn7aqYA/c/QVkzKMjq2bSV5dKG5+AwQ==
  /postcss-flexbugs-fixes/3.3.1:
    dependencies:
      postcss: 6.0.23
    dev: false
    resolution:
      integrity: sha512-9y9kDDf2F9EjKX6x9ueNa5GARvsUbXw4ezH8vXItXHwKzljbu8awP7t5dCaabKYm18Vs1lo5bKQcnc0HkISt+w==
  /postcss-load-config/2.0.0:
    dependencies:
      cosmiconfig: 4.0.0
      import-cwd: 2.1.0
    dev: false
    engines:
      node: '>= 4'
    resolution:
      integrity: sha512-V5JBLzw406BB8UIfsAWSK2KSwIJ5yoEIVFb4gVkXci0QdKgA24jLmHZ/ghe/GgX0lJ0/D1uUK1ejhzEY94MChQ==
  /postcss-loader/2.1.6:
    dependencies:
      loader-utils: 1.2.3
      postcss: 6.0.23
      postcss-load-config: 2.0.0
      schema-utils: 0.4.7
    dev: false
    engines:
      node: '>= 4'
    resolution:
      integrity: sha512-hgiWSc13xVQAq25cVw80CH0l49ZKlAnU1hKPOdRrNj89bokRr/bZF2nT+hebPPF9c9xs8c3gw3Fr2nxtmXYnNg==
  /postcss-merge-idents/2.1.7:
    dependencies:
      has: 1.0.3
      postcss: 5.2.18
      postcss-value-parser: 3.3.1
    dev: false
    resolution:
      integrity: sha1-TFUwMTwI4dWzu/PSu8dH4njuonA=
  /postcss-merge-longhand/2.0.2:
    dependencies:
      postcss: 5.2.18
    dev: false
    resolution:
      integrity: sha1-I9kM0Sewp3mUkVMyc5A0oaTz1lg=
  /postcss-merge-rules/2.1.2:
    dependencies:
      browserslist: 1.7.7
      caniuse-api: 1.6.1
      postcss: 5.2.18
      postcss-selector-parser: 2.2.3
      vendors: 1.0.2
    dev: false
    resolution:
      integrity: sha1-0d9d+qexrMO+VT8OnhDofGG19yE=
  /postcss-message-helpers/2.0.0:
    dev: false
    resolution:
      integrity: sha1-pPL0+rbk/gAvCu0ABHjN9S+bpg4=
  /postcss-minify-font-values/1.0.5:
    dependencies:
      object-assign: 4.1.1
      postcss: 5.2.18
      postcss-value-parser: 3.3.1
    dev: false
    resolution:
      integrity: sha1-S1jttWZB66fIR0qzUmyv17vey2k=
  /postcss-minify-gradients/1.0.5:
    dependencies:
      postcss: 5.2.18
      postcss-value-parser: 3.3.1
    dev: false
    resolution:
      integrity: sha1-Xb2hE3NwP4PPtKPqOIHY11/15uE=
  /postcss-minify-params/1.2.2:
    dependencies:
      alphanum-sort: 1.0.2
      postcss: 5.2.18
      postcss-value-parser: 3.3.1
      uniqs: 2.0.0
    dev: false
    resolution:
      integrity: sha1-rSzgcTc7lDs9kwo/pZo1jCjW8fM=
  /postcss-minify-selectors/2.1.1:
    dependencies:
      alphanum-sort: 1.0.2
      has: 1.0.3
      postcss: 5.2.18
      postcss-selector-parser: 2.2.3
    dev: false
    resolution:
      integrity: sha1-ssapjAByz5G5MtGkllCBFDEXNb8=
  /postcss-modules-extract-imports/1.1.0:
    dependencies:
      postcss: 6.0.23
    dev: false
    resolution:
      integrity: sha1-thTJcgvmgW6u41+zpfqh26agXds=
  /postcss-modules-extract-imports/1.2.1:
    dependencies:
      postcss: 6.0.23
    dev: false
    resolution:
      integrity: sha512-6jt9XZwUhwmRUhb/CkyJY020PYaPJsCyt3UjbaWo6XEbH/94Hmv6MP7fG2C5NDU/BcHzyGYxNtHvM+LTf9HrYw==
  /postcss-modules-local-by-default/1.2.0:
    dependencies:
      css-selector-tokenizer: 0.7.1
      postcss: 6.0.23
    dev: false
    resolution:
      integrity: sha1-99gMOYxaOT+nlkRmvRlQCn1hwGk=
  /postcss-modules-scope/1.1.0:
    dependencies:
      css-selector-tokenizer: 0.7.1
      postcss: 6.0.23
    dev: false
    resolution:
      integrity: sha1-1upkmUx5+XtipytCb75gVqGUu5A=
  /postcss-modules-values/1.3.0:
    dependencies:
      icss-replace-symbols: 1.1.0
      postcss: 6.0.23
    dev: false
    resolution:
      integrity: sha1-7P+p1+GSUYOJ9CrQ6D9yrsRW6iA=
  /postcss-modules/0.8.0:
    dependencies:
      css-modules-loader-core: 1.1.0
      generic-names: 1.0.3
      postcss: 6.0.23
      string-hash: 1.1.3
    dev: false
    resolution:
      integrity: sha1-qdAYBt/+GcJgfe6I6hy9gNwFmZI=
  /postcss-normalize-charset/1.1.1:
    dependencies:
      postcss: 5.2.18
    dev: false
    resolution:
      integrity: sha1-757nEhLX/nWceO0WL2HtYrXLk/E=
  /postcss-normalize-url/3.0.8:
    dependencies:
      is-absolute-url: 2.1.0
      normalize-url: 1.9.1
      postcss: 5.2.18
      postcss-value-parser: 3.3.1
    dev: false
    resolution:
      integrity: sha1-EI90s/L82viRov+j6kWSJ5/HgiI=
  /postcss-ordered-values/2.2.3:
    dependencies:
      postcss: 5.2.18
      postcss-value-parser: 3.3.1
    dev: false
    resolution:
      integrity: sha1-7sbCpntsQSqNsgQud/6NpD+VwR0=
  /postcss-reduce-idents/2.4.0:
    dependencies:
      postcss: 5.2.18
      postcss-value-parser: 3.3.1
    dev: false
    resolution:
      integrity: sha1-wsbSDMlYKE9qv75j92Cb9AkFmtM=
  /postcss-reduce-initial/1.0.1:
    dependencies:
      postcss: 5.2.18
    dev: false
    resolution:
      integrity: sha1-aPgGlfBF0IJjqHmtJA343WT2ROo=
  /postcss-reduce-transforms/1.0.4:
    dependencies:
      has: 1.0.3
      postcss: 5.2.18
      postcss-value-parser: 3.3.1
    dev: false
    resolution:
      integrity: sha1-/3b02CEkN7McKYpC0uFEQCV3GuE=
  /postcss-selector-parser/2.2.3:
    dependencies:
      flatten: 1.0.2
      indexes-of: 1.0.1
      uniq: 1.0.1
    dev: false
    resolution:
      integrity: sha1-+UN3iGBsPJrO4W/+jYsWKX8nu5A=
  /postcss-svgo/2.1.6:
    dependencies:
      is-svg: 2.1.0
      postcss: 5.2.18
      postcss-value-parser: 3.3.1
      svgo: 0.7.2
    dev: false
    resolution:
      integrity: sha1-tt8YqmE7Zm4TPwittSGcJoSsEI0=
  /postcss-unique-selectors/2.0.2:
    dependencies:
      alphanum-sort: 1.0.2
      postcss: 5.2.18
      uniqs: 2.0.0
    dev: false
    resolution:
      integrity: sha1-mB1X0p3csz57Hf4f1DuGSfkzyh0=
  /postcss-value-parser/3.3.1:
    dev: false
    resolution:
      integrity: sha512-pISE66AbVkp4fDQ7VHBwRNXzAAKJjw4Vw7nWI/+Q3vuly7SNfgYXvm6i5IgFylHGK5sP/xHAbB7N49OS4gWNyQ==
  /postcss-zindex/2.2.0:
    dependencies:
      has: 1.0.3
      postcss: 5.2.18
      uniqs: 2.0.0
    dev: false
    resolution:
      integrity: sha1-0hCd3AVbka9n/EyzsCWUZjnSryI=
  /postcss/5.2.18:
    dependencies:
      chalk: 1.1.3
      js-base64: 2.5.1
      source-map: 0.5.7
      supports-color: 3.2.3
    dev: false
    engines:
      node: '>=0.12'
    resolution:
      integrity: sha512-zrUjRRe1bpXKsX1qAJNJjqZViErVuyEkMTRrwu4ud4sbTtIBRmtaYDrHmcGgmrbsW3MHfmtIf+vJumgQn+PrXg==
  /postcss/6.0.1:
    dependencies:
      chalk: 1.1.3
      source-map: 0.5.7
      supports-color: 3.2.3
    dev: false
    engines:
      node: '>=4.0.0'
    resolution:
      integrity: sha1-AA29H47vIXqjaLmiEsX8QLKo8/I=
  /postcss/6.0.23:
    dependencies:
      chalk: 2.4.2
      source-map: 0.6.1
      supports-color: 5.5.0
    dev: false
    engines:
      node: '>=4.0.0'
    resolution:
      integrity: sha512-soOk1h6J3VMTZtVeVpv15/Hpdl2cBLX3CAw4TAbkpTJiNPk9YP/zWcD1ND+xEtvyuuvKzbxliTOIyvkSeSJ6ag==
  /prelude-ls/1.1.2:
    dev: false
    engines:
      node: '>= 0.8.0'
    resolution:
      integrity: sha1-IZMqVJ9eUv/ZqCf1cOBL5iqX2lQ=
  /prepend-http/1.0.4:
    dev: false
    engines:
      node: '>=0.10.0'
    resolution:
      integrity: sha1-1PRWKwzjaW5BrFLQ4ALlemNdxtw=
  /preserve/0.2.0:
    dev: false
    engines:
      node: '>=0.10.0'
    resolution:
      integrity: sha1-gV7R9uvGWSb4ZbMQwHE7yzMVzks=
  /prettier/1.16.4:
    dev: false
    engines:
      node: '>=4'
    hasBin: true
    resolution:
      integrity: sha512-ZzWuos7TI5CKUeQAtFd6Zhm2s6EpAD/ZLApIhsF9pRvRtM1RFo61dM/4MSRUA0SuLugA/zgrZD8m0BaY46Og7g==
  /pretty-error/2.1.1:
    dependencies:
      renderkid: 2.0.2
      utila: 0.4.0
    dev: false
    resolution:
      integrity: sha1-X0+HyPkeWuPzuoerTPXgOxoX8aM=
  /pretty-format/23.6.0:
    dependencies:
      ansi-regex: 3.0.0
      ansi-styles: 3.2.1
    dev: false
    resolution:
      integrity: sha512-zf9NV1NSlDLDjycnwm6hpFATCGl/K1lt0R/GdkAK2O5LN/rwJoB+Mh93gGJjut4YbmecbfgLWVGSTCr0Ewvvbw==
  /prettycli/1.4.3:
    dependencies:
      chalk: 2.1.0
    dev: false
    resolution:
      integrity: sha512-KLiwAXXfSWXZqGmZlnKPuGMTFp+0QbcySplL1ft9gfteT/BNsG64Xo8u2Qr9r+qnsIZWBQ66Zs8tg+8s2fmzvw==
  /prismjs/1.15.0:
    dev: false
    optionalDependencies:
      clipboard: 2.0.4
    resolution:
      integrity: sha512-Lf2JrFYx8FanHrjoV5oL8YHCclLQgbJcVZR+gikGGMqz6ub5QVWDTM6YIwm3BuPxM/LOV+rKns3LssXNLIf+DA==
  /private/0.1.8:
    dev: false
    engines:
      node: '>= 0.6'
    resolution:
      integrity: sha512-VvivMrbvd2nKkiG38qjULzlc+4Vx4wm/whI9pQD35YrARNnhxeiRktSOhSukRLFNlzg6Br/cJPet5J/u19r/mg==
  /process-nextick-args/1.0.7:
    dev: false
    resolution:
      integrity: sha1-FQ4gt1ZZCtP5EJPyWk8q2L/zC6M=
  /process-nextick-args/2.0.0:
    dev: false
    resolution:
      integrity: sha512-MtEC1TqN0EU5nephaJ4rAtThHtC86dNN9qCuEhtshvpVBkAW5ZO7BASN9REnF9eoXGcRub+pFuKEpOHE+HbEMw==
  /process/0.11.10:
    dev: false
    engines:
      node: '>= 0.6.0'
    resolution:
      integrity: sha1-czIwDoQBYb2j5podHZGn1LwW8YI=
  /process/0.5.2:
    dev: false
    engines:
      node: '>= 0.6.0'
    resolution:
      integrity: sha1-FjjYqONML0QKkduVq5rrZ3/Bhc8=
  /promise-inflight/1.0.1:
    dev: false
    resolution:
      integrity: sha1-mEcocL8igTL8vdhoEputEsPAKeM=
  /promise.prototype.finally/3.1.0:
    dependencies:
      define-properties: 1.1.3
      es-abstract: 1.13.0
      function-bind: 1.1.1
    dev: false
    engines:
      node: '>= 0.4'
    resolution:
      integrity: sha512-7p/K2f6dI+dM8yjRQEGrTQs5hTQixUAdOGpMEA3+pVxpX5oHKRSKAXyLw9Q9HUWDTdwtoo39dSHGQtN90HcEwQ==
  /promise/7.3.1:
    dependencies:
      asap: 2.0.6
    dev: false
    resolution:
      integrity: sha512-nolQXZ/4L+bP/UGlkfaIujX9BKxGwmQ9OT4mOt5yvy8iK1h3wqTEJCijzGANTCCl9nWjY41juyAn2K3Q1hLLTg==
  /prompts/0.1.14:
    dependencies:
      kleur: 2.0.2
      sisteransi: 0.1.1
    dev: false
    engines:
      node: '>= 6'
    resolution:
      integrity: sha512-rxkyiE9YH6zAz/rZpywySLKkpaj0NMVyNw1qhsubdbjjSgcayjTShDreZGlFMcGSu5sab3bAKPfFk78PB90+8w==
  /prop-types/15.7.2:
    dependencies:
      loose-envify: 1.4.0
      object-assign: 4.1.1
      react-is: 16.8.2
    dev: false
    resolution:
      integrity: sha512-8QQikdH7//R2vurIJSutZ1smHYTcLpRWEOlHnzcWHmBYrOGUysKwSsrC89BCiFj3CbrfJ/nXFdJepOVrY1GCHQ==
  /property-information/5.0.1:
    dependencies:
      xtend: 4.0.1
    dev: false
    resolution:
      integrity: sha512-nAtBDVeSwFM3Ot/YxT7s4NqZmqXI7lLzf46BThvotEtYf2uk2yH0ACYuWQkJ7gxKs49PPtKVY0UlDGkyN9aJlw==
  /proxy-addr/2.0.4:
    dependencies:
      forwarded: 0.1.2
      ipaddr.js: 1.8.0
    dev: false
    engines:
      node: '>= 0.10'
    resolution:
      integrity: sha512-5erio2h9jp5CHGwcybmxmVqHmnCBZeewlfJ0pex+UW7Qny7OOZXTtH56TGNyBizkgiOwhJtMKrVzDTeKcySZwA==
  /prr/1.0.1:
    dev: false
    resolution:
      integrity: sha1-0/wRS6BplaRexok/SEzrHXj19HY=
  /pseudomap/1.0.2:
    dev: false
    resolution:
      integrity: sha1-8FKijacOYYkX7wqKw0wa5aaChrM=
  /psl/1.1.31:
    dev: false
    resolution:
      integrity: sha512-/6pt4+C+T+wZUieKR620OpzN/LlnNKuWjy1iFLQ/UG35JqHlR/89MP1d96dUfkf6Dne3TuLQzOYEYshJ+Hx8mw==
  /public-encrypt/4.0.3:
    dependencies:
      bn.js: 4.11.8
      browserify-rsa: 4.0.1
      create-hash: 1.2.0
      parse-asn1: 5.1.4
      randombytes: 2.1.0
      safe-buffer: 5.1.2
    dev: false
    resolution:
      integrity: sha512-zVpa8oKZSz5bTMTFClc1fQOnyyEzpl5ozpi1B5YcvBrdohMjH2rfsBtyXcuNuwjsDIXmBYlF2N5FlJYhR29t8Q==
  /pump/2.0.1:
    dependencies:
      end-of-stream: 1.4.1
      once: 1.4.0
    dev: false
    resolution:
      integrity: sha512-ruPMNRkN3MHP1cWJc9OWr+T/xDP0jhXYCLfJcBuX54hhfIBnaQmAUMfDcG4DM5UMWByBbJY69QSphm3jtDKIkA==
  /pump/3.0.0:
    dependencies:
      end-of-stream: 1.4.1
      once: 1.4.0
    dev: false
    resolution:
      integrity: sha512-LwZy+p3SFs1Pytd/jYct4wpv49HiYCqd9Rlc5ZVdk0V+8Yzv6jR5Blk3TRmPL1ft69TxP0IMZGJ+WPFU2BFhww==
  /pumpify/1.5.1:
    dependencies:
      duplexify: 3.6.1
      inherits: 2.0.3
      pump: 2.0.1
    dev: false
    resolution:
      integrity: sha512-oClZI37HvuUJJxSKKrC17bZ9Cu0ZYhEAGPsPUy9KlMUmv9dKX2o77RUmq7f3XjIxbwyGwYzbzQ1L2Ks8sIradQ==
  /punycode/1.3.2:
    dev: false
    resolution:
      integrity: sha1-llOgNvt8HuQjQvIyXM7v6jkmxI0=
  /punycode/1.4.1:
    dev: false
    resolution:
      integrity: sha1-wNWmOycYgArY4esPpSachN1BhF4=
  /punycode/2.1.1:
    dev: false
    engines:
      node: '>=6'
    resolution:
      integrity: sha512-XRsRjdf+j5ml+y/6GKHPZbrF/8p2Yga0JPtdqTIY2Xe5ohJPD9saDJJLPvp9+NSBprVvevdXZybnj2cv8OEd0A==
  /q/1.5.1:
    dev: false
    engines:
      node: '>=0.6.0'
      teleport: '>=0.2.0'
    resolution:
      integrity: sha1-fjL3W0E4EpHQRhHxvxQQmsAGUdc=
  /qs/6.5.2:
    dev: false
    engines:
      node: '>=0.6'
    resolution:
      integrity: sha512-N5ZAX4/LxJmF+7wN74pUD6qAh9/wnvdQcjq9TZjevvXzSUo7bfmw91saqMjzGS2xq91/odN2dW/WOl7qQHNDGA==
  /qs/6.6.0:
    dev: false
    engines:
      node: '>=0.6'
    resolution:
      integrity: sha512-KIJqT9jQJDQx5h5uAVPimw6yVg2SekOKu959OCtktD3FjzbpvaPr8i4zzg07DOMz+igA4W/aNM7OV8H37pFYfA==
  /query-string/4.3.4:
    dependencies:
      object-assign: 4.1.1
      strict-uri-encode: 1.1.0
    dev: false
    engines:
      node: '>=0.10.0'
    resolution:
      integrity: sha1-u7aTucqRXCMlFbIosaArYJBD2+s=
  /querystring-es3/0.2.1:
    dev: false
    engines:
      node: '>=0.4.x'
    resolution:
      integrity: sha1-nsYfeQSYdXB9aUFFlv2Qek1xHnM=
  /querystring/0.2.0:
    dev: false
    engines:
      node: '>=0.4.x'
    resolution:
      integrity: sha1-sgmEkgO7Jd+CDadW50cAWHhSFiA=
  /querystringify/2.1.0:
    dev: false
    resolution:
      integrity: sha512-sluvZZ1YiTLD5jsqZcDmFyV2EwToyXZBfpoVOmktMmW+VEnhgakFHnasVph65fOjGPTWN0Nw3+XQaSeMayr0kg==
  /radium/0.19.6:
    dependencies:
      array-find: 1.0.0
      exenv: 1.2.2
      inline-style-prefixer: 2.0.5
      prop-types: 15.7.2
    dev: false
    peerDependencies:
      react: ^15.3.0 || ^16.0.0
    resolution:
      integrity: sha512-IABYntqCwYelUUIwA52maSCgJbqtJjHKIoD21wgpw3dGhIUbJ5chDShDGdaFiEzdF03hN9jfQqlmn0bF4YhfrQ==
  /radium/0.19.6/react@16.8.2:
    dependencies:
      array-find: 1.0.0
      exenv: 1.2.2
      inline-style-prefixer: 2.0.5
      prop-types: 15.7.2
      react: 16.8.2
    dev: false
    id: registry.npmjs.org/radium/0.19.6
    peerDependencies:
      react: ^15.3.0 || ^16.0.0
    resolution:
      integrity: sha512-IABYntqCwYelUUIwA52maSCgJbqtJjHKIoD21wgpw3dGhIUbJ5chDShDGdaFiEzdF03hN9jfQqlmn0bF4YhfrQ==
  /raf/3.4.1:
    dependencies:
      performance-now: 2.1.0
    dev: false
    resolution:
      integrity: sha512-Sq4CW4QhwOHE8ucn6J34MqtZCeWFP2aQSmrlroYgqAV1PjStIhJXxYuTgUIfkEk7zTLjmIjLmU5q+fbD1NnOJA==
  /railroad-diagrams/1.0.0:
    dev: false
    resolution:
      integrity: sha1-635iZ1SN3t+4mcG5Dlc3RVnN234=
  /randexp/0.4.6:
    dependencies:
      discontinuous-range: 1.0.0
      ret: 0.1.15
    dev: false
    engines:
      node: '>=0.12'
    resolution:
      integrity: sha512-80WNmd9DA0tmZrw9qQa62GPPWfuXJknrmVmLcxvq4uZBdYqb1wYoKTmnlGUchvVWe0XiLupYkBoXVOxz3C8DYQ==
  /randomatic/3.1.1:
    dependencies:
      is-number: 4.0.0
      kind-of: 6.0.2
      math-random: 1.0.4
    dev: false
    engines:
      node: '>= 0.10.0'
    resolution:
      integrity: sha512-TuDE5KxZ0J461RVjrJZCJc+J+zCkTb1MbH9AQUq68sMhOMcy9jLcb3BrZKgp9q9Ncltdg4QVqWrH02W2EFFVYw==
  /randombytes/2.1.0:
    dependencies:
      safe-buffer: 5.1.2
    dev: false
    resolution:
      integrity: sha512-vYl3iOX+4CKUWuxGi9Ukhie6fsqXqS9FE2Zaic4tNFD2N2QQaXOMFbuKK4QmDHC0JO6B1Zp41J0LpT0oR68amQ==
  /randomfill/1.0.4:
    dependencies:
      randombytes: 2.1.0
      safe-buffer: 5.1.2
    dev: false
    resolution:
      integrity: sha512-87lcbR8+MhcWcUiQ+9e+Rwx8MyR2P7qnt15ynUlbm3TU/fjbgz4GsvfSUDTemtCCtVCqb4ZcEFlyPNTh9bBTLw==
  /range-parser/1.2.0:
    dev: false
    engines:
      node: '>= 0.6'
    resolution:
      integrity: sha1-9JvmtIeJTdxA3MlKMi9hEJLgDV4=
  /raw-body/2.3.3:
    dependencies:
      bytes: 3.0.0
      http-errors: 1.6.3
      iconv-lite: 0.4.23
      unpipe: 1.0.0
    dev: false
    engines:
      node: '>= 0.8'
    resolution:
      integrity: sha512-9esiElv1BrZoI3rCDuOuKCBRbuApGGaDPQfjSflGxdy4oyzqghxu6klEkkVIvBje+FF0BX9coEv8KqW6X/7njw==
  /raw-loader/0.5.1:
    dev: false
    resolution:
      integrity: sha1-DD0L6u2KAclm2Xh793goElKpeao=
  /react-dev-utils/5.0.3:
    dependencies:
      address: 1.0.3
      babel-code-frame: 6.26.0
      chalk: 1.1.3
      cross-spawn: 5.1.0
      detect-port-alt: 1.1.6
      escape-string-regexp: 1.0.5
      filesize: 3.5.11
      global-modules: 1.0.0
      gzip-size: 3.0.0
      inquirer: 3.3.0
      is-root: 1.0.0
      opn: 5.2.0
      react-error-overlay: 4.0.1
      recursive-readdir: 2.2.1
      shell-quote: 1.6.1
      sockjs-client: 1.1.5
      strip-ansi: 3.0.1
      text-table: 0.2.0
    dev: false
    engines:
      node: '>=6'
    resolution:
      integrity: sha512-Mvs6ofsc2xTjeZIrMaIfbXfsPVrbdVy/cVqq6SAacnqfMlcBpDuivhWZ1ODGeJ8HgmyWTLH971PYjj/EPCDVAw==
  /react-docgen/3.0.0:
    dependencies:
      '@babel/parser': 7.3.2
      '@babel/runtime': 7.3.1
      async: 2.6.2
      commander: 2.19.0
      doctrine: 2.1.0
      node-dir: 0.1.17
      recast: 0.16.2
    dev: false
    engines:
      node: '>=6'
    hasBin: true
    resolution:
      integrity: sha512-2UseoLWabFNXuk1Foz4VDPSIAkxz+1Hmmq4qijzUmYHDq0ZSloKDLXtGLpQRcAi/M76hRpPtH1rV4BI5jNAOnQ==
  /react-dom/15.6.2/react@15.6.2:
    dependencies:
      fbjs: 0.8.17
      loose-envify: 1.4.0
      object-assign: 4.1.1
      prop-types: 15.7.2
      react: 15.6.2
    dev: false
    id: registry.npmjs.org/react-dom/15.6.2
    peerDependencies:
      react: ^15.6.2
    resolution:
      integrity: sha1-Qc+t9pO3V/rycIRDodH9WgK+9zA=
  /react-dom/16.8.2:
    dependencies:
      loose-envify: 1.4.0
      object-assign: 4.1.1
      prop-types: 15.7.2
      scheduler: 0.13.2
    dev: false
    peerDependencies:
      react: ^16.0.0
    resolution:
      integrity: sha512-cPGfgFfwi+VCZjk73buu14pYkYBR1b/SRMSYqkLDdhSEHnSwcuYTPu6/Bh6ZphJFIk80XLvbSe2azfcRzNF+Xg==
  /react-dom/16.8.2/react@16.8.2:
    dependencies:
      loose-envify: 1.4.0
      object-assign: 4.1.1
      prop-types: 15.7.2
      react: 16.8.2
      scheduler: 0.13.2
    dev: false
    id: registry.npmjs.org/react-dom/16.8.2
    peerDependencies:
      react: ^16.0.0
    resolution:
      integrity: sha512-cPGfgFfwi+VCZjk73buu14pYkYBR1b/SRMSYqkLDdhSEHnSwcuYTPu6/Bh6ZphJFIk80XLvbSe2azfcRzNF+Xg==
  /react-draggable/3.1.1:
    dependencies:
      classnames: 2.2.6
      prop-types: 15.7.2
    dev: false
    resolution:
      integrity: sha512-tqIgDUm4XPSFbxelYpcsnayPU79P26ChnszDl5/RDFKfMuHnRxypS+OFfEyAEO1CtqaB3lrecQ2dyNIE2G0TlQ==
  /react-error-overlay/4.0.1:
    dev: false
    resolution:
      integrity: sha512-xXUbDAZkU08aAkjtUvldqbvI04ogv+a1XdHxvYuHPYKIVk/42BIOD0zSKTHAWV4+gDy3yGm283z2072rA2gdtw==
  /react-fuzzy/0.5.2:
    dependencies:
      babel-runtime: 6.26.0
      classnames: 2.2.6
      fuse.js: 3.4.2
      prop-types: 15.7.2
    dev: false
    peerDependencies:
      react: ^0.14.7 || ^15.0.0 || ^16.0.0
    resolution:
      integrity: sha512-qIZZxaCheb/HhcBi5fABbiCFg85+K5r1TCps1D4uaL0LAMMD/1zm/x1/kNR130Tx7nnY9V7mbFyY0DquPYeLAw==
  /react-fuzzy/0.5.2/react@16.8.2:
    dependencies:
      babel-runtime: 6.26.0
      classnames: 2.2.6
      fuse.js: 3.4.2
      prop-types: 15.7.2
      react: 16.8.2
    dev: false
    id: registry.npmjs.org/react-fuzzy/0.5.2
    peerDependencies:
      react: ^0.14.7 || ^15.0.0 || ^16.0.0
    resolution:
      integrity: sha512-qIZZxaCheb/HhcBi5fABbiCFg85+K5r1TCps1D4uaL0LAMMD/1zm/x1/kNR130Tx7nnY9V7mbFyY0DquPYeLAw==
  /react-grid-layout-fabric/0.16.6:
    dependencies:
      classnames: 2.2.6
      lodash.isequal: 4.5.0
      prop-types: 15.7.2
      react-draggable: 3.1.1
      react-resizable: 1.7.5
    dev: false
    resolution:
      integrity: sha512-lNsS9F3d8eYPuANqQEUmgyvJT2OekZ1NxykxjM12U14H3keFGlFiRTZ7Ri3gy92IbNcOFHfM3DKgixyX+1xJPQ==
  /react-highlight/0.10.0:
    dependencies:
      highlight.js: 9.14.2
      react: 15.6.2
      react-dom: /react-dom/15.6.2/react@15.6.2
    dev: false
    resolution:
      integrity: sha1-04b53Oq4Z9wNzCNkFT+xzHZF0EY=
  /react-html-attributes/1.4.3:
    dependencies:
      html-element-attributes: 1.3.1
    dev: false
    resolution:
      integrity: sha1-jDbDX85rdQk40oavQo7R2nYlGG4=
  /react-icon-base/2.1.0/605c3d0f0f056ba7ad60c32ccebfd06e:
    dependencies:
      prop-types: 15.7.2
      react: 16.8.2
      react-dom: /react-dom/16.8.2/react@16.8.2
    dev: false
    id: registry.npmjs.org/react-icon-base/2.1.0
    peerDependencies:
      prop-types: '*'
      react: '*'
      react-dom: '*'
    resolution:
      integrity: sha1-oZbjP98eeqof2jrvu2i9rZ6Cp50=
  /react-icon-base/2.1.0/prop-types@15.7.2:
    dependencies:
      prop-types: 15.7.2
    dev: false
    id: registry.npmjs.org/react-icon-base/2.1.0
    peerDependencies:
      prop-types: '*'
      react: '*'
      react-dom: '*'
    resolution:
      integrity: sha1-oZbjP98eeqof2jrvu2i9rZ6Cp50=
  /react-icons/2.2.7/605c3d0f0f056ba7ad60c32ccebfd06e:
    dependencies:
      react: 16.8.2
      react-dom: /react-dom/16.8.2/react@16.8.2
      react-icon-base: /react-icon-base/2.1.0/605c3d0f0f056ba7ad60c32ccebfd06e
    dev: false
    id: registry.npmjs.org/react-icons/2.2.7
    peerDependencies:
      react: ^0.14.0 || ^15.0.0 || ^16.0.0
      react-dom: ^0.14.0 || ^15.0.0 || ^16.0.0
    resolution:
      integrity: sha512-0n4lcGqzJFcIQLoQytLdJCE0DKSA9dkwEZRYoGrIDJZFvIT6Hbajx5mv9geqhqFiNjUgtxg8kPyDfjlhymbGFg==
  /react-icons/2.2.7/prop-types@15.7.2:
    dependencies:
      react-icon-base: /react-icon-base/2.1.0/prop-types@15.7.2
    dev: false
    id: registry.npmjs.org/react-icons/2.2.7
    peerDependencies:
      react: ^0.14.0 || ^15.0.0 || ^16.0.0
      react-dom: ^0.14.0 || ^15.0.0 || ^16.0.0
    resolution:
      integrity: sha512-0n4lcGqzJFcIQLoQytLdJCE0DKSA9dkwEZRYoGrIDJZFvIT6Hbajx5mv9geqhqFiNjUgtxg8kPyDfjlhymbGFg==
  /react-inspector/2.3.1:
    dependencies:
      babel-runtime: 6.26.0
      is-dom: 1.0.9
      prop-types: 15.7.2
    dev: false
    peerDependencies:
      react: ^0.14.0 || ^15.0.0 || ^16.0.0
    resolution:
      integrity: sha512-tUUK7t3KWgZEIUktOYko5Ic/oYwvjEvQUFAGC1UeMeDaQ5za2yZFtItJa2RTwBJB//NxPr000WQK6sEbqC6y0Q==
  /react-inspector/2.3.1/react@16.8.2:
    dependencies:
      babel-runtime: 6.26.0
      is-dom: 1.0.9
      prop-types: 15.7.2
      react: 16.8.2
    dev: false
    id: registry.npmjs.org/react-inspector/2.3.1
    peerDependencies:
      react: ^0.14.0 || ^15.0.0 || ^16.0.0
    resolution:
      integrity: sha512-tUUK7t3KWgZEIUktOYko5Ic/oYwvjEvQUFAGC1UeMeDaQ5za2yZFtItJa2RTwBJB//NxPr000WQK6sEbqC6y0Q==
  /react-is/16.8.2:
    dev: false
    resolution:
      integrity: sha512-D+NxhSR2HUCjYky1q1DwpNUD44cDpUXzSmmFyC3ug1bClcU/iDNy0YNn1iwme28fn+NFhpA13IndOd42CrFb+Q==
  /react-lifecycles-compat/3.0.4:
    dev: false
    resolution:
      integrity: sha512-fBASbA6LnOU9dOU2eW7aQ8xmYBSXUIWr+UmF9b1efZBazGNO+rcXT/icdKnYm2pTwcRylVUYwW7H1PHfLekVzA==
  /react-loadable/5.5.0:
    dependencies:
      prop-types: 15.7.2
    dev: false
    peerDependencies:
      react: '*'
    resolution:
      integrity: sha512-C8Aui0ZpMd4KokxRdVAm2bQtI03k2RMRNzOB+IipV3yxFTSVICv7WoUr5L9ALB5BmKO1iHgZtWM8EvYG83otdg==
  /react-modal/3.8.1:
    dependencies:
      exenv: 1.2.2
      prop-types: 15.7.2
      react-lifecycles-compat: 3.0.4
      warning: 3.0.0
    dev: false
    peerDependencies:
      react: ^0.14.0 || ^15.0.0 || ^16
      react-dom: ^0.14.0 || ^15.0.0 || ^16
    resolution:
      integrity: sha512-aLKeZM9pgXpIKVwopRHMuvqKWiBajkqisDA8UzocdCF6S4fyKVfLWmZR5G1Q0ODBxxxxf2XIwiCP8G/11GJAuw==
  /react-modal/3.8.1/react-dom@16.8.2+react@16.8.2:
    dependencies:
      exenv: 1.2.2
      prop-types: 15.7.2
      react: 16.8.2
      react-dom: /react-dom/16.8.2/react@16.8.2
      react-lifecycles-compat: 3.0.4
      warning: 3.0.0
    dev: false
    id: registry.npmjs.org/react-modal/3.8.1
    peerDependencies:
      react: ^0.14.0 || ^15.0.0 || ^16
      react-dom: ^0.14.0 || ^15.0.0 || ^16
    resolution:
      integrity: sha512-aLKeZM9pgXpIKVwopRHMuvqKWiBajkqisDA8UzocdCF6S4fyKVfLWmZR5G1Q0ODBxxxxf2XIwiCP8G/11GJAuw==
  /react-resizable/1.7.5:
    dependencies:
      prop-types: 15.7.2
      react-draggable: 3.1.1
    dev: false
    peerDependencies:
      react: 0.14.x || 15.x || 16.x
      react-dom: 0.14.x || 15.x || 16.x
    resolution:
      integrity: sha512-lauPcBsLqmxMHXHpTeOBpYenGalbSikYr8hK+lwtNYMQX1pGd2iYE+pDvZEV97nCnzuCtWM9htp7OpsBIY2Sjw==
  /react-resizable/1.7.5/react-dom@16.8.2+react@16.8.2:
    dependencies:
      prop-types: 15.7.2
      react: 16.8.2
      react-dom: /react-dom/16.8.2/react@16.8.2
      react-draggable: 3.1.1
    dev: false
    id: registry.npmjs.org/react-resizable/1.7.5
    peerDependencies:
      react: 0.14.x || 15.x || 16.x
      react-dom: 0.14.x || 15.x || 16.x
    resolution:
      integrity: sha512-lauPcBsLqmxMHXHpTeOBpYenGalbSikYr8hK+lwtNYMQX1pGd2iYE+pDvZEV97nCnzuCtWM9htp7OpsBIY2Sjw==
  /react-split-pane/0.1.85:
    dependencies:
      prop-types: 15.7.2
      react: 16.8.2
      react-dom: /react-dom/16.8.2/react@16.8.2
      react-lifecycles-compat: 3.0.4
      react-style-proptype: 3.2.2
    dev: false
    resolution:
      integrity: sha512-3GhaYs6+eVNrewgN4eQKJoNMQ4pcegNMTMhR5bO/NFO91K6/98qdD1sCuWPpsefCjzxNTjkvVYWQC0bMaC45mA==
  /react-style-proptype/3.2.2:
    dependencies:
      prop-types: 15.7.2
    dev: false
    resolution:
      integrity: sha512-ywYLSjNkxKHiZOqNlso9PZByNEY+FTyh3C+7uuziK0xFXu9xzdyfHwg4S9iyiRRoPCR4k2LqaBBsWVmSBwCWYQ==
  /react-syntax-highlighter/7.0.4:
    dependencies:
      babel-runtime: 6.26.0
      highlight.js: 9.12.0
      lowlight: 1.9.2
      prismjs: 1.15.0
      refractor: 2.6.2
    dev: false
    peerDependencies:
      react: '>= 0.14.0'
    resolution:
      integrity: sha512-WtaHAlI5++csZ5uTnJc5+ozqqIzUkO/rnkv1GJ3CeRtjhTzbo12r9F0BICzhibr7gBWECd1Xgj1FKJEWZxcP4w==
  /react-syntax-highlighter/7.0.4/react@16.8.2:
    dependencies:
      babel-runtime: 6.26.0
      highlight.js: 9.12.0
      lowlight: 1.9.2
      prismjs: 1.15.0
      react: 16.8.2
      refractor: 2.6.2
    dev: false
    id: registry.npmjs.org/react-syntax-highlighter/7.0.4
    peerDependencies:
      react: '>= 0.14.0'
    resolution:
      integrity: sha512-WtaHAlI5++csZ5uTnJc5+ozqqIzUkO/rnkv1GJ3CeRtjhTzbo12r9F0BICzhibr7gBWECd1Xgj1FKJEWZxcP4w==
  /react-test-renderer/16.8.2:
    dependencies:
      object-assign: 4.1.1
      prop-types: 15.7.2
      react-is: 16.8.2
      scheduler: 0.13.2
    dev: false
    peerDependencies:
      react: ^16.0.0
    resolution:
      integrity: sha512-gsd4NoOaYrZD2R8zi+CBV9wTGMsGhE2bRe4wvenGy0WcLJgdPscRZDDz+kmLjY+/5XpYC8yRR/v4CScgYfGyoQ==
  /react-test-renderer/16.8.2/react@16.8.2:
    dependencies:
      object-assign: 4.1.1
      prop-types: 15.7.2
      react: 16.8.2
      react-is: 16.8.2
      scheduler: 0.13.2
    dev: false
    id: registry.npmjs.org/react-test-renderer/16.8.2
    peerDependencies:
      react: ^16.0.0
    resolution:
      integrity: sha512-gsd4NoOaYrZD2R8zi+CBV9wTGMsGhE2bRe4wvenGy0WcLJgdPscRZDDz+kmLjY+/5XpYC8yRR/v4CScgYfGyoQ==
  /react-transition-group/2.5.3:
    dependencies:
      dom-helpers: 3.4.0
      loose-envify: 1.4.0
      prop-types: 15.7.2
      react-lifecycles-compat: 3.0.4
    dev: false
    peerDependencies:
      react: '>=15.0.0'
      react-dom: '>=15.0.0'
    resolution:
      integrity: sha512-2DGFck6h99kLNr8pOFk+z4Soq3iISydwOFeeEVPjTN6+Y01CmvbWmnN02VuTWyFdnRtIDPe+wy2q6Ui8snBPZg==
  /react-transition-group/2.5.3/react-dom@16.8.2+react@16.8.2:
    dependencies:
      dom-helpers: 3.4.0
      loose-envify: 1.4.0
      prop-types: 15.7.2
      react: 16.8.2
      react-dom: /react-dom/16.8.2/react@16.8.2
      react-lifecycles-compat: 3.0.4
    dev: false
    id: registry.npmjs.org/react-transition-group/2.5.3
    peerDependencies:
      react: '>=15.0.0'
      react-dom: '>=15.0.0'
    resolution:
      integrity: sha512-2DGFck6h99kLNr8pOFk+z4Soq3iISydwOFeeEVPjTN6+Y01CmvbWmnN02VuTWyFdnRtIDPe+wy2q6Ui8snBPZg==
  /react-treebeard/2.1.0:
    dependencies:
      babel-runtime: 6.26.0
      deep-equal: 1.0.1
      prop-types: 15.7.2
      radium: 0.19.6
      shallowequal: 0.2.2
      velocity-react: 1.4.1
    dev: false
    peerDependencies:
      react: ^15.5.4 || ^16.0.0
      react-dom: ^15.5.4 || ^16.0.0
    resolution:
      integrity: sha512-unoy8IJL1NR5jgTtK+CqOCZKZylh/Tlid0oYajW9bLZCbFelxzmCsF8Y2hyS6pvHqM4W501oOm5O/jvg3VZCrg==
  /react-treebeard/2.1.0/react-dom@16.8.2+react@16.8.2:
    dependencies:
      babel-runtime: 6.26.0
      deep-equal: 1.0.1
      prop-types: 15.7.2
      radium: /radium/0.19.6/react@16.8.2
      react: 16.8.2
      react-dom: /react-dom/16.8.2/react@16.8.2
      shallowequal: 0.2.2
      velocity-react: /velocity-react/1.4.1/react-dom@16.8.2+react@16.8.2
    dev: false
    id: registry.npmjs.org/react-treebeard/2.1.0
    peerDependencies:
      react: ^15.5.4 || ^16.0.0
      react-dom: ^15.5.4 || ^16.0.0
    resolution:
      integrity: sha512-unoy8IJL1NR5jgTtK+CqOCZKZylh/Tlid0oYajW9bLZCbFelxzmCsF8Y2hyS6pvHqM4W501oOm5O/jvg3VZCrg==
  /react/15.6.2:
    dependencies:
      create-react-class: 15.6.3
      fbjs: 0.8.17
      loose-envify: 1.4.0
      object-assign: 4.1.1
      prop-types: 15.7.2
    dev: false
    engines:
      node: '>=0.10.0'
    resolution:
      integrity: sha1-26BDSrQ5z+gvEI8PURZjkIF5qnI=
  /react/16.8.2:
    dependencies:
      loose-envify: 1.4.0
      object-assign: 4.1.1
      prop-types: 15.7.2
      scheduler: 0.13.2
    dev: false
    engines:
      node: '>=0.10.0'
    resolution:
      integrity: sha512-aB2ctx9uQ9vo09HVknqv3DGRpI7OIGJhCx3Bt0QqoRluEjHSaObJl+nG12GDdYH6sTgE7YiPJ6ZUyMx9kICdXw==
  /read-pkg-up/1.0.1:
    dependencies:
      find-up: 1.1.2
      read-pkg: 1.1.0
    dev: false
    engines:
      node: '>=0.10.0'
    resolution:
      integrity: sha1-nWPBMnbAZZGNV/ACpX9AobZD+wI=
  /read-pkg-up/2.0.0:
    dependencies:
      find-up: 2.1.0
      read-pkg: 2.0.0
    dev: false
    engines:
      node: '>=4'
    resolution:
      integrity: sha1-a3KoBImE4MQeeVEP1en6mbO1Sb4=
  /read-pkg/1.1.0:
    dependencies:
      load-json-file: 1.1.0
      normalize-package-data: 2.5.0
      path-type: 1.1.0
    dev: false
    engines:
      node: '>=0.10.0'
    resolution:
      integrity: sha1-9f+qXs0pyzHAR0vKfXVra7KePyg=
  /read-pkg/2.0.0:
    dependencies:
      load-json-file: 2.0.0
      normalize-package-data: 2.5.0
      path-type: 2.0.0
    dev: false
    engines:
      node: '>=4'
    resolution:
      integrity: sha1-jvHAYjxqbbDcZxPEv6xGMysjaPg=
  /readable-stream/1.0.34:
    dependencies:
      core-util-is: 1.0.2
      inherits: 2.0.3
      isarray: 0.0.1
      string_decoder: 0.10.31
    dev: false
    resolution:
      integrity: sha1-Elgg40vIQtLyqq+v5MKRbuMsFXw=
  /readable-stream/1.1.14:
    dependencies:
      core-util-is: 1.0.2
      inherits: 2.0.3
      isarray: 0.0.1
      string_decoder: 0.10.31
    dev: false
    resolution:
      integrity: sha1-fPTFTvZI44EwhMY23SB54WbAgdk=
  /readable-stream/2.3.6:
    dependencies:
      core-util-is: 1.0.2
      inherits: 2.0.3
      isarray: 1.0.0
      process-nextick-args: 2.0.0
      safe-buffer: 5.1.2
      string_decoder: 1.1.1
      util-deprecate: 1.0.2
    dev: false
    resolution:
      integrity: sha512-tQtKA9WIAhBF3+VLAseyMqZeBjW0AHJoxOtYqSUZNJxauErmLbVm2FW1y+J/YA9dUrAC39ITejlZWhVIwawkKw==
  /readable-stream/3.1.1:
    dependencies:
      inherits: 2.0.3
      string_decoder: 1.2.0
      util-deprecate: 1.0.2
    dev: false
    engines:
      node: '>= 6'
    resolution:
      integrity: sha512-DkN66hPyqDhnIQ6Jcsvx9bFjhw214O4poMBcIMgPVpQvNy9a0e0Uhg5SqySyDKAmUlwt8LonTBz1ezOnM8pUdA==
  /readdirp/2.2.1:
    dependencies:
      graceful-fs: 4.1.15
      micromatch: 3.1.10
      readable-stream: 2.3.6
    dev: false
    engines:
      node: '>=0.10'
    resolution:
      integrity: sha512-1JU/8q+VgFZyxwrJ+SVIOsh+KywWGpds3NTqikiKpDMZWScmAYyKIgqkO+ARvNWJfXeXR1zxz7aHF4u4CyH6vQ==
  /realpath-native/1.1.0:
    dependencies:
      util.promisify: 1.0.0
    dev: false
    engines:
      node: '>=4'
    resolution:
      integrity: sha512-wlgPA6cCIIg9gKz0fgAPjnzh4yR/LnXovwuo9hvyGvx3h8nX4+/iLZplfUWasXpqD8BdnGnP5njOFjkUwPzvjA==
  /recast/0.11.23:
    dependencies:
      ast-types: 0.9.6
      esprima: 3.1.3
      private: 0.1.8
      source-map: 0.5.7
    dev: false
    engines:
      node: '>= 0.8'
    resolution:
      integrity: sha1-RR/TAEqx5N+bTktmN2sqIZEkYtM=
  /recast/0.15.5:
    dependencies:
      ast-types: 0.11.5
      esprima: 4.0.1
      private: 0.1.8
      source-map: 0.6.1
    dev: false
    engines:
      node: '>= 4'
    resolution:
      integrity: sha512-nkAYNqarh73cMWRKFiPQ8I9dOLFvFk6SnG8u/LUlOYfArDOD/EjsVRAs860TlBLrpxqAXHGET/AUAVjdEymL5w==
  /recast/0.16.2:
    dependencies:
      ast-types: 0.11.7
      esprima: 4.0.1
      private: 0.1.8
      source-map: 0.6.1
    dev: false
    engines:
      node: '>= 4'
    resolution:
      integrity: sha512-O/7qXi51DPjRVdbrpNzoBQH5dnAPQNbfoOFyRiUwreTMJfIHYOEBzwuH+c0+/BTSJ3CQyKs6ILSWXhESH6Op3A==
  /rechoir/0.6.2:
    dependencies:
      resolve: 1.10.0
    dev: false
    engines:
      node: '>= 0.10'
    resolution:
      integrity: sha1-hSBLVNuoLVdC4oyWdW70OvUOM4Q=
  /recursive-readdir/2.2.1:
    dependencies:
      minimatch: 3.0.3
    dev: false
    engines:
      node: '>=0.10.0'
    resolution:
      integrity: sha1-kO8jHQd4xc4JPJpI105cVCLROpk=
  /redent/1.0.0:
    dependencies:
      indent-string: 2.1.0
      strip-indent: 1.0.1
    dev: false
    engines:
      node: '>=0.10.0'
    resolution:
      integrity: sha1-z5Fqsf1fHxbfsggi3W7H9zDCr94=
  /reduce-css-calc/1.3.0:
    dependencies:
      balanced-match: 0.4.2
      math-expression-evaluator: 1.2.17
      reduce-function-call: 1.0.2
    dev: false
    resolution:
      integrity: sha1-dHyRTgSWFKTJz7umKYca0dKSdxY=
  /reduce-function-call/1.0.2:
    dependencies:
      balanced-match: 0.4.2
    dev: false
    resolution:
      integrity: sha1-WiAL+S4ON3UXUv5FsKszD9S2vpk=
  /redux/3.7.2:
    dependencies:
      lodash: 4.17.11
      lodash-es: 4.17.11
      loose-envify: 1.4.0
      symbol-observable: 1.2.0
    dev: false
    resolution:
      integrity: sha512-pNqnf9q1hI5HHZRBkj3bAngGZW/JMCmexDlOxw4XagXY2o1327nHH54LoTjiPJ0gizoqPDRqWyX/00g0hD6w+A==
  /refractor/2.6.2:
    dependencies:
      hastscript: 5.0.0
      parse-entities: 1.2.0
      prismjs: 1.15.0
    dev: false
    resolution:
      integrity: sha512-AMNEGkhaXfhoa0/0mW0bHdfizDJnuHDK29/D5oQaKICf6DALQ+kDEHW/36oDHCdfva4XrZ+cdMhRvPsTI4OIjA==
  /regenerate/1.4.0:
    dev: false
    resolution:
      integrity: sha512-1G6jJVDWrt0rK99kBjvEtziZNCICAuvIPkSiUFIQxVP06RCVpq3dmDo2oi6ABpYaDYaTRr67BEhL8r1wgEZZKg==
  /regenerator-runtime/0.10.5:
    dev: false
    resolution:
      integrity: sha1-M2w+/BIgrc7dosn6tntaeVWjNlg=
  /regenerator-runtime/0.11.1:
    dev: false
    resolution:
      integrity: sha512-MguG95oij0fC3QV3URf4V2SDYGJhJnJGqvIIgdECeODCT98wSWDAJ94SSuVpYQUoTcGUIL6L4yNB7j1DFFHSBg==
  /regenerator-runtime/0.12.1:
    dev: false
    resolution:
      integrity: sha512-odxIc1/vDlo4iZcfXqRYFj0vpXFNoGdKMAUieAlFYO6m/nl5e9KR/beGf41z4a1FI+aQgtjhuaSlDxQ0hmkrHg==
  /regenerator-transform/0.10.1:
    dependencies:
      babel-runtime: 6.26.0
      babel-types: 6.26.0
      private: 0.1.8
    dev: false
    resolution:
      integrity: sha512-PJepbvDbuK1xgIgnau7Y90cwaAmO/LCLMI2mPvaXq2heGMR3aWW5/BQvYrhJ8jgmQjXewXvBjzfqKcVOmhjZ6Q==
  /regex-cache/0.4.4:
    dependencies:
      is-equal-shallow: 0.1.3
    dev: false
    engines:
      node: '>=0.10.0'
    resolution:
      integrity: sha512-nVIZwtCjkC9YgvWkpM55B5rBhBYRZhAaJbgcFYXXsHnbZ9UZI9nnVWYZpBlCqv9ho2eZryPnWrZGsOdPwVWXWQ==
  /regex-not/1.0.2:
    dependencies:
      extend-shallow: 3.0.2
      safe-regex: 1.1.0
    dev: false
    engines:
      node: '>=0.10.0'
    resolution:
      integrity: sha512-J6SDjUgDxQj5NusnOtdFxDwN/+HWykR8GELwctJ7mdqhcyy1xEc4SRFHUXvxTp661YaVKAjfRLZ9cCqS6tn32A==
  /regexp.prototype.flags/1.2.0:
    dependencies:
      define-properties: 1.1.3
    dev: false
    engines:
      node: '>= 0.4'
    resolution:
      integrity: sha512-ztaw4M1VqgMwl9HlPpOuiYgItcHlunW0He2fE6eNfT6E/CF2FtYi9ofOYe4mKntstYk0Fyh/rDRBdS3AnxjlrA==
  /regexpu-core/1.0.0:
    dependencies:
      regenerate: 1.4.0
      regjsgen: 0.2.0
      regjsparser: 0.1.5
    dev: false
    resolution:
      integrity: sha1-hqdj9Y7k18L2sQLkdkBQ3n7ZDGs=
  /regexpu-core/2.0.0:
    dependencies:
      regenerate: 1.4.0
      regjsgen: 0.2.0
      regjsparser: 0.1.5
    dev: false
    resolution:
      integrity: sha1-SdA4g3uNz4v6W5pCE5k45uoq4kA=
  /regjsgen/0.2.0:
    dev: false
    resolution:
      integrity: sha1-bAFq3qxVT3WCP+N6wFuS1aTtsfc=
  /regjsparser/0.1.5:
    dependencies:
      jsesc: 0.5.0
    dev: false
    hasBin: true
    resolution:
      integrity: sha1-fuj4Tcb6eS0/0K4ijSS9lJ6tIFw=
  /relateurl/0.2.7:
    dev: false
    engines:
      node: '>= 0.10'
    resolution:
      integrity: sha1-VNvzd+UUQKypCkzSdGANP/LYiKk=
  /remove-trailing-separator/1.1.0:
    dev: false
    resolution:
      integrity: sha1-wkvOKig62tW8P1jg1IJJuSN52O8=
  /renderkid/2.0.2:
    dependencies:
      css-select: 1.2.0
      dom-converter: 0.2.0
      htmlparser2: 3.3.0
      strip-ansi: 3.0.1
      utila: 0.4.0
    dev: false
    resolution:
      integrity: sha512-FsygIxevi1jSiPY9h7vZmBFUbAOcbYm9UwyiLNdVsLRs/5We9Ob5NMPbGYUTWiLq5L+ezlVdE0A8bbME5CWTpg==
  /repeat-element/1.1.3:
    dev: false
    engines:
      node: '>=0.10.0'
    resolution:
      integrity: sha512-ahGq0ZnV5m5XtZLMb+vP76kcAM5nkLqk0lpqAuojSKGgQtn4eRi4ZZGm2olo2zKFH+sMsWaqOCW1dqAnOru72g==
  /repeat-string/1.6.1:
    dev: false
    engines:
      node: '>=0.10'
    resolution:
      integrity: sha1-jcrkcOHIirwtYA//Sndihtp15jc=
  /repeating/2.0.1:
    dependencies:
      is-finite: 1.0.2
    dev: false
    engines:
      node: '>=0.10.0'
    resolution:
      integrity: sha1-UhTFOpJtNVJwdSf7q0FdvAjQbdo=
  /request-promise-core/1.1.2/request@2.88.0:
    dependencies:
      lodash: 4.17.11
      request: 2.88.0
    dev: false
    engines:
      node: '>=0.10.0'
    id: registry.npmjs.org/request-promise-core/1.1.2
    peerDependencies:
      request: ^2.34
    resolution:
      integrity: sha512-UHYyq1MO8GsefGEt7EprS8UrXsm1TxEvFUX1IMTuSLU2Rh7fTIdFtl8xD7JiEYiWU2dl+NYAjCTksTehQUxPag==
  /request-promise-native/1.0.7/request@2.88.0:
    dependencies:
      request: 2.88.0
      request-promise-core: /request-promise-core/1.1.2/request@2.88.0
      stealthy-require: 1.1.1
      tough-cookie: 2.5.0
    dev: false
    engines:
      node: '>=0.12.0'
    id: registry.npmjs.org/request-promise-native/1.0.7
    peerDependencies:
      request: ^2.34
    resolution:
      integrity: sha512-rIMnbBdgNViL37nZ1b3L/VfPOpSi0TqVDQPAvO6U14lMzOLrt5nilxCQqtDKhZeDiW0/hkCXGoQjhgJd/tCh6w==
  /request/2.87.0:
    dependencies:
      aws-sign2: 0.7.0
      aws4: 1.8.0
      caseless: 0.12.0
      combined-stream: 1.0.7
      extend: 3.0.2
      forever-agent: 0.6.1
      form-data: 2.3.3
      har-validator: 5.0.3
      http-signature: 1.2.0
      is-typedarray: 1.0.0
      isstream: 0.1.2
      json-stringify-safe: 5.0.1
      mime-types: 2.1.22
      oauth-sign: 0.8.2
      performance-now: 2.1.0
      qs: 6.5.2
      safe-buffer: 5.1.2
      tough-cookie: 2.3.4
      tunnel-agent: 0.6.0
      uuid: 3.3.2
    dev: false
    engines:
      node: '>= 4'
    resolution:
      integrity: sha512-fcogkm7Az5bsS6Sl0sibkbhcKsnyon/jV1kF3ajGmF0c8HrttdKTPRT9hieOaQHA5HEq6r8OyWOo/o781C1tNw==
  /request/2.88.0:
    dependencies:
      aws-sign2: 0.7.0
      aws4: 1.8.0
      caseless: 0.12.0
      combined-stream: 1.0.7
      extend: 3.0.2
      forever-agent: 0.6.1
      form-data: 2.3.3
      har-validator: 5.1.3
      http-signature: 1.2.0
      is-typedarray: 1.0.0
      isstream: 0.1.2
      json-stringify-safe: 5.0.1
      mime-types: 2.1.22
      oauth-sign: 0.9.0
      performance-now: 2.1.0
      qs: 6.5.2
      safe-buffer: 5.1.2
      tough-cookie: 2.4.3
      tunnel-agent: 0.6.0
      uuid: 3.3.2
    dev: false
    engines:
      node: '>= 4'
    resolution:
      integrity: sha512-NAqBSrijGLZdM0WZNsInLJpkJokL72XYjUpnB0iwsRgxh7dB6COrHnTBNwN0E+lHDAJzu7kLAkDeY08z2/A0hg==
  /requestretry/1.12.3:
    dependencies:
      extend: 3.0.2
      lodash: 4.17.11
      request: 2.88.0
      when: 3.7.8
    dev: false
    resolution:
      integrity: sha512-3H5xTOfORJGSDWV0WZYWLt39tqFyW19V+joQqsKvbbIR1AfJo8b1PDYlSYBoC5jPvmQcG0ZS0DkAKF23mChTow==
  /requestretry/2.0.2/request@2.87.0:
    dependencies:
      extend: 3.0.2
      lodash: 4.17.11
      request: 2.87.0
      when: 3.7.8
    dev: false
    id: registry.npmjs.org/requestretry/2.0.2
    peerDependencies:
      request: ~2.87.0
    resolution:
      integrity: sha512-wBIylIEvvGHnFAYRXIKCARGzWxChn+mo7X3KjXPgtofB+c0ejcZFdZ5k6RFhBV+IOf80fkemcVuVdUKqovnj8A==
  /require-directory/2.1.1:
    dev: false
    engines:
      node: '>=0.10.0'
    resolution:
      integrity: sha1-jGStX9MNqxyXbiNE/+f3kqam30I=
  /require-from-string/2.0.2:
    dev: false
    engines:
      node: '>=0.10.0'
    resolution:
      integrity: sha512-Xf0nWe6RseziFMu+Ap9biiUbmplq6S9/p+7w7YXP/JBHhrUDDUhwa+vANyubuqfZWTveU//DYVGsDG7RKL/vEw==
  /require-main-filename/1.0.1:
    dev: false
    resolution:
      integrity: sha1-l/cXtp1IeE9fUmpsWqj/3aBVpNE=
  /requires-port/1.0.0:
    dev: false
    resolution:
      integrity: sha1-kl0mAdOaxIXgkc8NpcbmlNw9yv8=
  /resemblejs/2.2.6:
    dev: false
    resolution:
      integrity: sha512-o4sxCTSwTxx5hBFXYn5rsgMuLQT8kufJ5vzKYcRwWhCWERKN4dqZwiMx7+nRrcXouWmiFGD9A486yS4Z1a2PQQ==
  /resolve-cwd/2.0.0:
    dependencies:
      resolve-from: 3.0.0
    dev: false
    engines:
      node: '>=4'
    resolution:
      integrity: sha1-AKn3OHVW4nA46uIyyqNypqWbZlo=
  /resolve-dir/1.0.1:
    dependencies:
      expand-tilde: 2.0.2
      global-modules: 1.0.0
    dev: false
    engines:
      node: '>=0.10.0'
    resolution:
      integrity: sha1-eaQGRMNivoLybv/nOcm7U4IEb0M=
  /resolve-from/3.0.0:
    dev: false
    engines:
      node: '>=4'
    resolution:
      integrity: sha1-six699nWiBvItuZTM17rywoYh0g=
  /resolve-url/0.2.1:
    dev: false
    resolution:
      integrity: sha1-LGN/53yJOv0qZj/iGqkIAGjiBSo=
  /resolve/1.1.7:
    dev: false
    resolution:
      integrity: sha1-IDEU2CrSxe2ejgQRs5ModeiJ6Xs=
  /resolve/1.10.0:
    dependencies:
      path-parse: 1.0.6
    dev: false
    resolution:
      integrity: sha512-3sUr9aq5OfSg2S9pNtPA9hL1FVEAjvfOC4leW0SNf/mpnaakz2a9femSd6LqAww2RaFctwyf1lCqnTHuF1rxDg==
  /resolve/1.8.1:
    dependencies:
      path-parse: 1.0.6
    dev: false
    resolution:
      integrity: sha512-AicPrAC7Qu1JxPCZ9ZgCZlY35QgFnNqc+0LtbRNxnVw4TXvjQ72wnuL9JQcEBgXkI9JM8MsT9kaQoHcpCRJOYA==
  /restore-cursor/2.0.0:
    dependencies:
      onetime: 2.0.1
      signal-exit: 3.0.2
    dev: false
    engines:
      node: '>=4'
    resolution:
      integrity: sha1-n37ih/gv0ybU/RYpI9YhKe7g368=
  /ret/0.1.15:
    dev: false
    engines:
      node: '>=0.12'
    resolution:
      integrity: sha512-TTlYpa+OL+vMMNG24xSlQGEJ3B/RzEfUlLct7b5G/ytav+wPrplCpVMFuwzXbkecJrb6IYo1iFb0S9v37754mg==
  /right-align/0.1.3:
    dependencies:
      align-text: 0.1.4
    dev: false
    engines:
      node: '>=0.10.0'
    resolution:
      integrity: sha1-YTObci/mo1FWiSENJOFMlhSGE+8=
  /rimraf/2.2.8:
    dev: false
    hasBin: true
    resolution:
      integrity: sha1-5Dm+Kq7jJzIZUnMPmaiSnk/FBYI=
  /rimraf/2.6.3:
    dependencies:
      glob: 7.1.3
    dev: false
    hasBin: true
    resolution:
      integrity: sha512-mwqeW5XsA2qAejG46gYdENaxXjx9onRNCfn7L0duuP4hCuTIi/QO7PDK07KJfp1d+izWPrzEJDcSqBa0OZQriA==
  /ripemd160/2.0.2:
    dependencies:
      hash-base: 3.0.4
      inherits: 2.0.3
    dev: false
    resolution:
      integrity: sha512-ii4iagi25WusVoiC4B4lq7pbXfAp3D9v5CwfkY33vffw2+pkDjY1D8GaN7spsxvCSx8dkPqOZCEZyfxcmJG2IA==
  /rst-selector-parser/2.2.3:
    dependencies:
      lodash.flattendeep: 4.4.0
      nearley: 2.16.0
    dev: false
    resolution:
      integrity: sha1-gbIw6i/MYGbInjRy3nlChdmwPZE=
  /rsvp/3.6.2:
    dev: false
    engines:
      node: 0.12.* || 4.* || 6.* || >= 7.*
    resolution:
      integrity: sha512-OfWGQTb9vnwRjwtA2QwpG2ICclHC3pgXZO5xt8H2EfgDquO0qVdSb5T88L4qJVAEugbS56pAuV4XZM58UX8ulw==
  /run-async/2.3.0:
    dependencies:
      is-promise: 2.1.0
    dev: false
    engines:
      node: '>=0.12.0'
    resolution:
      integrity: sha1-A3GrSuC91yDUFm19/aZP96RFpsA=
  /run-parallel-limit/1.0.5:
    dev: false
    resolution:
      integrity: sha512-NsY+oDngvrvMxKB3G8ijBzIema6aYbQMD2bHOamvN52BysbIGTnEY2xsNyfrcr9GhY995/t/0nQN3R3oZvaDlg==
  /run-queue/1.0.3:
    dependencies:
      aproba: 1.2.0
    dev: false
    resolution:
      integrity: sha1-6Eg5bwV9Ij8kOGkkYY4laUFh7Ec=
  /rx-lite-aggregates/4.0.8:
    dependencies:
      rx-lite: 4.0.8
    dev: false
    resolution:
      integrity: sha1-dTuHqJoRyVRnxKwWJsTvxOBcZ74=
  /rx-lite/4.0.8:
    dev: false
    resolution:
      integrity: sha1-Cx4Rr4vESDbwSmQH6S2kJGe3lEQ=
  /rx/4.1.0:
    dev: false
    resolution:
      integrity: sha1-pfE/957zt0D+MKqAP7CfmIBdR4I=
  /rxjs/6.4.0:
    dependencies:
      tslib: 1.9.3
    dev: false
    engines:
      npm: '>=2.0.0'
    resolution:
      integrity: sha512-Z9Yfa11F6B9Sg/BK9MnqnQ+aQYicPLtilXBp2yUtDt2JRCE0h26d33EnfO3ZxoNxG0T92OUucP3Ct7cpfkdFfw==
  /safe-buffer/5.1.1:
    dev: false
    resolution:
      integrity: sha512-kKvNJn6Mm93gAczWVJg7wH+wGYWNrDHdWvpUmHyEsgCtIwwo3bqPtV4tR5tuPaUhTOo/kvhVwd8XwwOllGYkbg==
  /safe-buffer/5.1.2:
    dev: false
    resolution:
      integrity: sha512-Gd2UZBJDkXlY7GbJxfsE8/nvKkUEU1G38c1siN6QP6a9PT9MmHB8GnpscSmMJSoF8LOIrt8ud/wPtojys4G6+g==
  /safe-regex/1.1.0:
    dependencies:
      ret: 0.1.15
    dev: false
    resolution:
      integrity: sha1-QKNmnzsHfR6UPURinhV91IAjvy4=
  /safer-buffer/2.1.2:
    dev: false
    resolution:
      integrity: sha512-YZo3K82SD7Riyi0E1EQPojLz7kpepnSQI9IyPbHHg1XXXevb5dJI7tpyN2ADxGcQbHG7vcyRHk0cbwqcQriUtg==
  /samsam/1.3.0:
    deprecated: This package has been deprecated in favour of @sinonjs/samsam
    dev: false
    resolution:
      integrity: sha512-1HwIYD/8UlOtFS3QO3w7ey+SdSDFE4HRNLZoZRYVQefrOY3l17epswImeB1ijgJFQJodIaHcwkp3r/myBjFVbg==
  /sane/2.5.2:
    dependencies:
      anymatch: 2.0.0
      capture-exit: 1.2.0
      exec-sh: 0.2.2
      fb-watchman: 2.0.0
      micromatch: 3.1.10
      minimist: 1.2.0
      walker: 1.0.7
      watch: 0.18.0
    dev: false
    engines:
      node: '>=0.6.0'
    hasBin: true
    optionalDependencies:
      fsevents: 1.2.7
    resolution:
      integrity: sha1-tNwYYcIbQn6SlQej51HiosuKs/o=
  /sass-graph/2.2.4:
    dependencies:
      glob: 7.1.3
      lodash: 4.17.11
      scss-tokenizer: 0.2.3
      yargs: 7.1.0
    dev: false
    hasBin: true
    resolution:
      integrity: sha1-E/vWPNHK8JCLn9k0dq1DpR0eC0k=
  /sass-loader/6.0.7:
    dependencies:
      clone-deep: 2.0.2
      loader-utils: 1.2.3
      lodash.tail: 4.1.1
      neo-async: 2.6.0
      pify: 3.0.0
    dev: false
    engines:
      node: '>= 4.3 < 5.0.0 || >= 5.10'
    peerDependencies:
      node-sass: ^4.0.0
      webpack: ^2.0.0 || ^3.0.0 || ^4.0.0
    resolution:
      integrity: sha512-JoiyD00Yo1o61OJsoP2s2kb19L1/Y2p3QFcCdWdF6oomBGKVYuZyqHWemRBfQ2uGYsk+CH3eCguXNfpjzlcpaA==
  /sass-loader/6.0.7/node-sass@4.11.0+webpack@4.29.5:
    dependencies:
      clone-deep: 2.0.2
      loader-utils: 1.2.3
      lodash.tail: 4.1.1
      neo-async: 2.6.0
      node-sass: 4.11.0
      pify: 3.0.0
      webpack: 4.29.5
    dev: false
    engines:
      node: '>= 4.3 < 5.0.0 || >= 5.10'
    id: registry.npmjs.org/sass-loader/6.0.7
    peerDependencies:
      node-sass: ^4.0.0
      webpack: ^2.0.0 || ^3.0.0 || ^4.0.0
    resolution:
      integrity: sha512-JoiyD00Yo1o61OJsoP2s2kb19L1/Y2p3QFcCdWdF6oomBGKVYuZyqHWemRBfQ2uGYsk+CH3eCguXNfpjzlcpaA==
  /sax/1.2.4:
    dev: false
    resolution:
      integrity: sha512-NqVDv9TpANUjFm0N8uM5GxL36UgKi9/atZw+x7YFnQ8ckwFGKrl4xX4yWtrey3UJm5nP1kUbnYgLopqWNSRhWw==
  /scheduler/0.13.2:
    dependencies:
      loose-envify: 1.4.0
      object-assign: 4.1.1
    dev: false
    resolution:
      integrity: sha512-qK5P8tHS7vdEMCW5IPyt8v9MJOHqTrOUgPXib7tqm9vh834ibBX5BNhwkplX/0iOzHW5sXyluehYfS9yrkz9+w==
  /schema-utils/0.3.0:
    dependencies:
      ajv: 5.5.2
    dev: false
    engines:
      node: '>= 4.3 < 5.0.0 || >= 5.10'
    resolution:
      integrity: sha1-9YdyIs4+kx7a4DnxfrNxbnE3+M8=
  /schema-utils/0.4.7:
    dependencies:
      ajv: 6.9.1
      ajv-keywords: /ajv-keywords/3.4.0/ajv@6.9.1
    dev: false
    engines:
      node: '>= 4'
    resolution:
      integrity: sha512-v/iwU6wvwGK8HbU9yi3/nhGzP0yGSuhQMzL6ySiec1FSrZZDkhm4noOSWzrNFo/jEc+SJY6jRTwuwbSXJPDUnQ==
  /schema-utils/1.0.0:
    dependencies:
      ajv: 6.9.1
      ajv-errors: /ajv-errors/1.0.1/ajv@6.9.1
      ajv-keywords: /ajv-keywords/3.4.0/ajv@6.9.1
    dev: false
    engines:
      node: '>= 4'
    resolution:
      integrity: sha512-i27Mic4KovM/lnGsy8whRCHhc7VicJajAjTrYg11K9zfZXnYIt4k5F+kZkwjnrhKzLic/HLU4j11mjsz2G/75g==
  /screener-ngrok/2.2.28:
    dependencies:
      '@types/node': 8.10.40
      async: 2.6.2
      decompress-zip: 0.3.2
      lock: 0.1.4
      request: 2.88.0
      uuid: 3.3.2
    dev: false
    hasBin: true
    requiresBuild: true
    resolution:
      integrity: sha512-yqLrFtaMzcNC0bgkBByiqDgQOLqNtl5N7kE5a7pB/Ubc5FoJOu/tAfEliQ4rZcujSD2G7cVrrqoBUO2rAifmCg==
  /screener-runner/0.10.31:
    dependencies:
      bluebird: 3.4.7
      colors: 1.1.2
      commander: 2.9.0
      compression: 1.7.3
      connect: 3.6.6
      http-proxy: 1.16.2
      joi: 9.2.0
      lodash: 4.17.11
      portfinder: 1.0.20
      request: 2.87.0
      requestretry: /requestretry/2.0.2/request@2.87.0
      screener-ngrok: 2.2.28
    dev: false
    engines:
      node: '>= 4'
    hasBin: true
    resolution:
      integrity: sha512-Ghur/kFfiROaM/FjJcmXaDWE6n2xAzhlw8Ui0uq64qygx2/5BgZZzF5Xh0g5TvPV586pmZBEd22o1Z5SGAS8WA==
  /screener-storybook/0.16.12:
    dependencies:
      '@types/react': 16.8.3
      bluebird: 3.4.7
      colors: 1.1.2
      commander: 2.9.0
      get-port: 3.2.0
      joi: 10.0.6
      jsdom: 11.7.0
      lodash: 4.17.11
      prop-types: 15.7.2
      react: 16.8.2
      react-dom: /react-dom/16.8.2/react@16.8.2
      request: 2.88.0
      requestretry: 1.12.3
      screener-runner: 0.10.31
      semver: 5.6.0
    dev: false
    engines:
      node: '>= 6'
    hasBin: true
    resolution:
      integrity: sha512-cP0Gk3kGpITVKxq8HHdx3WI2bRwzKmhzNMKfgofZvZ8RZUPyDqDizqBlx8tzJJ9Rya88OiEs2V46my2YHH4NeA==
  /scss-tokenizer/0.2.3:
    dependencies:
      js-base64: 2.5.1
      source-map: 0.4.4
    dev: false
    resolution:
      integrity: sha1-jrBtualyMzOCTT9VMGQRSYR85dE=
  /select-hose/2.0.0:
    dev: false
    resolution:
      integrity: sha1-Yl2GWPhlr0Psliv8N2o3NZpJlMo=
  /select/1.1.2:
    dev: false
    optional: true
    resolution:
      integrity: sha1-DnNQrN7ICxEIUoeG7B1EGNEbOW0=
  /selfsigned/1.10.4:
    dependencies:
      node-forge: 0.7.5
    dev: false
    resolution:
      integrity: sha512-9AukTiDmHXGXWtWjembZ5NDmVvP2695EtpgbCsxCa68w3c88B+alqbmZ4O3hZ4VWGXeGWzEVdvqgAJD8DQPCDw==
  /semver-compare/1.0.0:
    dev: false
    resolution:
      integrity: sha1-De4hahyUGrN+nvsXiPavxf9VN/w=
  /semver/5.0.3:
    dev: false
    hasBin: true
    resolution:
      integrity: sha1-d0Zt5YnNXTyV8TiqeLxWmjy10no=
  /semver/5.3.0:
    dev: false
    hasBin: true
    resolution:
      integrity: sha1-myzl094C0XxgEq0yaqa00M9U+U8=
  /semver/5.6.0:
    dev: false
    hasBin: true
    resolution:
      integrity: sha512-RS9R6R35NYgQn++fkDWaOmqGoj4Ek9gGs+DPxNUZKuwE183xjJroKvyo1IzVFeXvUrvmALy6FWD5xrdJT25gMg==
  /send/0.16.2:
    dependencies:
      debug: 2.6.9
      depd: 1.1.2
      destroy: 1.0.4
      encodeurl: 1.0.2
      escape-html: 1.0.3
      etag: 1.8.1
      fresh: 0.5.2
      http-errors: 1.6.3
      mime: 1.4.1
      ms: 2.0.0
      on-finished: 2.3.0
      range-parser: 1.2.0
      statuses: 1.4.0
    dev: false
    engines:
      node: '>= 0.8.0'
    resolution:
      integrity: sha512-E64YFPUssFHEFBvpbbjr44NCLtI1AohxQ8ZSiJjQLskAdKuriYEP6VyGEsRDH8ScozGpkaX1BGvhanqCwkcEZw==
  /serialize-javascript/1.6.1:
    dev: false
    resolution:
      integrity: sha512-A5MOagrPFga4YaKQSWHryl7AXvbQkEqpw4NNYMTNYUNV51bA8ABHgYFpqKx+YFFrw59xMV1qGH1R4AgoNIVgCw==
  /serve-favicon/2.5.0:
    dependencies:
      etag: 1.8.1
      fresh: 0.5.2
      ms: 2.1.1
      parseurl: 1.3.2
      safe-buffer: 5.1.1
    dev: false
    engines:
      node: '>= 0.8.0'
    resolution:
      integrity: sha1-k10kDN/g9YBTB/3+ln2IlCosvPA=
  /serve-index/1.9.1:
    dependencies:
      accepts: 1.3.5
      batch: 0.6.1
      debug: 2.6.9
      escape-html: 1.0.3
      http-errors: 1.6.3
      mime-types: 2.1.22
      parseurl: 1.3.2
    dev: false
    engines:
      node: '>= 0.8.0'
    resolution:
      integrity: sha1-03aNabHn2C5c4FD/9bRTvqEqkjk=
  /serve-static/1.13.2:
    dependencies:
      encodeurl: 1.0.2
      escape-html: 1.0.3
      parseurl: 1.3.2
      send: 0.16.2
    dev: false
    engines:
      node: '>= 0.8.0'
    resolution:
      integrity: sha512-p/tdJrO4U387R9oMjb1oj7qSMaMfmOyd4j9hOFoxZe2baQszgHcSWjuya/CiT5kgZZKRudHNOA0pYXOl8rQ5nw==
  /set-blocking/2.0.0:
    dev: false
    resolution:
      integrity: sha1-BF+XgtARrppoA93TgrJDkrPYkPc=
  /set-value/0.4.3:
    dependencies:
      extend-shallow: 2.0.1
      is-extendable: 0.1.1
      is-plain-object: 2.0.4
      to-object-path: 0.3.0
    dev: false
    engines:
      node: '>=0.10.0'
    resolution:
      integrity: sha1-fbCPnT0i3H945Trzw79GZuzfzPE=
  /set-value/2.0.0:
    dependencies:
      extend-shallow: 2.0.1
      is-extendable: 0.1.1
      is-plain-object: 2.0.4
      split-string: 3.1.0
    dev: false
    engines:
      node: '>=0.10.0'
    resolution:
      integrity: sha512-hw0yxk9GT/Hr5yJEYnHNKYXkIA8mVJgd9ditYZCe16ZczcaELYYcfvaXesNACk2O8O0nTiPQcQhGUQj8JLzeeg==
  /setimmediate/1.0.5:
    dev: false
    resolution:
      integrity: sha1-KQy7Iy4waULX1+qbg3Mqt4VvgoU=
  /setprototypeof/1.1.0:
    dev: false
    resolution:
      integrity: sha512-BvE/TwpZX4FXExxOxZyRGQQv651MSwmWKZGqvmPcRIjDqWub67kTKuIMx43cZZrS/cBBzwBcNDWoFxt2XEFIpQ==
  /sha.js/2.4.11:
    dependencies:
      inherits: 2.0.3
      safe-buffer: 5.1.2
    dev: false
    hasBin: true
    resolution:
      integrity: sha512-QMEp5B7cftE7APOjk5Y6xgrbWu+WkLVQwk8JNjZ8nKRciZaByEW6MubieAiToS7+dwvrjGhH8jRXz3MVd0AYqQ==
  /shallow-clone/1.0.0:
    dependencies:
      is-extendable: 0.1.1
      kind-of: 5.1.0
      mixin-object: 2.0.1
    dev: false
    engines:
      node: '>=0.10.0'
    resolution:
      integrity: sha512-oeXreoKR/SyNJtRJMAKPDSvd28OqEwG4eR/xc856cRGBII7gX9lvAqDxusPm0846z/w/hWYjI1NpKwJ00NHzRA==
  /shallowequal/0.2.2:
    dependencies:
      lodash.keys: 3.1.2
    dev: false
    resolution:
      integrity: sha1-HjL9W8q2rWiKSBLLDMBO/HXHAU4=
  /shallowequal/1.1.0:
    dev: false
    resolution:
      integrity: sha512-y0m1JoUZSlPAjXVtPPW70aZWfIL/dSP7AFkRnniLCrK/8MDKog3TySTBmckD+RObVxH0v4Tox67+F14PdED2oQ==
  /shebang-command/1.2.0:
    dependencies:
      shebang-regex: 1.0.0
    dev: false
    engines:
      node: '>=0.10.0'
    resolution:
      integrity: sha1-RKrGW2lbAzmJaMOfNj/uXer98eo=
  /shebang-regex/1.0.0:
    dev: false
    engines:
      node: '>=0.10.0'
    resolution:
      integrity: sha1-2kL0l0DAtC2yypcoVxyxkMmO/qM=
  /shell-quote/1.6.1:
    dependencies:
      array-filter: 0.0.1
      array-map: 0.0.0
      array-reduce: 0.0.0
      jsonify: 0.0.0
    dev: false
    resolution:
      integrity: sha1-9HgZSczkAmlxJ0MOo7PFR29IF2c=
  /shelljs/0.8.3:
    dependencies:
      glob: 7.1.3
      interpret: 1.2.0
      rechoir: 0.6.2
    dev: false
    engines:
      node: '>=4'
    hasBin: true
    resolution:
      integrity: sha512-fc0BKlAWiLpwZljmOvAOTE/gXawtCoNrP5oaY7KIaQbbyHeQVg01pSEuEGvGh3HEdBU4baCD7wQBwADmM/7f7A==
  /shellwords/0.1.1:
    dev: false
    resolution:
      integrity: sha512-vFwSUfQvqybiICwZY5+DAWIPLKsWO31Q91JSKl3UYv+K5c2QRPzn0qzec6QPu1Qc9eHYItiP3NdJqNVqetYAww==
  /signal-exit/3.0.2:
    dev: false
    resolution:
      integrity: sha1-tf3AjxKH6hF4Yo5BXiUTK3NkbG0=
  /sinon/4.5.0:
    dependencies:
      '@sinonjs/formatio': 2.0.0
      diff: 3.5.0
      lodash.get: 4.4.2
      lolex: 2.7.5
      nise: 1.4.8
      supports-color: 5.5.0
      type-detect: 4.0.8
    dev: false
    requiresBuild: true
    resolution:
      integrity: sha512-trdx+mB0VBBgoYucy6a9L7/jfQOmvGeaKZT4OOJ+lPAtI8623xyGr8wLiE4eojzBS8G9yXbhx42GHUOVLr4X2w==
  /sisteransi/0.1.1:
    dev: false
    resolution:
      integrity: sha512-PmGOd02bM9YO5ifxpw36nrNMBTptEtfRl4qUYl9SndkolplkrZZOW7PGHjrZL53QvMVj9nQ+TKqUnRsw4tJa4g==
  /slash/1.0.0:
    dev: false
    engines:
      node: '>=0.10.0'
    resolution:
      integrity: sha1-xB8vbDn8FtHNF61LXYlhFK5HDVU=
  /slice-ansi/0.0.4:
    dev: false
    engines:
      node: '>=0.10.0'
    resolution:
      integrity: sha1-7b+JA/ZvfOL46v1s7tZeJkyDGzU=
  /slide/1.1.6:
    dev: false
    resolution:
      integrity: sha1-VusCfWW00tzmyy4tMsTUr8nh1wc=
  /snapdragon-node/2.1.1:
    dependencies:
      define-property: 1.0.0
      isobject: 3.0.1
      snapdragon-util: 3.0.1
    dev: false
    engines:
      node: '>=0.10.0'
    resolution:
      integrity: sha512-O27l4xaMYt/RSQ5TR3vpWCAB5Kb/czIcqUFOM/C4fYcLnbZUc1PkjTAMjof2pBWaSTwOUd6qUHcFGVGj7aIwnw==
  /snapdragon-util/3.0.1:
    dependencies:
      kind-of: 3.2.2
    dev: false
    engines:
      node: '>=0.10.0'
    resolution:
      integrity: sha512-mbKkMdQKsjX4BAL4bRYTj21edOf8cN7XHdYUJEe+Zn99hVEYcMvKPct1IqNe7+AZPirn8BCDOQBHQZknqmKlZQ==
  /snapdragon/0.8.2:
    dependencies:
      base: 0.11.2
      debug: 2.6.9
      define-property: 0.2.5
      extend-shallow: 2.0.1
      map-cache: 0.2.2
      source-map: 0.5.7
      source-map-resolve: 0.5.2
      use: 3.1.1
    dev: false
    engines:
      node: '>=0.10.0'
    resolution:
      integrity: sha512-FtyOnWN/wCHTVXOMwvSv26d+ko5vWlIDD6zoUJ7LW8vh+ZBC8QdljveRP+crNrtBwioEUWy/4dMtbBjA4ioNlg==
  /sockjs-client/1.1.5:
    dependencies:
      debug: 2.6.9
      eventsource: 0.1.6
      faye-websocket: 0.11.1
      inherits: 2.0.3
      json3: 3.3.2
      url-parse: 1.4.4
    dev: false
    resolution:
      integrity: sha1-G7fA9yIsQPQq3xT0RCy9Eml3GoM=
  /sockjs-client/1.3.0:
    dependencies:
      debug: 3.2.6
      eventsource: 1.0.7
      faye-websocket: 0.11.1
      inherits: 2.0.3
      json3: 3.3.2
      url-parse: 1.4.4
    dev: false
    resolution:
      integrity: sha512-R9jxEzhnnrdxLCNln0xg5uGHqMnkhPSTzUZH2eXcR03S/On9Yvoq2wyUZILRUhZCNVu2PmwWVoyuiPz8th8zbg==
  /sockjs/0.3.19:
    dependencies:
      faye-websocket: 0.10.0
      uuid: 3.3.2
    dev: false
    resolution:
      integrity: sha512-V48klKZl8T6MzatbLlzzRNhMepEys9Y4oGFpypBFFn1gLI/QQ9HtLLyWJNbPlwGLelOVOEijUbTTJeLLI59jLw==
  /sort-keys/1.1.2:
    dependencies:
      is-plain-obj: 1.1.0
    dev: false
    engines:
      node: '>=0.10.0'
    resolution:
      integrity: sha1-RBttTTRnmPG05J6JIK37oOVD+a0=
  /source-list-map/2.0.1:
    dev: false
    resolution:
      integrity: sha512-qnQ7gVMxGNxsiL4lEuJwe/To8UnK7fAnmbGEEH8RpLouuKbeEm0lhbQVFIrNSuB+G7tVrAlVsZgETT5nljf+Iw==
  /source-map-loader/0.2.4:
    dependencies:
      async: 2.6.2
      loader-utils: 1.2.3
    dev: false
    engines:
      node: '>= 6'
    resolution:
      integrity: sha512-OU6UJUty+i2JDpTItnizPrlpOIBLmQbWMuBg9q5bVtnHACqw1tn9nNwqJLbv0/00JjnJb/Ee5g5WS5vrRv7zIQ==
  /source-map-resolve/0.5.2:
    dependencies:
      atob: 2.1.2
      decode-uri-component: 0.2.0
      resolve-url: 0.2.1
      source-map-url: 0.4.0
      urix: 0.1.0
    dev: false
    resolution:
      integrity: sha512-MjqsvNwyz1s0k81Goz/9vRBe9SZdB09Bdw+/zYyO+3CuPk6fouTaxscHkgtE8jKvf01kVfl8riHzERQ/kefaSA==
  /source-map-support/0.4.18:
    dependencies:
      source-map: 0.5.7
    dev: false
    resolution:
      integrity: sha512-try0/JqxPLF9nOjvSta7tVondkP5dwgyLDjVoyMDlmjugT2lRZ1OfsrYTkCd2hkDnJTKRbO/Rl3orm8vlsUzbA==
  /source-map-support/0.5.10:
    dependencies:
      buffer-from: 1.1.1
      source-map: 0.6.1
    dev: false
    resolution:
      integrity: sha512-YfQ3tQFTK/yzlGJuX8pTwa4tifQj4QS2Mj7UegOu8jAz59MqIiMGPXxQhVQiIMNzayuUSF/jEuVnfFF5JqybmQ==
  /source-map-url/0.4.0:
    dev: false
    resolution:
      integrity: sha1-PpNdfd1zYxuXZZlW1VEo6HtQhKM=
  /source-map/0.4.4:
    dependencies:
      amdefine: 1.0.1
    dev: false
    engines:
      node: '>=0.8.0'
    resolution:
      integrity: sha1-66T12pwNyZneaAMti092FzZSA2s=
  /source-map/0.5.7:
    dev: false
    engines:
      node: '>=0.10.0'
    resolution:
      integrity: sha1-igOdLRAh0i0eoUyA2OpGi6LvP8w=
  /source-map/0.6.1:
    dev: false
    engines:
      node: '>=0.10.0'
    resolution:
      integrity: sha512-UjgapumWlbMhkBgzT7Ykc5YXUT46F0iKu8SGXq0bcwP5dz/h0Plj6enJqjz1Zbq2l5WaqYnrVbwWOWMyF3F47g==
  /space-separated-tokens/1.1.2:
    dependencies:
      trim: 0.0.1
    dev: false
    resolution:
      integrity: sha512-G3jprCEw+xFEs0ORweLmblJ3XLymGGr6hxZYTYZjIlvDti9vOBUjRQa1Rzjt012aRrocKstHwdNi+F7HguPsEA==
  /spdx-correct/3.1.0:
    dependencies:
      spdx-expression-parse: 3.0.0
      spdx-license-ids: 3.0.3
    dev: false
    resolution:
      integrity: sha512-lr2EZCctC2BNR7j7WzJ2FpDznxky1sjfxvvYEyzxNyb6lZXHODmEoJeFu4JupYlkfha1KZpJyoqiJ7pgA1qq8Q==
  /spdx-exceptions/2.2.0:
    dev: false
    resolution:
      integrity: sha512-2XQACfElKi9SlVb1CYadKDXvoajPgBVPn/gOQLrTvHdElaVhr7ZEbqJaRnJLVNeaI4cMEAgVCeBMKF6MWRDCRA==
  /spdx-expression-parse/3.0.0:
    dependencies:
      spdx-exceptions: 2.2.0
      spdx-license-ids: 3.0.3
    dev: false
    resolution:
      integrity: sha512-Yg6D3XpRD4kkOmTpdgbUiEJFKghJH03fiC1OPll5h/0sO6neh2jqRDVHOQ4o/LMea0tgCkbMgea5ip/e+MkWyg==
  /spdx-license-ids/3.0.3:
    dev: false
    resolution:
      integrity: sha512-uBIcIl3Ih6Phe3XHK1NqboJLdGfwr1UN3k6wSD1dZpmPsIkb8AGNbZYJ1fOBk834+Gxy8rpfDxrS6XLEMZMY2g==
  /spdy-transport/3.0.0:
    dependencies:
      debug: 4.1.1
      detect-node: 2.0.4
      hpack.js: 2.1.6
      obuf: 1.1.2
      readable-stream: 3.1.1
      wbuf: 1.7.3
    dev: false
    resolution:
      integrity: sha512-hsLVFE5SjA6TCisWeJXFKniGGOpBgMLmerfO2aCyCU5s7nJ/rpAepqmFifv/GCbSbueEeAJJnmSQ2rKC/g8Fcw==
  /spdy/4.0.0:
    dependencies:
      debug: 4.1.1
      handle-thing: 2.0.0
      http-deceiver: 1.2.7
      select-hose: 2.0.0
      spdy-transport: 3.0.0
    dev: false
    engines:
      node: '>=6.0.0'
      npm: '>=6.0.0'
    resolution:
      integrity: sha512-ot0oEGT/PGUpzf/6uk4AWLqkq+irlqHXkrdbk51oWONh3bxQmBuljxPNl66zlRRcIJStWq0QkLUCPOPjgjvU0Q==
  /split-string/3.1.0:
    dependencies:
      extend-shallow: 3.0.2
    dev: false
    engines:
      node: '>=0.10.0'
    resolution:
      integrity: sha512-NzNVhJDYpwceVVii8/Hu6DKfD2G+NrQHlS/V/qgv763EYudVwEcMQNxd2lh+0VrUByXN/oJkl5grOhYWvQUYiw==
  /sprintf-js/1.0.3:
    dev: false
    resolution:
      integrity: sha1-BOaSb2YolTVPPdAVIDYzuFcpfiw=
  /sshpk/1.16.1:
    dependencies:
      asn1: 0.2.4
      assert-plus: 1.0.0
      bcrypt-pbkdf: 1.0.2
      dashdash: 1.14.1
      ecc-jsbn: 0.1.2
      getpass: 0.1.7
      jsbn: 0.1.1
      safer-buffer: 2.1.2
      tweetnacl: 0.14.5
    dev: false
    engines:
      node: '>=0.10.0'
    hasBin: true
    resolution:
      integrity: sha512-HXXqVUq7+pcKeLqqZj6mHFUMvXtOJt1uoUx09pFW6011inTMxqI8BA8PM95myrIyyKwdnzjdFjLiE6KBPVtJIg==
  /ssri/5.3.0:
    dependencies:
      safe-buffer: 5.1.2
    dev: false
    resolution:
      integrity: sha512-XRSIPqLij52MtgoQavH/x/dU1qVKtWUAAZeOHsR9c2Ddi4XerFy3mc1alf+dLJKl9EUIm/Ht+EowFkTUOA6GAQ==
  /ssri/6.0.1:
    dependencies:
      figgy-pudding: 3.5.1
    dev: false
    resolution:
      integrity: sha512-3Wge10hNcT1Kur4PDFwEieXSCMCJs/7WvSACcrMYrNp+b8kDL1/0wJch5Ni2WrtwEa2IO8OsVfeKIciKCDx/QA==
  /stack-utils/1.0.2:
    dev: false
    engines:
      node: '>=0.10.0'
    resolution:
      integrity: sha512-MTX+MeG5U994cazkjd/9KNAapsHnibjMLnfXodlkXw76JEea0UiNzrqidzo1emMwk7w5Qhc9jd4Bn9TBb1MFwA==
  /staged-git-files/1.1.1:
    dev: false
    hasBin: true
    resolution:
      integrity: sha512-H89UNKr1rQJvI1c/PIR3kiAMBV23yvR7LItZiV74HWZwzt7f3YHuujJ9nJZlt58WlFox7XQsOahexwk7nTe69A==
  /static-extend/0.1.2:
    dependencies:
      define-property: 0.2.5
      object-copy: 0.1.0
    dev: false
    engines:
      node: '>=0.10.0'
    resolution:
      integrity: sha1-YICcOcv/VTNyJv1eC1IPNB8ftcY=
  /statuses/1.3.1:
    dev: false
    engines:
      node: '>= 0.6'
    resolution:
      integrity: sha1-+vUbnrdKrvOzrPStX2Gr8ky3uT4=
  /statuses/1.4.0:
    dev: false
    engines:
      node: '>= 0.6'
    resolution:
      integrity: sha512-zhSCtt8v2NDrRlPQpCNtw/heZLtfUDqxBM1udqikb/Hbk52LK4nQSwr10u77iopCW5LsyHpuXS0GnEc48mLeew==
  /statuses/1.5.0:
    dev: false
    engines:
      node: '>= 0.6'
    resolution:
      integrity: sha1-Fhx9rBd2Wf2YEfQ3cfqZOBR4Yow=
  /stdout-stream/1.4.1:
    dependencies:
      readable-stream: 2.3.6
    dev: false
    resolution:
      integrity: sha512-j4emi03KXqJWcIeF8eIXkjMFN1Cmb8gUlDYGeBALLPo5qdyTfA9bOtl8m33lRoC+vFMkP3gl0WsDr6+gzxbbTA==
  /stealthy-require/1.1.1:
    dev: false
    engines:
      node: '>=0.10.0'
    resolution:
      integrity: sha1-NbCYdbT/SfJqd35QmzCQoyJr8ks=
  /stickyfilljs/2.1.0:
    dev: false
    resolution:
      integrity: sha512-LkG0BXArL5HbW2O09IAXfnBQfpScgGqJuUDUrI3Ire5YKjRz/EhakIZEJogHwgXeQ4qnTicM9sK9uYfWN11qKg==
  /storybook-readme/3.3.0:
    dependencies:
      babel-plugin-transform-es2015-modules-commonjs: 6.26.2
      lodash: 4.17.11
      prismjs: 1.15.0
      string-raw: 1.0.1
    dev: false
    resolution:
      integrity: sha512-SxaprEbFxEcRwXLPWKvL8uD3/NL41qTabKtLpI7O4v6UMbgRMg3IqWkOBJazxNtKOlEw7i4CTY76OZ7jOqU0WA==
  /stream-browserify/2.0.2:
    dependencies:
      inherits: 2.0.3
      readable-stream: 2.3.6
    dev: false
    resolution:
      integrity: sha512-nX6hmklHs/gr2FuxYDltq8fJA1GDlxKQCz8O/IM4atRqBH8OORmBNgfvW5gG10GT/qQ9u0CzIvr2X5Pkt6ntqg==
  /stream-consume/0.1.1:
    dev: false
    resolution:
      integrity: sha512-tNa3hzgkjEP7XbCkbRXe1jpg+ievoa0O4SCFlMOYEscGSS4JJsckGL8swUyAa/ApGU3Ae4t6Honor4HhL+tRyg==
  /stream-each/1.2.3:
    dependencies:
      end-of-stream: 1.4.1
      stream-shift: 1.0.0
    dev: false
    resolution:
      integrity: sha512-vlMC2f8I2u/bZGqkdfLQW/13Zihpej/7PmSiMQsbYddxuTsJp8vRe2x2FvVExZg7FaOds43ROAuFJwPR4MTZLw==
  /stream-exhaust/1.0.2:
    dev: false
    resolution:
      integrity: sha512-b/qaq/GlBK5xaq1yrK9/zFcyRSTNxmcZwFLGSTG0mXgZl/4Z6GgiyYOXOvY7N3eEvFRAG1bkDRz5EPGSvPYQlw==
  /stream-http/2.8.3:
    dependencies:
      builtin-status-codes: 3.0.0
      inherits: 2.0.3
      readable-stream: 2.3.6
      to-arraybuffer: 1.0.1
      xtend: 4.0.1
    dev: false
    resolution:
      integrity: sha512-+TSkfINHDo4J+ZobQLWiMouQYB+UVYFttRA94FpEzzJ7ZdqcL4uUUQ7WkdkI4DSozGmgBUE/a47L+38PenXhUw==
  /stream-shift/1.0.0:
    dev: false
    resolution:
      integrity: sha1-1cdSgl5TZ+eG944Y5EXqIjoVWVI=
  /strict-uri-encode/1.1.0:
    dev: false
    engines:
      node: '>=0.10.0'
    resolution:
      integrity: sha1-J5siXfHVgrH1TmWt3UNS4Y+qBxM=
  /string-argv/0.0.2:
    dev: false
    engines:
      node: '>=0.6.19'
    resolution:
      integrity: sha1-2sMECGkMIfPDYwo/86BYd73L1zY=
  /string-hash/1.1.3:
    dev: false
    resolution:
      integrity: sha1-6Kr8CsGFW0Zmkp7X3RJ1311sgRs=
  /string-length/2.0.0:
    dependencies:
      astral-regex: 1.0.0
      strip-ansi: 4.0.0
    dev: false
    engines:
      node: '>=4'
    resolution:
      integrity: sha1-1A27aGo6zpYMHP/KVivyxF+DY+0=
  /string-raw/1.0.1:
    dev: false
    resolution:
      integrity: sha1-Ab4mZaHPosV1IMkQaY9sonakxyY=
  /string-width/1.0.2:
    dependencies:
      code-point-at: 1.1.0
      is-fullwidth-code-point: 1.0.0
      strip-ansi: 3.0.1
    dev: false
    engines:
      node: '>=0.10.0'
    resolution:
      integrity: sha1-EYvfW4zcUaKn5w0hHgfisLmxB9M=
  /string-width/2.1.1:
    dependencies:
      is-fullwidth-code-point: 2.0.0
      strip-ansi: 4.0.0
    dev: false
    engines:
      node: '>=4'
    resolution:
      integrity: sha512-nOqH59deCq9SRHlxq1Aw85Jnt4w6KvLKqWVik6oA9ZklXLNIOlqg4F2yrT1MVaTjAqvVwdfeZ7w7aCvJD7ugkw==
  /string.prototype.matchall/3.0.1:
    dependencies:
      define-properties: 1.1.3
      es-abstract: 1.13.0
      function-bind: 1.1.1
      has-symbols: 1.0.0
      regexp.prototype.flags: 1.2.0
    dev: false
    resolution:
      integrity: sha512-NSiU0ILQr9PQ1SZmM1X327U5LsM+KfDTassJfqN1al1+0iNpKzmQ4BfXOJwRnTEqv8nKJ67mFpqRoPaGWwvy5A==
  /string.prototype.padend/3.0.0:
    dependencies:
      define-properties: 1.1.3
      es-abstract: 1.13.0
      function-bind: 1.1.1
    dev: false
    engines:
      node: '>= 0.4'
    resolution:
      integrity: sha1-86rvfBcZ8XDF6rHDK/eA2W4h8vA=
  /string.prototype.padstart/3.0.0:
    dependencies:
      define-properties: 1.1.3
      es-abstract: 1.13.0
      function-bind: 1.1.1
    dev: false
    engines:
      node: '>= 0.4'
    resolution:
      integrity: sha1-W8+tOfRkm7LQMSkuGbzwtRDUskI=
  /string.prototype.trim/1.1.2:
    dependencies:
      define-properties: 1.1.3
      es-abstract: 1.13.0
      function-bind: 1.1.1
    dev: false
    engines:
      node: '>= 0.4'
    resolution:
      integrity: sha1-0E3iyJ4Tf019IG8Ia17S+ua+jOo=
  /string_decoder/0.10.31:
    dev: false
    resolution:
      integrity: sha1-YuIDvEF2bGwoyfyEMB2rHFMQ+pQ=
  /string_decoder/1.1.1:
    dependencies:
      safe-buffer: 5.1.2
    dev: false
    resolution:
      integrity: sha512-n/ShnvDi6FHbbVfviro+WojiFzv+s8MPMHBczVePfUpDJLwoLT0ht1l4YwBCbi8pJAveEEdnkHyPyTP/mzRfwg==
  /string_decoder/1.2.0:
    dependencies:
      safe-buffer: 5.1.2
    dev: false
    resolution:
      integrity: sha512-6YqyX6ZWEYguAxgZzHGL7SsCeGx3V2TtOTqZz1xSTSWnqsbWwbptafNyvf/ACquZUXV3DANr5BDIwNYe1mN42w==
  /stringify-object/3.3.0:
    dependencies:
      get-own-enumerable-property-symbols: 3.0.0
      is-obj: 1.0.1
      is-regexp: 1.0.0
    dev: false
    engines:
      node: '>=4'
    resolution:
      integrity: sha512-rHqiFh1elqCQ9WPLIC8I0Q/g/wj5J1eMkyoiD6eoQApWHP0FtlK7rqnhmabL5VUY9JQCcqwwvlOaSuutekgyrw==
  /strip-ansi/0.1.1:
    dev: false
    engines:
      node: '>=0.8.0'
    hasBin: true
    resolution:
      integrity: sha1-OeipjQRNFQZgq+SmgIrPcLt7yZE=
  /strip-ansi/3.0.1:
    dependencies:
      ansi-regex: 2.1.1
    dev: false
    engines:
      node: '>=0.10.0'
    resolution:
      integrity: sha1-ajhfuIU9lS1f8F0Oiq+UJ43GPc8=
  /strip-ansi/4.0.0:
    dependencies:
      ansi-regex: 3.0.0
    dev: false
    engines:
      node: '>=4'
    resolution:
      integrity: sha1-qEeQIusaw2iocTibY1JixQXuNo8=
  /strip-bom/2.0.0:
    dependencies:
      is-utf8: 0.2.1
    dev: false
    engines:
      node: '>=0.10.0'
    resolution:
      integrity: sha1-YhmoVhZSBJHzV4i9vxRHqZx+aw4=
  /strip-bom/3.0.0:
    dev: false
    engines:
      node: '>=4'
    resolution:
      integrity: sha1-IzTBjpx1n3vdVv3vfprj1YjmjtM=
  /strip-eof/1.0.0:
    dev: false
    engines:
      node: '>=0.10.0'
    resolution:
      integrity: sha1-u0P/VZim6wXYm1n80SnJgzE2Br8=
  /strip-indent/1.0.1:
    dependencies:
      get-stdin: 4.0.1
    dev: false
    engines:
      node: '>=0.10.0'
    hasBin: true
    resolution:
      integrity: sha1-DHlipq3vp7vUrDZkYKY4VSrhoKI=
  /style-loader/0.20.3:
    dependencies:
      loader-utils: 1.2.3
      schema-utils: 0.4.7
    dev: false
    engines:
      node: '>= 0.12.0'
    resolution:
      integrity: sha512-2I7AVP73MvK33U7B9TKlYZAqdROyMXDYSMvHLX43qy3GCOaJNiV6i0v/sv9idWIaQ42Yn2dNv79Q5mKXbKhAZg==
  /style-loader/0.21.0:
    dependencies:
      loader-utils: 1.2.3
      schema-utils: 0.4.7
    dev: false
    engines:
      node: '>= 0.12.0'
    resolution:
      integrity: sha512-T+UNsAcl3Yg+BsPKs1vd22Fr8sVT+CJMtzqc6LEw9bbJZb43lm9GoeIfUcDEefBSWC0BhYbcdupV1GtI4DGzxg==
  /subarg/1.0.0:
    dependencies:
      minimist: 1.2.0
    dev: false
    resolution:
      integrity: sha1-9izxdYHplrSPyWVpn1TAauJouNI=
  /supports-color/2.0.0:
    dev: false
    engines:
      node: '>=0.8.0'
    resolution:
      integrity: sha1-U10EXOa2Nj+kARcIRimZXp3zJMc=
  /supports-color/3.1.2:
    dependencies:
      has-flag: 1.0.0
    dev: false
    engines:
      node: '>=0.8.0'
    resolution:
      integrity: sha1-cqJiiU2dQIuVbKBf83su2KbiotU=
  /supports-color/3.2.3:
    dependencies:
      has-flag: 1.0.0
    dev: false
    engines:
      node: '>=0.8.0'
    resolution:
      integrity: sha1-ZawFBLOVQXHYpklGsq48u4pfVPY=
  /supports-color/4.5.0:
    dependencies:
      has-flag: 2.0.0
    dev: false
    engines:
      node: '>=4'
    resolution:
      integrity: sha1-vnoN5ITexcXN34s9WRJQRJEvY1s=
  /supports-color/5.5.0:
    dependencies:
      has-flag: 3.0.0
    dev: false
    engines:
      node: '>=4'
    resolution:
      integrity: sha512-QjVjwdXIt408MIiAqCX4oUKsgU2EqAGzs2Ppkm4aQYbjm+ZEWEcW4SfFNTr4uMNZma0ey4f5lgLrkB0aX0QMow==
  /svg-tag-names/1.1.1:
    dev: false
    resolution:
      integrity: sha1-lkGynvcQJe4JTHBD983efZn71Qo=
  /svgo/0.7.2:
    dependencies:
      coa: 1.0.4
      colors: 1.1.2
      csso: 2.3.2
      js-yaml: 3.7.0
      mkdirp: 0.5.1
      sax: 1.2.4
      whet.extend: 0.9.9
    dev: false
    engines:
      node: '>=0.10.0'
    hasBin: true
    resolution:
      integrity: sha1-n1dyQTlSE1xv779Ar+ak+qiLS7U=
  /symbol-observable/1.2.0:
    dev: false
    engines:
      node: '>=0.10.0'
    resolution:
      integrity: sha512-e900nM8RRtGhlV36KGEU9k65K3mPb1WV70OdjfxlG2EAuM1noi/E/BaW/uMhL7bPEssK8QV57vN3esixjUvcXQ==
  /symbol-tree/3.2.2:
    dev: false
    resolution:
      integrity: sha1-rifbOPZgp64uHDt9G8KQgZuFGeY=
  /symbol.prototype.description/1.0.0:
    dependencies:
      has-symbols: 1.0.0
    dev: false
    engines:
      node: '>= 0.12'
    resolution:
      integrity: sha512-I9mrbZ5M96s7QeJDv95toF1svkUjeBybe8ydhY7foPaBmr0SPJMFupArmMkDrOKTTj0sJVr+nvQNxWLziQ7nDQ==
  /tapable/0.2.9:
    dev: false
    engines:
      node: '>=0.6'
    resolution:
      integrity: sha512-2wsvQ+4GwBvLPLWsNfLCDYGsW6xb7aeC6utq2Qh0PFwgEy7K7dsma9Jsmb2zSQj7GvYAyUGSntLtsv++GmgL1A==
  /tapable/1.1.1:
    dev: false
    engines:
      node: '>=6'
    resolution:
      integrity: sha512-9I2ydhj8Z9veORCw5PRm4u9uebCn0mcCa6scWoNcbZ6dAtoo2618u9UUzxgmsCOreJpqDDuv61LvwofW7hLcBA==
  /tar/2.2.1:
    dependencies:
      block-stream: 0.0.9
      fstream: 1.0.11
      inherits: 2.0.3
    dev: false
    resolution:
      integrity: sha1-jk0qJWwOIYXGsYrWlK7JaLg8sdE=
  /teeny-request/3.11.3:
    dependencies:
      https-proxy-agent: 2.2.1
      node-fetch: 2.3.0
      uuid: 3.3.2
    dev: false
    resolution:
      integrity: sha512-CKncqSF7sH6p4rzCgkb/z/Pcos5efl0DmolzvlqRQUNcpRIruOhY9+T1FsIlyEbfWd7MsFpodROOwHYh2BaXzw==
  /temp/0.8.3:
    dependencies:
      os-tmpdir: 1.0.2
      rimraf: 2.2.8
    dev: false
    engines:
      '0': node >=0.8.0
    resolution:
      integrity: sha1-4Ma8TSa5AxJEEOT+2BEDAU38H1k=
  /terser-webpack-plugin/1.2.2:
    dependencies:
      cacache: 11.3.2
      find-cache-dir: 2.0.0
      schema-utils: 1.0.0
      serialize-javascript: 1.6.1
      source-map: 0.6.1
      terser: 3.16.1
      webpack-sources: 1.3.0
      worker-farm: 1.6.0
    dev: false
    engines:
      node: '>= 6.9.0'
    peerDependencies:
      webpack: ^4.0.0
    resolution:
      integrity: sha512-1DMkTk286BzmfylAvLXwpJrI7dWa5BnFmscV/2dCr8+c56egFcbaeFAl7+sujAjdmpLam21XRdhA4oifLyiWWg==
  /terser/3.16.1:
    dependencies:
      commander: 2.17.1
      source-map: 0.6.1
      source-map-support: 0.5.10
    dev: false
    engines:
      node: '>=6.0.0'
    hasBin: true
    resolution:
      integrity: sha512-JDJjgleBROeek2iBcSNzOHLKsB/MdDf+E/BOAJ0Tk9r7p9/fVobfv7LMJ/g/k3v9SXdmjZnIlFd5nfn/Rt0Xow==
  /test-exclude/4.2.3:
    dependencies:
      arrify: 1.0.1
      micromatch: 2.3.11
      object-assign: 4.1.1
      read-pkg-up: 1.0.1
      require-main-filename: 1.0.1
    dev: false
    resolution:
      integrity: sha512-SYbXgY64PT+4GAL2ocI3HwPa4Q4TBKm0cwAVeKOt/Aoc0gSpNRjJX8w0pA1LMKZ3LBmd8pYBqApFNQLII9kavA==
  /test-value/2.1.0:
    dependencies:
      array-back: 1.0.4
      typical: 2.6.1
    dev: false
    engines:
      node: '>=0.10.0'
    resolution:
      integrity: sha1-Edpv9nDzRxpztiXKTz/c97t0gpE=
  /text-encoding/0.6.4:
    deprecated: no longer maintained
    dev: false
    resolution:
      integrity: sha1-45mpgiV6J22uQou5KEXLcb3CbRk=
  /text-table/0.2.0:
    dev: false
    resolution:
      integrity: sha1-f17oI66AUgfACvLfSoTsP8+lcLQ=
  /throat/4.1.0:
    dev: false
    resolution:
      integrity: sha1-iQN8vJLFarGJJua6TLsgDhVnKmo=
  /through/2.3.8:
    dev: false
    resolution:
      integrity: sha1-DdTJ/6q8NXlgsbckEV1+Doai4fU=
  /through2/2.0.5:
    dependencies:
      readable-stream: 2.3.6
      xtend: 4.0.1
    dev: false
    resolution:
      integrity: sha512-/mrRod8xqpA+IHSLyGCQ2s8SPHiCDEeQJSep1jqLYeEUClOFG2Qsh+4FU6G9VeqpZnGW/Su8LQGc4YKni5rYSQ==
  /thunky/1.0.3:
    dev: false
    resolution:
      integrity: sha512-YwT8pjmNcAXBZqrubu22P4FYsh2D4dxRmnWBOL8Jk8bUcRUtc5326kx32tuTmFDAZtLOGEVNl8POAR8j896Iow==
  /time-stamp/2.2.0:
    dev: false
    engines:
      node: '>=0.10.0'
    resolution:
      integrity: sha512-zxke8goJQpBeEgD82CXABeMh0LSJcj7CXEd0OHOg45HgcofF7pxNwZm9+RknpxpDhwN4gFpySkApKfFYfRQnUA==
  /timers-browserify/2.0.10:
    dependencies:
      setimmediate: 1.0.5
    dev: false
    engines:
      node: '>=0.6.0'
    resolution:
      integrity: sha512-YvC1SV1XdOUaL6gx5CoGroT3Gu49pK9+TZ38ErPldOWW4j49GI1HKs9DV+KGq/w6y+LZ72W1c8cKz2vzY+qpzg==
  /tiny-emitter/2.1.0:
    dev: false
    optional: true
    resolution:
      integrity: sha512-NB6Dk1A9xgQPMoGqC5CVXn123gWyte215ONT5Pp5a0yt4nlEoO1ZWeCwpncaekPHXO60i47ihFnZPiRPjRMq4Q==
  /tmp/0.0.33:
    dependencies:
      os-tmpdir: 1.0.2
    dev: false
    engines:
      node: '>=0.6.0'
    resolution:
      integrity: sha512-jRCJlojKnZ3addtTOjdIqoRuPEKBvNXcGYqzO6zWZX8KfKEpnGY5jfggJQ3EjKuu8D4bJRr0y+cYJFmYbImXGw==
  /tmpl/1.0.4:
    dev: false
    resolution:
      integrity: sha1-I2QN17QtAEM5ERQIIOXPRA5SHdE=
  /to-arraybuffer/1.0.1:
    dev: false
    resolution:
      integrity: sha1-fSKbH8xjfkZsoIEYCDanqr/4P0M=
  /to-fast-properties/1.0.3:
    dev: false
    engines:
      node: '>=0.10.0'
    resolution:
      integrity: sha1-uDVx+k2MJbguIxsG46MFXeTKGkc=
  /to-object-path/0.3.0:
    dependencies:
      kind-of: 3.2.2
    dev: false
    engines:
      node: '>=0.10.0'
    resolution:
      integrity: sha1-KXWIt7Dn4KwI4E5nL4XB9JmeF68=
  /to-regex-range/2.1.1:
    dependencies:
      is-number: 3.0.0
      repeat-string: 1.6.1
    dev: false
    engines:
      node: '>=0.10.0'
    resolution:
      integrity: sha1-fIDBe53+vlmeJzZ+DU3VWQFB2zg=
  /to-regex/3.0.2:
    dependencies:
      define-property: 2.0.2
      extend-shallow: 3.0.2
      regex-not: 1.0.2
      safe-regex: 1.1.0
    dev: false
    engines:
      node: '>=0.10.0'
    resolution:
      integrity: sha512-FWtleNAtZ/Ki2qtqej2CXTOayOH9bHDQF+Q48VpWyDXjbYxA4Yz8iDB31zXOBUlOHHKidDbqGVrTUvQMPmBGBw==
  /topo/2.0.2:
    dependencies:
      hoek: 4.2.1
    dev: false
    engines:
      node: '>=4.0.0'
    resolution:
      integrity: sha1-zVYVdSU5BXwNwEkaYhw7xvvh0YI=
  /toposort/1.0.7:
    dev: false
    resolution:
      integrity: sha1-LmhELZ9k7HILjMieZEOsbKqVACk=
  /touch/0.0.3:
    dependencies:
      nopt: 1.0.10
    dev: false
    engines:
      node: '>=0.6'
    resolution:
      integrity: sha1-Ua7z1ElXHU8oel2Hyci0kYGg2x0=
  /tough-cookie/2.3.4:
    dependencies:
      punycode: 1.4.1
    dev: false
    engines:
      node: '>=0.8'
    resolution:
      integrity: sha512-TZ6TTfI5NtZnuyy/Kecv+CnoROnyXn2DN97LontgQpCwsX2XyLYCC0ENhYkehSOwAp8rTQKc/NUIF7BkQ5rKLA==
  /tough-cookie/2.4.3:
    dependencies:
      psl: 1.1.31
      punycode: 1.4.1
    dev: false
    engines:
      node: '>=0.8'
    resolution:
      integrity: sha512-Q5srk/4vDM54WJsJio3XNn6K2sCG+CQ8G5Wz6bZhRZoAe/+TxjWB/GlFAnYEbkYVlON9FMk/fE3h2RLpPXo4lQ==
  /tough-cookie/2.5.0:
    dependencies:
      psl: 1.1.31
      punycode: 2.1.1
    dev: false
    engines:
      node: '>=0.8'
    resolution:
      integrity: sha512-nlLsUzgm1kfLXSXfRZMc1KLAugd4hqJHDTvc2hDIwS3mZAfMEuMbc03SujMF+GEcpaX/qboeycw6iO8JwVv2+g==
  /tr46/1.0.1:
    dependencies:
      punycode: 2.1.1
    dev: false
    resolution:
      integrity: sha1-qLE/1r/SSJUZZ0zN5VujaTtwbQk=
  /traverse/0.3.9:
    dev: false
    resolution:
      integrity: sha1-cXuPIgzAu3tE5AUUwisui7xw2Lk=
  /trim-newlines/1.0.0:
    dev: false
    engines:
      node: '>=0.10.0'
    resolution:
      integrity: sha1-WIeWa7WCpFA6QetST301ARgVphM=
  /trim-right/1.0.1:
    dev: false
    engines:
      node: '>=0.10.0'
    resolution:
      integrity: sha1-yy4SAwZ+DI3h9hQJS5/kVwTqYAM=
  /trim/0.0.1:
    dev: false
    resolution:
      integrity: sha1-WFhUf2spB1fulczMZm+1AITEYN0=
  /true-case-path/1.0.3:
    dependencies:
      glob: 7.1.3
    dev: false
    resolution:
      integrity: sha512-m6s2OdQe5wgpFMC+pAJ+q9djG82O2jcHPOI6RNg1yy9rCYR+WD6Nbpl32fDpfC56nirdRy+opFa/Vk7HYhqaew==
  /tryer/1.0.1:
    dev: false
    resolution:
      integrity: sha512-c3zayb8/kWWpycWYg87P71E1S1ZL6b6IJxfb5fvsUgsf0S2MVGaDhDXXjDMpdCpfWXqptc+4mXwmiy1ypXqRAA==
  /ts-jest/23.10.5:
    dependencies:
      bs-logger: 0.2.6
      buffer-from: 1.1.1
      fast-json-stable-stringify: 2.0.0
      json5: 2.1.0
      make-error: 1.3.5
      mkdirp: 0.5.1
      resolve: 1.10.0
      semver: 5.6.0
      yargs-parser: 10.1.0
    dev: false
    engines:
      node: '>= 6'
    hasBin: true
    peerDependencies:
      jest: '>=22 <24'
    resolution:
      integrity: sha512-MRCs9qnGoyKgFc8adDEntAOP64fWK1vZKnOYU1o2HxaqjdJvGqmkLCPCnVq1/If4zkUmEjKPnCiUisTrlX2p2A==
  /ts-jest/23.10.5/jest@23.6.0:
    dependencies:
      bs-logger: 0.2.6
      buffer-from: 1.1.1
      fast-json-stable-stringify: 2.0.0
      jest: 23.6.0
      json5: 2.1.0
      make-error: 1.3.5
      mkdirp: 0.5.1
      resolve: 1.10.0
      semver: 5.6.0
      yargs-parser: 10.1.0
    dev: false
    engines:
      node: '>= 6'
    hasBin: true
    id: registry.npmjs.org/ts-jest/23.10.5
    peerDependencies:
      jest: '>=22 <24'
    resolution:
      integrity: sha512-MRCs9qnGoyKgFc8adDEntAOP64fWK1vZKnOYU1o2HxaqjdJvGqmkLCPCnVq1/If4zkUmEjKPnCiUisTrlX2p2A==
  /ts-loader/4.5.0:
    dependencies:
      chalk: 2.4.2
      enhanced-resolve: 4.1.0
      loader-utils: 1.2.3
      micromatch: 3.1.10
      semver: 5.6.0
    dev: false
    engines:
      node: '>=6.11.5'
    resolution:
      integrity: sha512-ihgVaSmgrX4crGV4n7yuoHPoCHbDzj9aepCZR9TgIx4SgJ9gdnB6xLHgUBb7bsFM/f0K6x9iXa65KY/Fu1Klkw==
  /tslib/1.9.3:
    dev: false
    resolution:
      integrity: sha512-4krF8scpejhaOgqzBEcGM7yDIEfi0/8+8zDRZhNZZ2kjmHJ4hv3zCbQWxoJGz1iw5U0Jl0nma13xzHXcncMavQ==
  /tslint-microsoft-contrib/5.2.1:
    dependencies:
      tsutils: 2.28.0
    dev: false
    peerDependencies:
      tslint: ^5.1.0
      typescript: ^2.1.0 || ^3.0.0
    resolution:
      integrity: sha512-PDYjvpo0gN9IfMULwKk0KpVOPMhU6cNoT9VwCOLeDl/QS8v8W2yspRpFFuUS7/c5EIH/n8ApMi8TxJAz1tfFUA==
  /tslint-microsoft-contrib/5.2.1/tslint@5.12.1+typescript@3.3.3:
    dependencies:
      tslint: /tslint/5.12.1/typescript@3.3.3
      tsutils: /tsutils/2.28.0/typescript@3.3.3
      typescript: 3.3.3
    dev: false
    id: registry.npmjs.org/tslint-microsoft-contrib/5.2.1
    peerDependencies:
      tslint: ^5.1.0
      typescript: ^2.1.0 || ^3.0.0
    resolution:
      integrity: sha512-PDYjvpo0gN9IfMULwKk0KpVOPMhU6cNoT9VwCOLeDl/QS8v8W2yspRpFFuUS7/c5EIH/n8ApMi8TxJAz1tfFUA==
  /tslint-react/3.6.0:
    dependencies:
      tsutils: 2.29.0
    dev: false
    peerDependencies:
      tslint: ^5.1.0
      typescript: '>=2.1.0 || >=2.7.0-dev || >=2.8.0-dev || >=2.9.0-dev'
    resolution:
      integrity: sha512-AIv1QcsSnj7e9pFir6cJ6vIncTqxfqeFF3Lzh8SuuBljueYzEAtByuB6zMaD27BL0xhMEqsZ9s5eHuCONydjBw==
  /tslint/5.12.1:
    dependencies:
      babel-code-frame: 6.26.0
      builtin-modules: 1.1.1
      chalk: 2.4.2
      commander: 2.19.0
      diff: 3.5.0
      glob: 7.1.3
      js-yaml: 3.12.1
      minimatch: 3.0.4
      resolve: 1.10.0
      semver: 5.6.0
      tslib: 1.9.3
      tsutils: 2.29.0
    dev: false
    engines:
      node: '>=4.8.0'
    hasBin: true
    peerDependencies:
      typescript: '>=2.1.0 || >=2.1.0-dev || >=2.2.0-dev || >=2.3.0-dev || >=2.4.0-dev || >=2.5.0-dev || >=2.6.0-dev || >=2.7.0-dev || >=2.8.0-dev || >=2.9.0-dev'
    resolution:
      integrity: sha512-sfodBHOucFg6egff8d1BvuofoOQ/nOeYNfbp7LDlKBcLNrL3lmS5zoiDGyOMdT7YsEXAwWpTdAHwOGOc8eRZAw==
  /tslint/5.12.1/typescript@3.3.3:
    dependencies:
      babel-code-frame: 6.26.0
      builtin-modules: 1.1.1
      chalk: 2.4.2
      commander: 2.19.0
      diff: 3.5.0
      glob: 7.1.3
      js-yaml: 3.12.1
      minimatch: 3.0.4
      resolve: 1.10.0
      semver: 5.6.0
      tslib: 1.9.3
      tsutils: /tsutils/2.29.0/typescript@3.3.3
      typescript: 3.3.3
    dev: false
    engines:
      node: '>=4.8.0'
    hasBin: true
    id: registry.npmjs.org/tslint/5.12.1
    peerDependencies:
      typescript: '>=2.1.0 || >=2.1.0-dev || >=2.2.0-dev || >=2.3.0-dev || >=2.4.0-dev || >=2.5.0-dev || >=2.6.0-dev || >=2.7.0-dev || >=2.8.0-dev || >=2.9.0-dev'
    resolution:
      integrity: sha512-sfodBHOucFg6egff8d1BvuofoOQ/nOeYNfbp7LDlKBcLNrL3lmS5zoiDGyOMdT7YsEXAwWpTdAHwOGOc8eRZAw==
  /tsutils/2.28.0:
    dependencies:
      tslib: 1.9.3
    dev: false
    peerDependencies:
      typescript: '>=2.1.0 || >=2.1.0-dev || >=2.2.0-dev || >=2.3.0-dev || >=2.4.0-dev || >=2.5.0-dev || >=2.6.0-dev || >=2.7.0-dev || >=2.8.0-dev || >=2.9.0-dev || >= 3.0.0-dev || >= 3.1.0-dev'
    resolution:
      integrity: sha512-bh5nAtW0tuhvOJnx1GLRn5ScraRLICGyJV5wJhtRWOLsxW70Kk5tZtpK3O/hW6LDnqKS9mlUMPZj9fEMJ0gxqA==
  /tsutils/2.28.0/typescript@3.3.3:
    dependencies:
      tslib: 1.9.3
      typescript: 3.3.3
    dev: false
    id: registry.npmjs.org/tsutils/2.28.0
    peerDependencies:
      typescript: '>=2.1.0 || >=2.1.0-dev || >=2.2.0-dev || >=2.3.0-dev || >=2.4.0-dev || >=2.5.0-dev || >=2.6.0-dev || >=2.7.0-dev || >=2.8.0-dev || >=2.9.0-dev || >= 3.0.0-dev || >= 3.1.0-dev'
    resolution:
      integrity: sha512-bh5nAtW0tuhvOJnx1GLRn5ScraRLICGyJV5wJhtRWOLsxW70Kk5tZtpK3O/hW6LDnqKS9mlUMPZj9fEMJ0gxqA==
  /tsutils/2.29.0:
    dependencies:
      tslib: 1.9.3
    dev: false
    peerDependencies:
      typescript: '>=2.1.0 || >=2.1.0-dev || >=2.2.0-dev || >=2.3.0-dev || >=2.4.0-dev || >=2.5.0-dev || >=2.6.0-dev || >=2.7.0-dev || >=2.8.0-dev || >=2.9.0-dev || >= 3.0.0-dev || >= 3.1.0-dev'
    resolution:
      integrity: sha512-g5JVHCIJwzfISaXpXE1qvNalca5Jwob6FjI4AoPlqMusJ6ftFE7IkkFoMhVLRgK+4Kx3gkzb8UZK5t5yTTvEmA==
  /tsutils/2.29.0/typescript@3.3.3:
    dependencies:
      tslib: 1.9.3
      typescript: 3.3.3
    dev: false
    id: registry.npmjs.org/tsutils/2.29.0
    peerDependencies:
      typescript: '>=2.1.0 || >=2.1.0-dev || >=2.2.0-dev || >=2.3.0-dev || >=2.4.0-dev || >=2.5.0-dev || >=2.6.0-dev || >=2.7.0-dev || >=2.8.0-dev || >=2.9.0-dev || >= 3.0.0-dev || >= 3.1.0-dev'
    resolution:
      integrity: sha512-g5JVHCIJwzfISaXpXE1qvNalca5Jwob6FjI4AoPlqMusJ6ftFE7IkkFoMhVLRgK+4Kx3gkzb8UZK5t5yTTvEmA==
  /tty-browserify/0.0.0:
    dev: false
    resolution:
      integrity: sha1-oVe6QC2iTpv5V/mqadUk7tQpAaY=
  /tunnel-agent/0.6.0:
    dependencies:
      safe-buffer: 5.1.2
    dev: false
    resolution:
      integrity: sha1-J6XeoGs2sEoKmWZ3SykIaPD8QP0=
  /tweetnacl/0.14.5:
    dev: false
    resolution:
      integrity: sha1-WuaBd/GS1EViadEIr6k/+HQ/T2Q=
  /type-check/0.3.2:
    dependencies:
      prelude-ls: 1.1.2
    dev: false
    engines:
      node: '>= 0.8.0'
    resolution:
      integrity: sha1-WITKtRLPHTVeP7eE8wgEsrUg23I=
  /type-detect/4.0.8:
    dev: false
    engines:
      node: '>=4'
    resolution:
      integrity: sha512-0fr/mIH1dlO+x7TlcMy+bIDqKPsw/70tVyeHW787goQjhmqaZe10uwLujubK9q9Lg6Fiho1KUKDYz0Z7k7g5/g==
  /type-is/1.6.16:
    dependencies:
      media-typer: 0.3.0
      mime-types: 2.1.22
    dev: false
    engines:
      node: '>= 0.6'
    resolution:
      integrity: sha512-HRkVv/5qY2G6I8iab9cI7v1bOIdhm94dVjQCPFElW9W+3GeDOSHmy2EBYe4VTApuzolPcmgFTN3ftVJRKR2J9Q==
  /typedarray/0.0.6:
    dev: false
    resolution:
      integrity: sha1-hnrHTjhkGHsdPUfZlqeOxciDB3c=
  /typescript/3.1.6:
    dev: false
    engines:
      node: '>=4.2.0'
    hasBin: true
    resolution:
      integrity: sha512-tDMYfVtvpb96msS1lDX9MEdHrW4yOuZ4Kdc4Him9oU796XldPYF/t2+uKoX0BBa0hXXwDlqYQbXY5Rzjzc5hBA==
  /typescript/3.3.3:
    dev: false
    engines:
      node: '>=4.2.0'
    hasBin: true
    resolution:
      integrity: sha512-Y21Xqe54TBVp+VDSNbuDYdGw0BpoR/Q6wo/+35M8PAU0vipahnyduJWirxxdxjsAkS7hue53x2zp8gz7F05u0A==
  /typical/2.6.1:
    dev: false
    resolution:
      integrity: sha1-XAgOXWYcu+OCWdLnCjxyU+hziB0=
  /ua-parser-js/0.7.19:
    dev: false
    resolution:
      integrity: sha512-T3PVJ6uz8i0HzPxOF9SWzWAlfN/DavlpQqepn22xgve/5QecC+XMCAtmUNnY7C9StehaV6exjUCI801lOI7QlQ==
  /uglify-es/3.3.9:
    dependencies:
      commander: 2.13.0
      source-map: 0.6.1
    dev: false
    engines:
      node: '>=0.8.0'
    hasBin: true
    resolution:
      integrity: sha512-r+MU0rfv4L/0eeW3xZrd16t4NZfK8Ld4SWVglYBb7ez5uXFWHuVRs6xCTrf1yirs9a4j4Y27nn7SRfO6v67XsQ==
  /uglify-js/2.8.29:
    dependencies:
      source-map: 0.5.7
      yargs: 3.10.0
    dev: false
    engines:
      node: '>=0.8.0'
    hasBin: true
    optionalDependencies:
      uglify-to-browserify: 1.0.2
    resolution:
      integrity: sha1-KcVzMUgFe7Th913zW3qcty5qWd0=
  /uglify-js/3.4.9:
    dependencies:
      commander: 2.17.1
      source-map: 0.6.1
    dev: false
    engines:
      node: '>=0.8.0'
    hasBin: true
    resolution:
      integrity: sha512-8CJsbKOtEbnJsTyv6LE6m6ZKniqMiFWmm9sRbopbkGs3gMPPfd3Fh8iIA4Ykv5MgaTbqHr4BaoGLJLZNhsrW1Q==
  /uglify-to-browserify/1.0.2:
    dev: false
    optional: true
    resolution:
      integrity: sha1-bgkk1r2mta/jSeOabWMoUKD4grc=
  /uglifyjs-webpack-plugin/0.4.6/webpack@3.12.0:
    dependencies:
      source-map: 0.5.7
      uglify-js: 2.8.29
      webpack: /webpack/3.12.0/webpack@3.12.0
      webpack-sources: 1.3.0
    dev: false
    engines:
      node: '>=4.3.0 <5.0.0 || >=5.10'
    id: registry.npmjs.org/uglifyjs-webpack-plugin/0.4.6
    peerDependencies:
      webpack: ^1.9 || ^2 || ^2.1.0-beta || ^2.2.0-rc || ^3.0.0
    requiresBuild: true
    resolution:
      integrity: sha1-uVH0q7a9YX5m9j64kUmOORdj4wk=
  /uglifyjs-webpack-plugin/1.3.0/webpack@3.12.0:
    dependencies:
      cacache: 10.0.4
      find-cache-dir: 1.0.0
      schema-utils: 0.4.7
      serialize-javascript: 1.6.1
      source-map: 0.6.1
      uglify-es: 3.3.9
      webpack: /webpack/3.12.0/webpack@3.12.0
      webpack-sources: 1.3.0
      worker-farm: 1.6.0
    dev: false
    engines:
      node: '>= 4.8 < 5.0.0 || >= 5.10'
    id: registry.npmjs.org/uglifyjs-webpack-plugin/1.3.0
    peerDependencies:
      webpack: ^2.0.0 || ^3.0.0 || ^4.0.0
    resolution:
      integrity: sha512-ovHIch0AMlxjD/97j9AYovZxG5wnHOPkL7T1GKochBADp/Zwc44pEWNqpKl1Loupp1WhFg7SlYmHZRUfdAacgw==
  /uglifyjs-webpack-plugin/1.3.0/webpack@4.7.0:
    dependencies:
      cacache: 10.0.4
      find-cache-dir: 1.0.0
      schema-utils: 0.4.7
      serialize-javascript: 1.6.1
      source-map: 0.6.1
      uglify-es: 3.3.9
      webpack: /webpack/4.7.0/webpack@4.7.0
      webpack-sources: 1.3.0
      worker-farm: 1.6.0
    dev: false
    engines:
      node: '>= 4.8 < 5.0.0 || >= 5.10'
    id: registry.npmjs.org/uglifyjs-webpack-plugin/1.3.0
    peerDependencies:
      webpack: ^2.0.0 || ^3.0.0 || ^4.0.0
    resolution:
      integrity: sha512-ovHIch0AMlxjD/97j9AYovZxG5wnHOPkL7T1GKochBADp/Zwc44pEWNqpKl1Loupp1WhFg7SlYmHZRUfdAacgw==
  /underscore/1.6.0:
    dev: false
    resolution:
      integrity: sha1-izixDKze9jM3uLJOT/htRa6lKag=
  /undertaker-registry/1.0.1:
    dev: false
    engines:
      node: '>= 0.10'
    resolution:
      integrity: sha1-XkvaMI5KiirlhPm5pDWaSZglzFA=
  /undertaker/1.2.0:
    dependencies:
      arr-flatten: 1.1.0
      arr-map: 2.0.2
      bach: 1.2.0
      collection-map: 1.0.0
      es6-weak-map: 2.0.2
      last-run: 1.1.1
      object.defaults: 1.1.0
      object.reduce: 1.0.1
      undertaker-registry: 1.0.1
    dev: false
    engines:
      node: '>= 0.10'
    resolution:
      integrity: sha1-M52kZGJS0ILcN45wgGcpl1DhG0k=
  /union-value/1.0.0:
    dependencies:
      arr-union: 3.1.0
      get-value: 2.0.6
      is-extendable: 0.1.1
      set-value: 0.4.3
    dev: false
    engines:
      node: '>=0.10.0'
    resolution:
      integrity: sha1-XHHDTLW61dzr4+oM0IIHulqhrqQ=
  /uniq/1.0.1:
    dev: false
    resolution:
      integrity: sha1-sxxa6CVIRKOoKBVBzisEuGWnNP8=
  /uniqs/2.0.0:
    dev: false
    resolution:
      integrity: sha1-/+3ks2slKQaW5uFl1KWe25mOawI=
  /unique-filename/1.1.1:
    dependencies:
      unique-slug: 2.0.1
    dev: false
    resolution:
      integrity: sha512-Vmp0jIp2ln35UTXuryvjzkjGdRyf9b2lTXuSYUiPmzRcl3FDtYqAwOnTJkAngD9SWhnoJzDbTKwaOrZ+STtxNQ==
  /unique-slug/2.0.1:
    dependencies:
      imurmurhash: 0.1.4
    dev: false
    resolution:
      integrity: sha512-n9cU6+gITaVu7VGj1Z8feKMmfAjEAQGhwD9fE3zvpRRa0wEIx8ODYkVGfSc94M2OX00tUFV8wH3zYbm1I8mxFg==
  /universalify/0.1.2:
    dev: false
    engines:
      node: '>= 4.0.0'
    resolution:
      integrity: sha512-rBJeI5CXAlmy1pV+617WB9J63U6XcazHHF2f2dbJix4XzpUF0RS3Zbj0FGIOCAva5P/d/GBOYaACQ1w+0azUkg==
  /unpipe/1.0.0:
    dev: false
    engines:
      node: '>= 0.8'
    resolution:
      integrity: sha1-sr9O6FFKrmFltIF4KdIbLvSZBOw=
  /unquote/1.1.1:
    dev: false
    resolution:
      integrity: sha1-j97XMk7G6IoP+LkF58CYzcCG1UQ=
  /unset-value/1.0.0:
    dependencies:
      has-value: 0.3.1
      isobject: 3.0.1
    dev: false
    engines:
      node: '>=0.10.0'
    resolution:
      integrity: sha1-g3aHP30jNRef+x5vw6jtDfyKtVk=
  /upath/1.1.0:
    dev: false
    engines:
      node: '>=4'
    resolution:
      integrity: sha512-bzpH/oBhoS/QI/YtbkqCg6VEiPYjSZtrHQM6/QnJS6OL9pKUFLqb3aFh4Scvwm45+7iAgiMkLhSbaZxUqmrprw==
  /upper-case/1.1.3:
    dev: false
    resolution:
      integrity: sha1-9rRQHC7EzdJrp4vnIilh3ndiFZg=
  /uri-js/4.2.2:
    dependencies:
      punycode: 2.1.1
    dev: false
    resolution:
      integrity: sha512-KY9Frmirql91X2Qgjry0Wd4Y+YTdrdZheS8TFwvkbLWf/G5KNJDCh6pKL5OZctEW4+0Baa5idK2ZQuELRwPznQ==
  /urix/0.1.0:
    dev: false
    resolution:
      integrity: sha1-2pN/emLiH+wf0Y1Js1wpNQZ6bHI=
  /url-loader/0.6.2/file-loader@1.1.11:
    dependencies:
      file-loader: /file-loader/1.1.11/webpack@3.12.0
      loader-utils: 1.2.3
      mime: 1.6.0
      schema-utils: 0.3.0
    dev: false
    id: registry.npmjs.org/url-loader/0.6.2
    peerDependencies:
      file-loader: '*'
    resolution:
      integrity: sha512-h3qf9TNn53BpuXTTcpC+UehiRrl0Cv45Yr/xWayApjw6G8Bg2dGke7rIwDQ39piciWCWrC+WiqLjOh3SUp9n0Q==
  /url-parse/1.4.4:
    dependencies:
      querystringify: 2.1.0
      requires-port: 1.0.0
    dev: false
    resolution:
      integrity: sha512-/92DTTorg4JjktLNLe6GPS2/RvAd/RGr6LuktmWSMLEOa6rjnlrFXNgSbSmkNvCoL2T028A0a1JaJLzRMlFoHg==
  /url/0.11.0:
    dependencies:
      punycode: 1.3.2
      querystring: 0.2.0
    dev: false
    resolution:
      integrity: sha1-ODjpfPxgUh63PFJajlW/3Z4uKPE=
  /urlgrey/0.4.4:
    dev: false
    resolution:
      integrity: sha1-iS/pWWCAXoVRnxzUOJ8stMu3ZS8=
  /use/3.1.1:
    dev: false
    engines:
      node: '>=0.10.0'
    resolution:
      integrity: sha512-cwESVXlO3url9YWlFW/TA9cshCEhtu7IKJ/p5soJ/gGpj7vbvFrAY/eIioQ6Dw23KjZhYgiIo8HOs1nQ2vr/oQ==
  /util-deprecate/1.0.2:
    dev: false
    resolution:
      integrity: sha1-RQ1Nyfpw3nMnYvvS1KKJgUGaDM8=
  /util.promisify/1.0.0:
    dependencies:
      define-properties: 1.1.3
      object.getownpropertydescriptors: 2.0.3
    dev: false
    resolution:
      integrity: sha512-i+6qA2MPhvoKLuxnJNpXAGhg7HphQOSUq2LKMZD0m15EiskXUkMvKdF4Uui0WYeCUGea+o2cw/ZuwehtfsrNkA==
  /util/0.10.3:
    dependencies:
      inherits: 2.0.1
    dev: false
    resolution:
      integrity: sha1-evsa/lCAUkZInj23/g7TeTNqwPk=
  /util/0.11.1:
    dependencies:
      inherits: 2.0.3
    dev: false
    resolution:
      integrity: sha512-HShAsny+zS2TZfaXxD9tYj4HQGlBezXZMZuM/S5PKLLoZkShZiGk9o5CzukI1LVHZvjdvZ2Sj1aW/Ndn2NB/HQ==
  /utila/0.4.0:
    dev: false
    resolution:
      integrity: sha1-ihagXURWV6Oupe7MWxKk+lN5dyw=
  /utils-merge/1.0.1:
    dev: false
    engines:
      node: '>= 0.4.0'
    resolution:
      integrity: sha1-n5VxD1CiZ5R7LMwSR0HBAoQn5xM=
  /uuid/3.3.2:
    dev: false
    hasBin: true
    resolution:
      integrity: sha512-yXJmeNaw3DnnKAOKJE51sL/ZaYfWJRl1pK9dr19YFCu0ObS231AB1/LbqTKRAQ5kw8A90rA6fr4riOUpTZvQZA==
  /v8-compile-cache/2.0.2:
    dev: false
    resolution:
      integrity: sha512-1wFuMUIM16MDJRCrpbpuEPTUGmM5QMUg0cr3KFwra2XgOgFcPGDQHDh3CszSCD2Zewc/dh/pamNEW8CbfDebUw==
  /validate-npm-package-license/3.0.4:
    dependencies:
      spdx-correct: 3.1.0
      spdx-expression-parse: 3.0.0
    dev: false
    resolution:
      integrity: sha512-DpKm2Ui/xN7/HQKCtpZxoRWBhZ9Z0kqtygG8XCgNQ8ZlDnxuQmWhj566j8fN4Cu3/JmbhsDo7fcAJq4s9h27Ew==
  /validator/8.2.0:
    dev: false
    engines:
      node: '>= 0.10'
    resolution:
      integrity: sha512-Yw5wW34fSv5spzTXNkokD6S6/Oq92d8q/t14TqsS3fAiA1RYnxSFSIZ+CY3n6PGGRCq5HhJTSepQvFUS2QUDxA==
  /vary/1.1.2:
    dev: false
    engines:
      node: '>= 0.8'
    resolution:
      integrity: sha1-IpnwLG3tMNSllhsLn3RSShj2NPw=
  /velocity-animate/1.5.2:
    dev: false
    resolution:
      integrity: sha512-m6EXlCAMetKztO1ppBhGU1/1MR3IiEevO6ESq6rcrSQ3Q77xYSW13jkfXW88o4xMrkXJhy/U7j4wFR/twMB0Eg==
  /velocity-react/1.4.1:
    dependencies:
      lodash: 4.17.11
      prop-types: 15.7.2
      react-transition-group: 2.5.3
      velocity-animate: 1.5.2
    dev: false
    peerDependencies:
      react: ^15.3.0 || ^16.0.0
      react-dom: ^15.3.0 || ^16.0.0
    resolution:
      integrity: sha512-ZyXBm+9C/6kNUNyc+aeNKEhtTu/Mn+OfpsNBGuTxU8S2DUcis/KQL0rTN6jWL+7ygdOrun18qhheNZTA7YERmg==
  /velocity-react/1.4.1/react-dom@16.8.2+react@16.8.2:
    dependencies:
      lodash: 4.17.11
      prop-types: 15.7.2
      react: 16.8.2
      react-dom: /react-dom/16.8.2/react@16.8.2
      react-transition-group: /react-transition-group/2.5.3/react-dom@16.8.2+react@16.8.2
      velocity-animate: 1.5.2
    dev: false
    id: registry.npmjs.org/velocity-react/1.4.1
    peerDependencies:
      react: ^15.3.0 || ^16.0.0
      react-dom: ^15.3.0 || ^16.0.0
    resolution:
      integrity: sha512-ZyXBm+9C/6kNUNyc+aeNKEhtTu/Mn+OfpsNBGuTxU8S2DUcis/KQL0rTN6jWL+7ygdOrun18qhheNZTA7YERmg==
  /vendors/1.0.2:
    dev: false
    resolution:
      integrity: sha512-w/hry/368nO21AN9QljsaIhb9ZiZtZARoVH5f3CsFbawdLdayCgKRPup7CggujvySMxx0I91NOyxdVENohprLQ==
  /verror/1.10.0:
    dependencies:
      assert-plus: 1.0.0
      core-util-is: 1.0.2
      extsprintf: 1.4.0
    dev: false
    engines:
      '0': node >=0.6.0
    resolution:
      integrity: sha1-OhBcoXBTr1XW4nDB+CiGguGNpAA=
  /vm-browserify/0.0.4:
    dependencies:
      indexof: 0.0.1
    dev: false
    resolution:
      integrity: sha1-XX6kW7755Kb/ZflUOOCofDV9WnM=
  /w3c-hr-time/1.0.1:
    dependencies:
      browser-process-hrtime: 0.1.3
    dev: false
    resolution:
      integrity: sha1-gqwr/2PZUOqeMYmlimViX+3xkEU=
  /walker/1.0.7:
    dependencies:
      makeerror: 1.0.11
    dev: false
    resolution:
      integrity: sha1-L3+bj9ENZ3JisYqITijRlhjgKPs=
  /warning/3.0.0:
    dependencies:
      loose-envify: 1.4.0
    dev: false
    resolution:
      integrity: sha1-MuU3fLVy3kqwR1O9+IIcAe1gW3w=
  /watch/0.18.0:
    dependencies:
      exec-sh: 0.2.2
      minimist: 1.2.0
    dev: false
    engines:
      node: '>=0.1.95'
    hasBin: true
    resolution:
      integrity: sha1-KAlUdsbffJDJYxOJkMClQj60uYY=
  /watchpack/1.6.0:
    dependencies:
      chokidar: 2.1.1
      graceful-fs: 4.1.15
      neo-async: 2.6.0
    dev: false
    resolution:
      integrity: sha512-i6dHe3EyLjMmDlU1/bGQpEw25XSjkJULPuAVKCbNRefQVq48yXKUpwg538F7AZTf9kyr57zj++pQFltUa5H7yA==
  /wbuf/1.7.3:
    dependencies:
      minimalistic-assert: 1.0.1
    dev: false
    resolution:
      integrity: sha512-O84QOnr0icsbFGLS0O3bI5FswxzRr8/gHwWkDlQFskhSPryQXvrTMxjxGP4+iWYoauLoBvfDpkrOauZ+0iZpDA==
  /webidl-conversions/4.0.2:
    dev: false
    resolution:
      integrity: sha512-YQ+BmxuTgd6UXZW3+ICGfyqRyHXVlD5GtQr5+qjiNW7bF0cqrzX500HVXPBOvgXb5YnzDd+h0zqyv61KUD7+Sg==
  /webpack-bundle-analyzer/3.0.4:
    dependencies:
      acorn: 5.7.3
      bfj: 6.1.1
      chalk: 2.4.2
      commander: 2.19.0
      ejs: 2.6.1
      express: 4.16.4
      filesize: 3.6.1
      gzip-size: 5.0.0
      lodash: 4.17.11
      mkdirp: 0.5.1
      opener: 1.5.1
      ws: 6.1.4
    dev: false
    engines:
      node: '>= 6.14.4'
    hasBin: true
    resolution:
      integrity: sha512-ggDUgtKuQki4vmc93Ej65GlYxeCUR/0THa7gA+iqAGC2FFAxO+r+RM9sAUa8HWdw4gJ3/NZHX/QUcVgRjdIsDg==
  /webpack-cli/3.2.3:
    dependencies:
      chalk: 2.4.2
      cross-spawn: 6.0.5
      enhanced-resolve: 4.1.0
      findup-sync: 2.0.0
      global-modules: 1.0.0
      import-local: 2.0.0
      interpret: 1.2.0
      loader-utils: 1.2.3
      supports-color: 5.5.0
      v8-compile-cache: 2.0.2
      yargs: 12.0.5
    dev: false
    engines:
      node: '>=6.11.5'
    hasBin: true
    peerDependencies:
      webpack: 4.x.x
    resolution:
      integrity: sha512-Ik3SjV6uJtWIAN5jp5ZuBMWEAaP5E4V78XJ2nI+paFPh8v4HPSwo/myN0r29Xc/6ZKnd2IdrAlpSgNOu2CDQ6Q==
  /webpack-cli/3.2.3/webpack@4.29.5:
    dependencies:
      chalk: 2.4.2
      cross-spawn: 6.0.5
      enhanced-resolve: 4.1.0
      findup-sync: 2.0.0
      global-modules: 1.0.0
      import-local: 2.0.0
      interpret: 1.2.0
      loader-utils: 1.2.3
      supports-color: 5.5.0
      v8-compile-cache: 2.0.2
      webpack: 4.29.5
      yargs: 12.0.5
    dev: false
    engines:
      node: '>=6.11.5'
    hasBin: true
    id: registry.npmjs.org/webpack-cli/3.2.3
    peerDependencies:
      webpack: 4.x.x
    resolution:
      integrity: sha512-Ik3SjV6uJtWIAN5jp5ZuBMWEAaP5E4V78XJ2nI+paFPh8v4HPSwo/myN0r29Xc/6ZKnd2IdrAlpSgNOu2CDQ6Q==
  /webpack-dev-middleware/1.12.2/webpack@3.12.0:
    dependencies:
      memory-fs: 0.4.1
      mime: 1.6.0
      path-is-absolute: 1.0.1
      range-parser: 1.2.0
      time-stamp: 2.2.0
      webpack: /webpack/3.12.0/webpack@3.12.0
    dev: false
    engines:
      node: '>=0.6'
    id: registry.npmjs.org/webpack-dev-middleware/1.12.2
    peerDependencies:
      webpack: ^1.0.0 || ^2.0.0 || ^3.0.0
    resolution:
      integrity: sha512-FCrqPy1yy/sN6U/SaEZcHKRXGlqU0DUaEBL45jkUYoB8foVb6wCnbIJ1HKIx+qUFTW+3JpVcCJCxZ8VATL4e+A==
  /webpack-dev-middleware/3.4.0:
    dependencies:
      memory-fs: 0.4.1
      mime: 2.4.0
      range-parser: 1.2.0
      webpack-log: 2.0.0
    dev: false
    engines:
      node: '>= 6'
    peerDependencies:
      webpack: ^4.0.0
    resolution:
      integrity: sha512-Q9Iyc0X9dP9bAsYskAVJ/hmIZZQwf/3Sy4xCAZgL5cUkjZmUZLt4l5HpbST/Pdgjn3u6pE7u5OdGd1apgzRujA==
  /webpack-dev-middleware/3.4.0/webpack@4.29.5:
    dependencies:
      memory-fs: 0.4.1
      mime: 2.4.0
      range-parser: 1.2.0
      webpack: 4.29.5
      webpack-log: 2.0.0
    dev: false
    engines:
      node: '>= 6'
    id: registry.npmjs.org/webpack-dev-middleware/3.4.0
    peerDependencies:
      webpack: ^4.0.0
    resolution:
      integrity: sha512-Q9Iyc0X9dP9bAsYskAVJ/hmIZZQwf/3Sy4xCAZgL5cUkjZmUZLt4l5HpbST/Pdgjn3u6pE7u5OdGd1apgzRujA==
  /webpack-dev-server/3.1.14:
    dependencies:
      ansi-html: 0.0.7
      bonjour: 3.5.0
      chokidar: 2.1.1
      compression: 1.7.3
      connect-history-api-fallback: 1.6.0
      debug: 3.2.6
      del: 3.0.0
      express: 4.16.4
      html-entities: 1.2.1
      http-proxy-middleware: 0.18.0
      import-local: 2.0.0
      internal-ip: 3.0.1
      ip: 1.1.5
      killable: 1.0.1
      loglevel: 1.6.1
      opn: 5.4.0
      portfinder: 1.0.20
      schema-utils: 1.0.0
      selfsigned: 1.10.4
      semver: 5.6.0
      serve-index: 1.9.1
      sockjs: 0.3.19
      sockjs-client: 1.3.0
      spdy: 4.0.0
      strip-ansi: 3.0.1
      supports-color: 5.5.0
      url: 0.11.0
      webpack-dev-middleware: 3.4.0
      webpack-log: 2.0.0
      yargs: 12.0.2
    dev: false
    engines:
      node: '>= 6.11.5'
    hasBin: true
    peerDependencies:
      webpack: ^4.0.0
    resolution:
      integrity: sha512-mGXDgz5SlTxcF3hUpfC8hrQ11yhAttuUQWf1Wmb+6zo3x6rb7b9mIfuQvAPLdfDRCGRGvakBWHdHOa0I9p/EVQ==
  /webpack-dev-server/3.1.14/webpack@4.29.5:
    dependencies:
      ansi-html: 0.0.7
      bonjour: 3.5.0
      chokidar: 2.1.1
      compression: 1.7.3
      connect-history-api-fallback: 1.6.0
      debug: 3.2.6
      del: 3.0.0
      express: 4.16.4
      html-entities: 1.2.1
      http-proxy-middleware: 0.18.0
      import-local: 2.0.0
      internal-ip: 3.0.1
      ip: 1.1.5
      killable: 1.0.1
      loglevel: 1.6.1
      opn: 5.4.0
      portfinder: 1.0.20
      schema-utils: 1.0.0
      selfsigned: 1.10.4
      semver: 5.6.0
      serve-index: 1.9.1
      sockjs: 0.3.19
      sockjs-client: 1.3.0
      spdy: 4.0.0
      strip-ansi: 3.0.1
      supports-color: 5.5.0
      url: 0.11.0
      webpack: 4.29.5
      webpack-dev-middleware: /webpack-dev-middleware/3.4.0/webpack@4.29.5
      webpack-log: 2.0.0
      yargs: 12.0.2
    dev: false
    engines:
      node: '>= 6.11.5'
    hasBin: true
    id: registry.npmjs.org/webpack-dev-server/3.1.14
    peerDependencies:
      webpack: ^4.0.0
    resolution:
      integrity: sha512-mGXDgz5SlTxcF3hUpfC8hrQ11yhAttuUQWf1Wmb+6zo3x6rb7b9mIfuQvAPLdfDRCGRGvakBWHdHOa0I9p/EVQ==
  /webpack-hot-middleware/2.24.3:
    dependencies:
      ansi-html: 0.0.7
      html-entities: 1.2.1
      querystring: 0.2.0
      strip-ansi: 3.0.1
    dev: false
    resolution:
      integrity: sha512-pPlmcdoR2Fn6UhYjAhp1g/IJy1Yc9hD+T6O9mjRcWV2pFbBjIFoJXhP0CoD0xPOhWJuWXuZXGBga9ybbOdzXpg==
  /webpack-log/1.2.0:
    dependencies:
      chalk: 2.4.2
      log-symbols: 2.2.0
      loglevelnext: 1.0.5
      uuid: 3.3.2
    dev: false
    engines:
      node: '>=6'
    resolution:
      integrity: sha512-U9AnICnu50HXtiqiDxuli5gLB5PGBo7VvcHx36jRZHwK4vzOYLbImqT4lwWwoMHdQWwEKw736fCHEekokTEKHA==
  /webpack-log/2.0.0:
    dependencies:
      ansi-colors: 3.2.3
      uuid: 3.3.2
    dev: false
    engines:
      node: '>= 6'
    resolution:
      integrity: sha512-cX8G2vR/85UYG59FgkoMamwHUIkSSlV3bBMRsbxVXVUk2j6NleCKjQ/WE9eYg9WY4w25O9w8wKP4rzNZFmUcUg==
  /webpack-notifier/1.7.0:
    dependencies:
      node-notifier: 5.4.0
      object-assign: 4.1.1
      strip-ansi: 3.0.1
    dev: false
    resolution:
      integrity: sha512-L3UKrl500xk0VDYKkwQxy5/BPhBWsZ2xHsAx2Qe3dVKYUEk9+y690RcNTMIUcVOK2fRgK7KK3PA4ccOq1h+fTg==
  /webpack-sources/1.3.0:
    dependencies:
      source-list-map: 2.0.1
      source-map: 0.6.1
    dev: false
    resolution:
      integrity: sha512-OiVgSrbGu7NEnEvQJJgdSFPl2qWKkWq5lHMhgiToIiN9w34EBnjYzSYs+VbL5KoYiLNtFFa7BZIKxRED3I32pA==
  /webpack/3.12.0/webpack@3.12.0:
    dependencies:
      acorn: 5.7.3
      acorn-dynamic-import: 2.0.2
      ajv: 6.9.1
      ajv-keywords: /ajv-keywords/3.4.0/ajv@6.9.1
      async: 2.6.2
      enhanced-resolve: 3.4.1
      escope: 3.6.0
      interpret: 1.2.0
      json-loader: 0.5.7
      json5: 0.5.1
      loader-runner: 2.4.0
      loader-utils: 1.2.3
      memory-fs: 0.4.1
      mkdirp: 0.5.1
      node-libs-browser: 2.2.0
      source-map: 0.5.7
      supports-color: 4.5.0
      tapable: 0.2.9
      uglifyjs-webpack-plugin: /uglifyjs-webpack-plugin/0.4.6/webpack@3.12.0
      watchpack: 1.6.0
      webpack-sources: 1.3.0
      yargs: 8.0.2
    dev: false
    engines:
      node: '>=4.3.0 <5.0.0 || >=5.10'
    hasBin: true
    id: registry.npmjs.org/webpack/3.12.0
    resolution:
      integrity: sha512-Sw7MdIIOv/nkzPzee4o0EdvCuPmxT98+vVpIvwtcwcF1Q4SDSNp92vwcKc4REe7NItH9f1S4ra9FuQ7yuYZ8bQ==
  /webpack/4.29.5:
    dependencies:
      '@webassemblyjs/ast': 1.8.3
      '@webassemblyjs/helper-module-context': 1.8.3
      '@webassemblyjs/wasm-edit': 1.8.3
      '@webassemblyjs/wasm-parser': 1.8.3
      acorn: 6.1.0
      acorn-dynamic-import: /acorn-dynamic-import/4.0.0/acorn@6.1.0
      ajv: 6.9.2
      ajv-keywords: /ajv-keywords/3.4.0/ajv@6.9.2
      chrome-trace-event: 1.0.0
      enhanced-resolve: 4.1.0
      eslint-scope: 4.0.0
      json-parse-better-errors: 1.0.2
      loader-runner: 2.4.0
      loader-utils: 1.2.3
      memory-fs: 0.4.1
      micromatch: 3.1.10
      mkdirp: 0.5.1
      neo-async: 2.6.0
      node-libs-browser: 2.2.0
      schema-utils: 1.0.0
      tapable: 1.1.1
      terser-webpack-plugin: 1.2.2
      watchpack: 1.6.0
      webpack-sources: 1.3.0
    dev: false
    engines:
      node: '>=6.11.5'
    hasBin: true
    resolution:
      integrity: sha512-DuWlYUT982c7XVHodrLO9quFbNpVq5FNxLrMUfYUTlgKW0+yPimynYf1kttSQpEneAL1FH3P3OLNgkyImx8qIQ==
  /webpack/4.7.0/webpack@4.7.0:
    dependencies:
      acorn: 5.7.3
      acorn-dynamic-import: 3.0.0
      ajv: 6.9.1
      ajv-keywords: /ajv-keywords/3.4.0/ajv@6.9.1
      chrome-trace-event: 0.1.3
      enhanced-resolve: 4.1.0
      eslint-scope: 3.7.3
      loader-runner: 2.4.0
      loader-utils: 1.2.3
      memory-fs: 0.4.1
      micromatch: 3.1.10
      mkdirp: 0.5.1
      neo-async: 2.6.0
      node-libs-browser: 2.2.0
      schema-utils: 0.4.7
<<<<<<< HEAD
      tapable: 1.1.1
      uglifyjs-webpack-plugin: 1.3.0
=======
      tapable: 1.1.0
      uglifyjs-webpack-plugin: /uglifyjs-webpack-plugin/1.3.0/webpack@4.7.0
>>>>>>> 62ae6192
      watchpack: 1.6.0
      webpack-sources: 1.3.0
    dev: false
    engines:
      node: '>=6.11.5'
    hasBin: true
    id: registry.npmjs.org/webpack/4.7.0
    resolution:
      integrity: sha512-OXOAip9mjy0ahFYCXu6LLNzTiIQzd2UOHkNHANc/dyxf8CYCgcJ5UKsTXfbfeJb4tqkKb6B1FIQ9Xtl6gftb8Q==
  /websocket-driver/0.7.0:
    dependencies:
      http-parser-js: 0.5.0
      websocket-extensions: 0.1.3
    dev: false
    engines:
      node: '>=0.8.0'
    resolution:
      integrity: sha1-DK+dLXVdk67gSdS90NP+LMoqJOs=
  /websocket-extensions/0.1.3:
    dev: false
    engines:
      node: '>=0.8.0'
    resolution:
      integrity: sha512-nqHUnMXmBzT0w570r2JpJxfiSD1IzoI+HGVdd3aZ0yNi3ngvQ4jv1dtHt5VGxfI2yj5yqImPhOK4vmIh2xMbGg==
  /whatwg-encoding/1.0.5:
    dependencies:
      iconv-lite: 0.4.24
    dev: false
    resolution:
      integrity: sha512-b5lim54JOPN9HtzvK9HFXvBma/rnfFeqsic0hSpjtDbVxR3dJKLc+KB4V6GgiGOvl7CY/KNh8rxSo9DKQrnUEw==
  /whatwg-fetch/2.0.4:
    dev: false
    resolution:
      integrity: sha512-dcQ1GWpOD/eEQ97k66aiEVpNnapVj90/+R+SXTPYGHpYBBypfKJEQjLrvMZ7YXbKm21gXd4NcuxUTjiv1YtLng==
  /whatwg-mimetype/2.3.0:
    dev: false
    resolution:
      integrity: sha512-M4yMwr6mAnQz76TbJm914+gPpB/nCwvZbJU28cUD6dR004SAxDLOOSUaB1JDRqLtaOV/vi0IC5lEAGFgrjGv/g==
  /whatwg-url/6.5.0:
    dependencies:
      lodash.sortby: 4.7.0
      tr46: 1.0.1
      webidl-conversions: 4.0.2
    dev: false
    resolution:
      integrity: sha512-rhRZRqx/TLJQWUpQ6bmrt2UV4f0HCQ463yQuONJqC6fO2VoEb1pTYddbe59SkYq87aoM5A3bdhMZiUiVws+fzQ==
  /whatwg-url/7.0.0:
    dependencies:
      lodash.sortby: 4.7.0
      tr46: 1.0.1
      webidl-conversions: 4.0.2
    dev: false
    resolution:
      integrity: sha512-37GeVSIJ3kn1JgKyjiYNmSLP1yzbpb29jdmwBSgkD9h40/hyrR/OifpVUndji3tmwGgD8qpw7iQu3RSbCrBpsQ==
  /when/3.7.8:
    dev: false
    resolution:
      integrity: sha1-xxMLan6gRpPoQs3J56Hyqjmjn4I=
  /whet.extend/0.9.9:
    dev: false
    engines:
      node: '>=0.6.0'
    resolution:
      integrity: sha1-+HfVv2SMl+WqVC+twW1qJZucEaE=
  /which-module/1.0.0:
    dev: false
    resolution:
      integrity: sha1-u6Y8qGGUiZT/MHc2CJ47lgJsKk8=
  /which-module/2.0.0:
    dev: false
    resolution:
      integrity: sha1-2e8H3Od7mQK4o6j6SzHD4/fm6Ho=
  /which/1.3.1:
    dependencies:
      isexe: 2.0.0
    dev: false
    hasBin: true
    resolution:
      integrity: sha512-HxJdYWq1MTIQbJ3nw0cqssHoTNU267KlrDuGZ1WYlxDStUtKUhOaJmh112/TZmHxxUfuJqPXSOm7tDyas0OSIQ==
  /wide-align/1.1.3:
    dependencies:
      string-width: 2.1.1
    dev: false
    resolution:
      integrity: sha512-QGkOQc8XL6Bt5PwnsExKBPuMKBxnGxWWW3fU55Xt4feHozMUhdUMaBCk290qpm/wG5u/RSKzwdAC4i51YigihA==
  /window-size/0.1.0:
    dev: false
    engines:
      node: '>= 0.8.0'
    resolution:
      integrity: sha1-VDjNLqk7IC76Ohn+iIeu58lPnJ0=
  /wordwrap/0.0.2:
    dev: false
    engines:
      node: '>=0.4.0'
    resolution:
      integrity: sha1-t5Zpu0LstAn4PVg8rVLKF+qhZD8=
  /wordwrap/0.0.3:
    dev: false
    engines:
      node: '>=0.4.0'
    resolution:
      integrity: sha1-o9XabNXAvAAI03I0u68b7WMFkQc=
  /wordwrap/1.0.0:
    dev: false
    resolution:
      integrity: sha1-J1hIEIkUVqQXHI0CJkQa3pDLyus=
  /worker-farm/1.6.0:
    dependencies:
      errno: 0.1.7
    dev: false
    resolution:
      integrity: sha512-6w+3tHbM87WnSWnENBUvA2pxJPLhQUg5LKwUQHq3r+XPhIM+Gh2R5ycbwPCyuGbNg+lPgdcnQUhuC02kJCvffQ==
  /wrap-ansi/2.1.0:
    dependencies:
      string-width: 1.0.2
      strip-ansi: 3.0.1
    dev: false
    engines:
      node: '>=0.10.0'
    resolution:
      integrity: sha1-2Pw9KE3QV5T+hJc8rs3Rz4JP3YU=
  /wrap-ansi/3.0.1:
    dependencies:
      string-width: 2.1.1
      strip-ansi: 4.0.0
    dev: false
    engines:
      node: '>=4'
    resolution:
      integrity: sha1-KIoE2H7aXChuBg3+jxNc6NAH+Lo=
  /wrappy/1.0.2:
    dev: false
    resolution:
      integrity: sha1-tSQ9jz7BqjXxNkYFvA0QNuMKtp8=
  /write-file-atomic/1.3.4:
    dependencies:
      graceful-fs: 4.1.15
      imurmurhash: 0.1.4
      slide: 1.1.6
    dev: false
    resolution:
      integrity: sha1-+Aek8LHZ6ROuekgRLmzDrxmRtF8=
  /write-file-atomic/2.4.2:
    dependencies:
      graceful-fs: 4.1.15
      imurmurhash: 0.1.4
      signal-exit: 3.0.2
    dev: false
    resolution:
      integrity: sha512-s0b6vB3xIVRLWywa6X9TOMA7k9zio0TMOsl9ZnDkliA/cfJlpHXAscj0gbHVJiTdIuAYpIyqS5GW91fqm6gG5g==
  /write-file-webpack-plugin/4.5.0:
    dependencies:
      chalk: 2.4.2
      debug: 3.2.6
      filesize: 3.6.1
      lodash: 4.17.11
      mkdirp: 0.5.1
      moment: 2.24.0
      write-file-atomic: 2.4.2
    dev: false
    engines:
      node: '>=4'
    resolution:
      integrity: sha512-k46VeERtaezbmjpDcMWATjKUWBrVe/ZEEm0cyvUm8FFP8A/r+dw5x3psRvkUOhqh9bqBLUlGYYbtr6luI+HeAg==
  /ws/4.1.0:
    dependencies:
      async-limiter: 1.0.0
      safe-buffer: 5.1.2
    dev: false
    resolution:
      integrity: sha512-ZGh/8kF9rrRNffkLFV4AzhvooEclrOH0xaugmqGsIfFgOE/pIz4fMc4Ef+5HSQqTEug2S9JZIWDR47duDSLfaA==
  /ws/5.2.2:
    dependencies:
      async-limiter: 1.0.0
    dev: false
    resolution:
      integrity: sha512-jaHFD6PFv6UgoIVda6qZllptQsMlDEJkTQcybzzXDYM1XO9Y8em691FGMPmM46WGyLU4z9KMgQN+qrux/nhlHA==
  /ws/6.1.4:
    dependencies:
      async-limiter: 1.0.0
    dev: false
    resolution:
      integrity: sha512-eqZfL+NE/YQc1/ZynhojeV8q+H050oR8AZ2uIev7RU10svA9ZnJUddHcOUZTJLinZ9yEfdA2kSATS2qZK5fhJA==
  /xml-name-validator/3.0.0:
    dev: false
    resolution:
      integrity: sha512-A5CUptxDsvxKJEU3yO6DuWBSJz/qizqzJKOMIfUJHETbBw/sFaDxgd6fxm1ewUaM0jZ444Fc5vC5ROYurg/4Pw==
  /xregexp/4.0.0:
    dev: false
    resolution:
      integrity: sha512-PHyM+sQouu7xspQQwELlGwwd05mXUFqwFYfqPO0cC7x4fxyHnnuetmQr6CjJiafIDoH4MogHb9dOoJzR/Y4rFg==
  /xtend/4.0.1:
    dev: false
    engines:
      node: '>=0.4'
    resolution:
      integrity: sha1-pcbVMr5lbiPbgg77lDofBJmNY68=
  /y18n/3.2.1:
    dev: false
    resolution:
      integrity: sha1-bRX7qITAhnnA136I53WegR4H+kE=
  /y18n/4.0.0:
    dev: false
    resolution:
      integrity: sha512-r9S/ZyXu/Xu9q1tYlpsLIsa3EeLXXk0VwlxqTcFRfg9EhMW+17kbt9G0NrgCmhGb5vT2hyhJZLfDGx+7+5Uj/w==
  /yallist/2.1.2:
    dev: false
    resolution:
      integrity: sha1-HBH5IY8HYImkfdUS+TxmmaaoHVI=
  /yallist/3.0.3:
    dev: false
    resolution:
      integrity: sha512-S+Zk8DEWE6oKpV+vI3qWkaK+jSbIK86pCwe2IF/xwIpQ8jEuxpw9NyaGjmp9+BoJv5FV2piqCDcoCtStppiq2A==
  /yargs-parser/10.1.0:
    dependencies:
      camelcase: 4.1.0
    dev: false
    resolution:
      integrity: sha512-VCIyR1wJoEBZUqk5PA+oOBF6ypbwh5aNB3I50guxAL/quggdfs4TtNHQrSazFA3fYZ+tEqfs0zIGlv0c/rgjbQ==
  /yargs-parser/11.1.1:
    dependencies:
      camelcase: 5.0.0
      decamelize: 1.2.0
    dev: false
    resolution:
      integrity: sha512-C6kB/WJDiaxONLJQnF8ccx9SEeoTTLek8RVbaOIsrAUS8VrBEXfmeSnCZxygc+XC2sNMBIwOOnfcxiynjHsVSQ==
  /yargs-parser/4.2.1:
    dependencies:
      camelcase: 3.0.0
    dev: false
    resolution:
      integrity: sha1-KczqwNxPA8bIe0qfIX3RjJ90hxw=
  /yargs-parser/5.0.0:
    dependencies:
      camelcase: 3.0.0
    dev: false
    resolution:
      integrity: sha1-J17PDX/+Bcd+ZOfIbkzZS/DhIoo=
  /yargs-parser/7.0.0:
    dependencies:
      camelcase: 4.1.0
    dev: false
    resolution:
      integrity: sha1-jQrELxbqVd69MyyvTEA4s+P139k=
  /yargs-parser/9.0.2:
    dependencies:
      camelcase: 4.1.0
    dev: false
    resolution:
      integrity: sha1-nM9qQ0YP5O1Aqbto9I1DuKaMwHc=
  /yargs/11.1.0:
    dependencies:
      cliui: 4.1.0
      decamelize: 1.2.0
      find-up: 2.1.0
      get-caller-file: 1.0.3
      os-locale: 2.1.0
      require-directory: 2.1.1
      require-main-filename: 1.0.1
      set-blocking: 2.0.0
      string-width: 2.1.1
      which-module: 2.0.0
      y18n: 3.2.1
      yargs-parser: 9.0.2
    dev: false
    resolution:
      integrity: sha512-NwW69J42EsCSanF8kyn5upxvjp5ds+t3+udGBeTbFnERA+lF541DDpMawzo4z6W/QrzNM18D+BPMiOBibnFV5A==
  /yargs/12.0.2:
    dependencies:
      cliui: 4.1.0
      decamelize: 2.0.0
      find-up: 3.0.0
      get-caller-file: 1.0.3
      os-locale: 3.1.0
      require-directory: 2.1.1
      require-main-filename: 1.0.1
      set-blocking: 2.0.0
      string-width: 2.1.1
      which-module: 2.0.0
      y18n: 4.0.0
      yargs-parser: 10.1.0
    dev: false
    resolution:
      integrity: sha512-e7SkEx6N6SIZ5c5H22RTZae61qtn3PYUE8JYbBFlK9sYmh3DMQ6E5ygtaG/2BW0JZi4WGgTR2IV5ChqlqrDGVQ==
  /yargs/12.0.5:
    dependencies:
      cliui: 4.1.0
      decamelize: 1.2.0
      find-up: 3.0.0
      get-caller-file: 1.0.3
      os-locale: 3.1.0
      require-directory: 2.1.1
      require-main-filename: 1.0.1
      set-blocking: 2.0.0
      string-width: 2.1.1
      which-module: 2.0.0
      y18n: 4.0.0
      yargs-parser: 11.1.1
    dev: false
    resolution:
      integrity: sha512-Lhz8TLaYnxq/2ObqHDql8dX8CJi97oHxrjUcYtzKbbykPtVW9WB+poxI+NM2UIzsMgNCZTIf0AQwsjK5yMAqZw==
  /yargs/3.10.0:
    dependencies:
      camelcase: 1.2.1
      cliui: 2.1.0
      decamelize: 1.2.0
      window-size: 0.1.0
    dev: false
    resolution:
      integrity: sha1-9+572FfdfB0tOMDnTvvWgdFDH9E=
  /yargs/6.6.0:
    dependencies:
      camelcase: 3.0.0
      cliui: 3.2.0
      decamelize: 1.2.0
      get-caller-file: 1.0.3
      os-locale: 1.4.0
      read-pkg-up: 1.0.1
      require-directory: 2.1.1
      require-main-filename: 1.0.1
      set-blocking: 2.0.0
      string-width: 1.0.2
      which-module: 1.0.0
      y18n: 3.2.1
      yargs-parser: 4.2.1
    dev: false
    resolution:
      integrity: sha1-eC7CHvQDNF+DCoCMo9UTr1YGUgg=
  /yargs/7.1.0:
    dependencies:
      camelcase: 3.0.0
      cliui: 3.2.0
      decamelize: 1.2.0
      get-caller-file: 1.0.3
      os-locale: 1.4.0
      read-pkg-up: 1.0.1
      require-directory: 2.1.1
      require-main-filename: 1.0.1
      set-blocking: 2.0.0
      string-width: 1.0.2
      which-module: 1.0.0
      y18n: 3.2.1
      yargs-parser: 5.0.0
    dev: false
    resolution:
      integrity: sha1-a6MY6xaWFyf10oT46gA+jWFU0Mg=
  /yargs/8.0.2:
    dependencies:
      camelcase: 4.1.0
      cliui: 3.2.0
      decamelize: 1.2.0
      get-caller-file: 1.0.3
      os-locale: 2.1.0
      read-pkg-up: 2.0.0
      require-directory: 2.1.1
      require-main-filename: 1.0.1
      set-blocking: 2.0.0
      string-width: 2.1.1
      which-module: 2.0.0
      y18n: 3.2.1
      yargs-parser: 7.0.0
    dev: false
    resolution:
      integrity: sha1-YpmpBVsc78lp/355wdkY3Osiw2A=
  /z-schema/3.18.4:
    dependencies:
      lodash.get: 4.4.2
      lodash.isequal: 4.5.0
      validator: 8.2.0
    dev: false
    hasBin: true
    optionalDependencies:
      commander: 2.19.0
    resolution:
      integrity: sha512-DUOKC/IhbkdLKKiV89gw9DUauTV8U/8yJl1sjf6MtDmzevLKOF2duNJ495S3MFVjqZarr+qNGCPbkg4mu4PpLw==
  'file:projects/azure-themes.tgz':
    dependencies:
      '@types/jest': 23.0.0
      tslib: 1.9.3
    dev: false
    name: '@rush-temp/azure-themes'
    resolution:
<<<<<<< HEAD
      integrity: sha512-HodwL2gb3Qo2LhrNQNNhiB+H5Vvj77HrSsJVpMmVXHSPt4D7d1ttbqJ66NRr1v3RPMnfVvLrJ7QBAu6lb3KmcA==
=======
      integrity: sha512-20dOJI2GDMuZMHz9mQ243gdunGcrfVWIiGuT04WaOp6bdOOlFIyJyFH2JWYKf1xEDcqHREibSuqq7d6Byi/+dg==
>>>>>>> 62ae6192
      tarball: 'file:projects/azure-themes.tgz'
    version: 0.0.0
  'file:projects/build.tgz':
    dependencies:
      '@microsoft/api-extractor': 6.3.0
      '@microsoft/load-themed-styles': 1.8.59
      '@microsoft/loader-load-themed-styles': 1.7.127
      async: 2.6.2
      autoprefixer: 7.2.6
      babylon: 7.0.0-beta.47
      bundlesize: 0.15.3
      chalk: 2.4.2
      codecov: 3.2.0
      command-line-args: 4.0.7
      cpx: 1.5.0
      css-loader: 0.28.11
      find-free-port: 2.0.0
      fork-ts-checker-webpack-plugin: /fork-ts-checker-webpack-plugin/0.4.15/20a31d359e66449251a75e11109b2b68
      fs-extra: 7.0.1
      github: 7.3.2
      glob: 7.1.3
      gzip-size: 3.0.0
      jest: 23.6.0
      jest-cli: 23.6.0
      jest-environment-jsdom: 23.4.0
      jju: 1.4.0
      jscodeshift: 0.5.1
      json-loader: 0.5.7
      just-task: 0.7.6
      just-task-preset: 0.6.7
      lint-staged: 7.3.0
      mustache: 2.3.2
      ngrok: 3.1.1
      node-sass: 4.11.0
      open: 0.0.5
      postcss: 6.0.23
      postcss-loader: 2.1.6
      postcss-modules: 0.8.0
      prettier: 1.16.4
      raf: 3.4.1
      raw-loader: 0.5.1
      recast: 0.15.5
      resolve: 1.10.0
      rxjs: 6.4.0
      sass-loader: /sass-loader/6.0.7/node-sass@4.11.0+webpack@4.29.5
      source-map-loader: 0.2.4
      style-loader: 0.21.0
      ts-jest: /ts-jest/23.10.5/jest@23.6.0
      ts-loader: 4.5.0
      tslint: /tslint/5.12.1/typescript@3.3.3
      tslint-microsoft-contrib: /tslint-microsoft-contrib/5.2.1/tslint@5.12.1+typescript@3.3.3
      typescript: 3.3.3
      webpack: 4.29.5
      webpack-bundle-analyzer: 3.0.4
      webpack-cli: /webpack-cli/3.2.3/webpack@4.29.5
      webpack-dev-server: /webpack-dev-server/3.1.14/webpack@4.29.5
      webpack-notifier: 1.7.0
      yargs: 6.6.0
    dev: false
    name: '@rush-temp/build'
    resolution:
      integrity: sha512-yGrqcKKzM/cc3SVe3FTX2XnwAKpToBm1gRobJGaf6/Tb+uPECayiYzkh5yC8gWTmcDTcnIpi0Vt2jxLC9icLqw==
      tarball: 'file:projects/build.tgz'
    version: 0.0.0
  'file:projects/charting.tgz':
    dependencies:
      '@microsoft/load-themed-styles': 1.8.59
      '@types/d3-array': 1.2.1
      '@types/d3-axis': 1.0.10
      '@types/d3-scale': 2.0.0
      '@types/d3-selection': 1.3.0
      '@types/d3-shape': 1.3.1
      '@types/d3-time-format': 2.1.1
      '@types/enzyme': 3.1.13
      '@types/enzyme-adapter-react-16': 1.0.3
      '@types/es6-promise': 0.0.32
      '@types/jest': 23.0.0
      '@types/prop-types': 15.5.9
      '@types/react': 16.8.3
      '@types/react-addons-test-utils': 0.14.18
      '@types/react-dom': 16.8.1
      '@types/react-test-renderer': 16.8.1
      '@types/resemblejs': 1.3.28
      '@types/sinon': 2.2.2
      '@types/webpack-env': 1.13.0
      d3-array: 1.2.1
      d3-axis: 1.0.8
      d3-scale: 2.0.0
      d3-selection: 1.3.0
      d3-shape: 1.3.4
      d3-time-format: 2.1.3
      enzyme: 3.8.0
      enzyme-adapter-react-16: /enzyme-adapter-react-16/1.9.1/018e8dea249935692f342b068a7b414a
      es6-weak-map: 2.0.2
      prop-types: 15.7.2
      react: 16.8.2
      react-dom: /react-dom/16.8.2/react@16.8.2
      react-highlight: 0.10.0
      react-test-renderer: /react-test-renderer/16.8.2/react@16.8.2
      sinon: 4.5.0
      tslib: 1.9.3
    dev: false
    name: '@rush-temp/charting'
    resolution:
<<<<<<< HEAD
      integrity: sha512-vGKq3X3eFB17fNuCv+7A4qK6R4yIg5a35VUb+ryzwGfGVJSQV4U/Avat+IFXMEkLzQA2vnbTPxfCQ688uGRqDQ==
=======
      integrity: sha512-Qhbm5tNojpXNZdK9EpVbkDylZSv8+u9grY5ee4NdhYTehzfOTGllssfDB7Yd3DhidxV951CwF6ppI7ikuMiVsw==
>>>>>>> 62ae6192
      tarball: 'file:projects/charting.tgz'
    version: 0.0.0
  'file:projects/dashboard.tgz':
    dependencies:
      '@microsoft/load-themed-styles': 1.8.59
      '@types/enzyme': 3.1.13
      '@types/enzyme-adapter-react-16': 1.0.3
      '@types/jest': 23.0.0
      '@types/react': 16.8.3
      '@types/react-dom': 16.8.1
      '@types/react-test-renderer': 16.8.1
      '@types/webpack-env': 1.13.0
      auto-fontsize: /auto-fontsize/1.0.18/react-dom@16.8.2+react@16.8.2
      css-loader: 0.28.11
      enzyme: 3.8.0
      enzyme-adapter-react-16: /enzyme-adapter-react-16/1.9.1/018e8dea249935692f342b068a7b414a
      react: 16.8.2
      react-dom: /react-dom/16.8.2/react@16.8.2
      react-draggable: 3.1.1
      react-grid-layout-fabric: 0.16.6
      react-resizable: /react-resizable/1.7.5/react-dom@16.8.2+react@16.8.2
      react-test-renderer: /react-test-renderer/16.8.2/react@16.8.2
      stickyfilljs: 2.1.0
      style-loader: 0.21.0
      tslib: 1.9.3
    dev: false
    name: '@rush-temp/dashboard'
    resolution:
<<<<<<< HEAD
      integrity: sha512-61Y1mOByyJkE1Ndo4+WNt567mMd8BSPktj5vWEC95r3wWy2vAX9KpQs0zKmcQ3s8FS3yETOYap+HYx9jWGWmyg==
=======
      integrity: sha512-cH0lM7ogjkKT22stGojAar+vbhxvfdVZalbs7o16hm5Iknlac6dCBqw22cYcoK+Nv2nDoU+DIEwzduSUhNUGOw==
>>>>>>> 62ae6192
      tarball: 'file:projects/dashboard.tgz'
    version: 0.0.0
  'file:projects/date-time.tgz':
    dependencies:
      '@microsoft/load-themed-styles': 1.8.59
      '@types/enzyme': 3.1.13
      '@types/enzyme-adapter-react-16': 1.0.3
      '@types/es6-promise': 0.0.32
      '@types/jest': 23.0.0
      '@types/prop-types': 15.5.9
      '@types/react': 16.8.3
      '@types/react-dom': 16.8.1
      '@types/react-test-renderer': 16.8.1
      '@types/webpack-env': 1.13.0
      enzyme: 3.8.0
      enzyme-adapter-react-16: /enzyme-adapter-react-16/1.9.1/018e8dea249935692f342b068a7b414a
      es6-weak-map: 2.0.2
      react: 16.8.2
      react-dom: /react-dom/16.8.2/react@16.8.2
      react-test-renderer: /react-test-renderer/16.8.2/react@16.8.2
      tslib: 1.9.3
    dev: false
    name: '@rush-temp/date-time'
    resolution:
<<<<<<< HEAD
      integrity: sha512-IPWRbm1dWXSONrxcTeHJYfnI9//lPl3TISKp0fVPDa8dFbtNtf/DRhpNAYe4J7rEyvxqIT11aNopw+bbJW7e9Q==
=======
      integrity: sha512-NFIFeQtxnNE/eWdko0Ci+tLTVXMg6SluMXvolGzld61X1xYJNgwXIMXCir6lNppqoDiSoF8fjM96FkDYwrwnRA==
>>>>>>> 62ae6192
      tarball: 'file:projects/date-time.tgz'
    version: 0.0.0
  'file:projects/example-app-base.tgz':
    dependencies:
      '@microsoft/load-themed-styles': 1.8.59
      '@types/es6-promise': 0.0.32
      '@types/highlight.js': 9.12.2
      '@types/jest': 23.0.0
      '@types/react': 16.8.3
      '@types/react-dom': 16.8.1
      '@types/webpack-env': 1.13.0
      es6-map: 0.1.5
      es6-promise: 4.2.5
      es6-weak-map: 2.0.2
      highlight.js: 9.14.2
      markdown-to-jsx: /markdown-to-jsx/6.6.1/react@16.8.2
      react: 16.8.2
      react-dom: /react-dom/16.8.2/react@16.8.2
      react-syntax-highlighter: /react-syntax-highlighter/7.0.4/react@16.8.2
      tslib: 1.9.3
      whatwg-fetch: 2.0.4
    dev: false
    name: '@rush-temp/example-app-base'
    resolution:
<<<<<<< HEAD
      integrity: sha512-eaGq3GgCTuwxuzOwrnnGtEQlEhZtma2GM/HGKZaXqnT9xVVCFSurDW35L9AiItZ2l/Fh+T1k/Jt1m2h8fgENOA==
=======
      integrity: sha512-6M/EHOru5phTDdXg6/J3xF20T93NnbQ4IHzAtLjau4IH2icLGcNtZPhG/CfdqBch+Cf2wBZFLoJsBDbA6GjdOA==
>>>>>>> 62ae6192
      tarball: 'file:projects/example-app-base.tgz'
    version: 0.0.0
  'file:projects/experiments.tgz':
    dependencies:
      '@microsoft/load-themed-styles': 1.8.59
      '@types/deep-assign': 0.1.1
      '@types/enzyme': 3.1.13
      '@types/enzyme-adapter-react-16': 1.0.3
      '@types/es6-promise': 0.0.32
      '@types/jest': 23.0.0
      '@types/prop-types': 15.5.9
      '@types/react': 16.8.3
      '@types/react-addons-test-utils': 0.14.18
      '@types/react-dom': 16.8.1
      '@types/react-test-renderer': 16.8.1
      '@types/resemblejs': 1.3.28
      '@types/sinon': 2.2.2
      '@types/webpack-env': 1.13.0
      deep-assign: 2.0.0
      enzyme: 3.8.0
      enzyme-adapter-react-16: /enzyme-adapter-react-16/1.9.1/018e8dea249935692f342b068a7b414a
      es6-weak-map: 2.0.2
      prop-types: 15.7.2
      react: 16.8.2
      react-dom: /react-dom/16.8.2/react@16.8.2
      react-highlight: 0.10.0
      react-test-renderer: /react-test-renderer/16.8.2/react@16.8.2
      sinon: 4.5.0
      tslib: 1.9.3
    dev: false
    name: '@rush-temp/experiments'
    resolution:
<<<<<<< HEAD
      integrity: sha512-Jy6gFO9iuJJkUwP4quoPH+xqVD1Zv9N+nWkBP0x3d+D5NLJG8rpEAX8dqdNKGE/dggu0cUJnTWqxGAPGtvqL4Q==
=======
      integrity: sha512-C2+mrcZMuvEMHA/r19zt16nW/R4g+AnEQkmy9mI/YN4nWxZmlangNT9UixO1MJQ7TBMlqP7Uo0vdeQ9tgT/jSQ==
>>>>>>> 62ae6192
      tarball: 'file:projects/experiments.tgz'
    version: 0.0.0
  'file:projects/fabric-website-resources.tgz':
    dependencies:
      '@microsoft/load-themed-styles': 1.8.59
      '@types/enzyme': 3.1.13
      '@types/enzyme-adapter-react-16': 1.0.3
      '@types/es6-promise': 0.0.32
      '@types/jest': 23.0.0
      '@types/prop-types': 15.5.9
      '@types/react': 16.8.3
      '@types/react-dom': 16.8.1
      '@types/react-test-renderer': 16.8.1
      '@types/resemblejs': 1.3.28
      '@types/sinon': 2.2.2
      '@types/webpack-env': 1.13.0
      enzyme: 3.8.0
      enzyme-adapter-react-16: /enzyme-adapter-react-16/1.9.1/018e8dea249935692f342b068a7b414a
      enzyme-to-json: /enzyme-to-json/3.3.5/enzyme@3.8.0
      es6-map: 0.1.5
      es6-promise: 4.2.5
      es6-weak-map: 2.0.2
      highlight.js: 9.14.2
      office-ui-fabric-core: 9.6.1
      prop-types: 15.7.2
      react: 16.8.2
      react-dom: /react-dom/16.8.2/react@16.8.2
      react-highlight: 0.10.0
      react-test-renderer: /react-test-renderer/16.8.2/react@16.8.2
      resemblejs: 2.2.6
      sinon: 4.5.0
      tslib: 1.9.3
    dev: false
    name: '@rush-temp/fabric-website-resources'
    resolution:
<<<<<<< HEAD
      integrity: sha512-JSLUJcS0G4yECSiuoRHMDWoodPj9nszljFtN22H+/H2NhmQgYJqAbeAjocECNA165kmLZvsFDPo3IHnbSFzG8A==
=======
      integrity: sha512-EbaxSbkxEYI6/ecp5zca8nIb2gd6ERldbbWkfLFWmIPIHvuWo91qpJJz1DhXnUjRZ0v9svH6xxnjp9aTji9i9A==
>>>>>>> 62ae6192
      tarball: 'file:projects/fabric-website-resources.tgz'
    version: 0.0.0
  'file:projects/fabric-website.tgz':
    dependencies:
      '@microsoft/load-themed-styles': 1.8.59
      '@types/es6-promise': 0.0.32
      '@types/node': 8.10.40
      '@types/react': 16.8.3
      '@types/react-dom': 16.8.1
      '@types/resemblejs': 1.3.28
      '@types/webpack-env': 1.13.0
      color-functions: 1.1.0
      es6-promise: 4.2.5
      es6-weak-map: 2.0.2
      highlight.js: 9.14.2
      json-loader: 0.5.7
      office-ui-fabric-core: 9.6.1
      react: 16.8.2
      react-dom: /react-dom/16.8.2/react@16.8.2
      react-highlight: 0.10.0
      tslib: 1.9.3
      whatwg-fetch: 2.0.4
      write-file-webpack-plugin: 4.5.0
    dev: false
    name: '@rush-temp/fabric-website'
    resolution:
<<<<<<< HEAD
      integrity: sha512-AKrC7Yd5BTNMl2oWDolOTylM6Ljy/lZvvG1biiWSmyfjeA15ntvW98TmOLs8mgzHz9Lho4jWdun9Go46ypkatQ==
=======
      integrity: sha512-7ovBrMxgl1T883TZMJ1HninTVYp5aBrZYawGRVO4Iz8rjhJGYnLXb+0Fvc2UN6j4ghk5PUP4dwtztn+bGYDkgg==
>>>>>>> 62ae6192
      tarball: 'file:projects/fabric-website.tgz'
    version: 0.0.0
  'file:projects/file-type-icons.tgz':
    dependencies:
      '@types/react': 16.8.3
      '@types/react-dom': 16.8.1
      react: 16.8.2
      react-dom: /react-dom/16.8.2/react@16.8.2
      tslib: 1.9.3
    dev: false
    name: '@rush-temp/file-type-icons'
    resolution:
      integrity: sha512-JmWA5UGniqtmtrsV5/mxRd9r/8LfVyg4LiA7w8jLlSaoohAJd6LGunKQQsx2k4KNS7ScAgxrTPB55A8iVl9juQ==
      tarball: 'file:projects/file-type-icons.tgz'
    version: 0.0.0
  'file:projects/fluent-theme.tgz':
    dependencies:
      '@types/jest': 23.0.0
      tslib: 1.9.3
    dev: false
    name: '@rush-temp/fluent-theme'
    resolution:
<<<<<<< HEAD
      integrity: sha512-osF7YaShmv/jAoyFiq/CYEFzCUfkMt46PGiy4712W0wGxKH1XHFra0pYoVHOGiOJGuuhsOoWsYpbZKjhL9zPQQ==
=======
      integrity: sha512-77Th61cldShPlN3ooCMmpZSw3LcevbNp0lxgNSw8maP2ffKjJ710Ww0W3wqjXqw25WQtx+4FC52v9ivYB1Fz7w==
>>>>>>> 62ae6192
      tarball: 'file:projects/fluent-theme.tgz'
    version: 0.0.0
  'file:projects/foundation-scenarios.tgz':
    dependencies:
      '@microsoft/load-themed-styles': 1.8.59
      '@types/enzyme': 3.1.13
      '@types/enzyme-adapter-react-16': 1.0.3
      '@types/es6-promise': 0.0.32
      '@types/jest': 23.0.0
      '@types/react': 16.8.3
      '@types/react-dom': 16.8.1
      '@types/react-test-renderer': 16.8.1
      '@types/webpack-env': 1.13.0
      enzyme: 3.8.0
      enzyme-adapter-react-16: /enzyme-adapter-react-16/1.9.1/018e8dea249935692f342b068a7b414a
      es6-weak-map: 2.0.2
      react: 16.8.2
      react-dom: /react-dom/16.8.2/react@16.8.2
      react-test-renderer: /react-test-renderer/16.8.2/react@16.8.2
      tslib: 1.9.3
    dev: false
    name: '@rush-temp/foundation-scenarios'
    resolution:
<<<<<<< HEAD
      integrity: sha512-0Ulk2TkF5uX/P/kGbUCyjbo4ezryke5YgyvKBwyxcMoE1iJ87/GvmZCQU1moCw2pBMj7Gr5h49Rq4xP2HE5iXg==
=======
      integrity: sha512-4TrOnDjYCPFEvcPbAZpV+FzmbrpsBqBhjlTqgGcXvJ4Vq6O4rWFeM0JUPTSRyNl/BsHHlfV2f+0wHGY44tgbww==
>>>>>>> 62ae6192
      tarball: 'file:projects/foundation-scenarios.tgz'
    version: 0.0.0
  'file:projects/foundation.tgz':
    dependencies:
      '@types/enzyme': 3.1.13
      '@types/enzyme-adapter-react-16': 1.0.3
      '@types/jest': 23.0.0
      '@types/react': 16.8.3
      '@types/react-dom': 16.8.1
      '@types/react-test-renderer': 16.8.1
      '@types/sinon': 2.2.2
      enzyme: 3.8.0
      enzyme-adapter-react-16: /enzyme-adapter-react-16/1.9.1/018e8dea249935692f342b068a7b414a
      react: 16.8.2
      react-dom: /react-dom/16.8.2/react@16.8.2
      react-test-renderer: /react-test-renderer/16.8.2/react@16.8.2
      sinon: 4.5.0
      tslib: 1.9.3
    dev: false
    name: '@rush-temp/foundation'
    resolution:
<<<<<<< HEAD
      integrity: sha512-1nJPkJ3SPsB74I1fV2kOjJyAQ+ue3SzIUcpi0K3LVZpHtF88At+0CacmM/ufn5p/FOCuPyKnSRlcz2mqS/KxVg==
=======
      integrity: sha512-2G/HXf+5q90h1KJUNHJGfDKeM/PgaNDhcHgr1tgbcuaBqdnYrcgD6c2oVZ7P2fsGKPTvvQdepnOZ1+PNt274xQ==
>>>>>>> 62ae6192
      tarball: 'file:projects/foundation.tgz'
    version: 0.0.0
  'file:projects/icons.tgz':
    dependencies:
      tslib: 1.9.3
    dev: false
    name: '@rush-temp/icons'
    resolution:
      integrity: sha512-35F4PPiX1drSNWMWGQw8ZPGci+18qU/A10w4J9WclUB+e/R12srE70dmECL1Qlw0S7bkGNyr7Tc8rV+wD/8NBQ==
      tarball: 'file:projects/icons.tgz'
    version: 0.0.0
  'file:projects/jest-serializer-merge-styles.tgz':
    dependencies:
      '@types/jest': 23.0.0
      '@types/react': 16.8.3
      '@types/react-dom': 16.8.1
      '@types/react-test-renderer': 16.8.1
      react: 16.8.2
      react-dom: /react-dom/16.8.2/react@16.8.2
      react-test-renderer: /react-test-renderer/16.8.2/react@16.8.2
    dev: false
    name: '@rush-temp/jest-serializer-merge-styles'
    resolution:
      integrity: sha512-NgAEl9QDoDClf8wujuo5/kdeqnJe31J2TVO74K24PEP9r/vqxrwWtWlp98UYv1iRVWHOapj/YdmJEkVIIw64AA==
      tarball: 'file:projects/jest-serializer-merge-styles.tgz'
    version: 0.0.0
  'file:projects/merge-styles.tgz':
    dependencies:
      '@types/jest': 23.0.0
      tslib: 1.9.3
    dev: false
    name: '@rush-temp/merge-styles'
    resolution:
      integrity: sha512-TrevJB0xfXOYNO7jS2ik1qgsAoBffiUAru66jUlqnWDxJqvt1coAtrdulnKav1pss02aNCrBnhAF9fbTS9nZJQ==
      tarball: 'file:projects/merge-styles.tgz'
    version: 0.0.0
  'file:projects/office-ui-fabric-react.tgz':
    dependencies:
      '@microsoft/load-themed-styles': 1.8.59
      '@types/enzyme': 3.1.13
      '@types/enzyme-adapter-react-16': 1.0.3
      '@types/es6-promise': 0.0.32
      '@types/glob': 5.0.36
      '@types/jest': 23.0.0
      '@types/node': 8.10.40
      '@types/prop-types': 15.5.9
      '@types/react': 16.8.3
      '@types/react-dom': 16.8.1
      '@types/react-test-renderer': 16.8.1
      '@types/resemblejs': 1.3.28
      '@types/sinon': 2.2.2
      '@types/webpack-env': 1.13.0
      enzyme: 3.8.0
      enzyme-adapter-react-16: /enzyme-adapter-react-16/1.9.1/018e8dea249935692f342b068a7b414a
      enzyme-to-json: /enzyme-to-json/3.3.5/enzyme@3.8.0
      es6-map: 0.1.5
      es6-promise: 4.2.5
      es6-weak-map: 2.0.2
      highlight.js: 9.14.2
      jest-snapshot: 23.6.0
      office-ui-fabric-core: 9.6.1
      prop-types: 15.7.2
      react: 16.8.2
      react-dom: /react-dom/16.8.2/react@16.8.2
      react-highlight: 0.10.0
      react-test-renderer: /react-test-renderer/16.8.2/react@16.8.2
      resemblejs: 2.2.6
      sinon: 4.5.0
      tslib: 1.9.3
    dev: false
    name: '@rush-temp/office-ui-fabric-react'
    resolution:
<<<<<<< HEAD
      integrity: sha512-ioaa5yWydJ9ayTES7D/eKZTmO0nIoK78SUBKdR7ZNduToCi4rNppuHk+8wwsMQ4vj31IIyFoKzXIPmhhSCJHAQ==
=======
      integrity: sha512-GwgTE43wuLT9AostxEj3Wfux0yzqK37jRpuU94+e8YeVu/SFTHehw+OLtTW1gNnLbBphh8E+b1MIR/UBLsmwFg==
>>>>>>> 62ae6192
      tarball: 'file:projects/office-ui-fabric-react.tgz'
    version: 0.0.0
  'file:projects/pr-deploy-site.tgz':
    dev: false
    name: '@rush-temp/pr-deploy-site'
    resolution:
<<<<<<< HEAD
      integrity: sha512-Ja5oM7h9ehzjOGlU9GFQsLYTsk75+ZV7yvz7mARocrDi5A9TIKVZJDfPUbpV3eMHd+tk+6GsBskDLEIKU+gR6w==
=======
      integrity: sha512-ciXN/RYKd9nqvj0YPCR+VSn/ceVqYrUAtvBsrvaDJUwY/PiQEsCP1HwV2PwTXzd9ExA7GBOfCcz7/Cqo4qscJw==
>>>>>>> 62ae6192
      tarball: 'file:projects/pr-deploy-site.tgz'
    version: 0.0.0
  'file:projects/prettier-rules.tgz':
    dev: false
    name: '@rush-temp/prettier-rules'
    resolution:
      integrity: sha512-7r4uNiMS8+omI76CKiVw7nJn2G0vs6Cd+CEAmTGmXDRT/FaMbDSIlsOpg+jzuO/fzg/zDB5GT7kwYff1IQWMiw==
      tarball: 'file:projects/prettier-rules.tgz'
    version: 0.0.0
  'file:projects/server-rendered-app.tgz':
    dependencies:
      '@microsoft/load-themed-styles': 1.8.59
      '@types/es6-promise': 0.0.32
      '@types/react': 16.8.3
      '@types/react-dom': 16.8.1
      '@types/webpack-env': 1.13.0
      compression: 1.7.3
      es6-promise: 4.2.5
      express: 4.16.4
      react: 16.8.2
      react-dom: /react-dom/16.8.2/react@16.8.2
      tslib: 1.9.3
    dev: false
    name: '@rush-temp/server-rendered-app'
    resolution:
<<<<<<< HEAD
      integrity: sha512-rLLQdPS23cpL7sTFuM80o63vRGT/qZhoEsbLLDx+4AEhj8OVgyW0dhgG5nNcsoqw/TwSwG93pcrPzmQp6zAO4w==
=======
      integrity: sha512-mkcCpXiLa5MbXPlSqt0QekIoi7KE7qNg9IP1zMQZhf/KN7LyaCBjqQPsubks2+uJMhZ61tNQzv9HxRFr5KfV/w==
>>>>>>> 62ae6192
      tarball: 'file:projects/server-rendered-app.tgz'
    version: 0.0.0
  'file:projects/set-version.tgz':
    dependencies:
      '@types/jest': 23.0.0
      tslib: 1.9.3
    dev: false
    name: '@rush-temp/set-version'
    resolution:
      integrity: sha512-xXlUTNiW7DoAcnD1PyyXgj5e2MX1SlyqWnpQY/UKXVLcc3gonn0KT1c6QwFYsNF/LU7bmcMzUoUOX4HbOqmCsw==
      tarball: 'file:projects/set-version.tgz'
    version: 0.0.0
  'file:projects/ssr-tests.tgz':
    dependencies:
      '@microsoft/load-themed-styles': 1.8.59
      '@types/es6-promise': 0.0.32
      '@types/mocha': 2.2.39
      '@types/webpack-env': 1.13.0
      es6-promise: 4.2.5
      mocha: 3.5.3
      raw-loader: 0.5.1
      react: 16.8.2
      react-dom: /react-dom/16.8.2/react@16.8.2
      tslib: 1.9.3
      webpack: 4.29.5
    dev: false
    name: '@rush-temp/ssr-tests'
    resolution:
<<<<<<< HEAD
      integrity: sha512-ZuOZQCm+FpRl0bNt9a60yOGFvBI0T8RTu6JRXlMkpNasbG9v7brxU03DzaSSQtTh9wWcdYYc8SaHeBDc3c0JPw==
=======
      integrity: sha512-lXC2dRMs+fjuWRF4SobrIYQyHjOENFL03om4xB5hvGmtjyrQxU9MCdbQrHrQn2PMRhlef4UXhok9UMXAKzkdwQ==
>>>>>>> 62ae6192
      tarball: 'file:projects/ssr-tests.tgz'
    version: 0.0.0
  'file:projects/styling.tgz':
    dependencies:
      '@microsoft/load-themed-styles': 1.8.59
      '@types/jest': 23.0.0
      '@types/react': 16.8.3
      '@types/webpack-env': 1.13.0
      es6-map: 0.1.5
      es6-weak-map: 2.0.2
      react: 16.8.2
      react-dom: /react-dom/16.8.2/react@16.8.2
      tslib: 1.9.3
    dev: false
    name: '@rush-temp/styling'
    resolution:
<<<<<<< HEAD
      integrity: sha512-iCkTsw58sRlhqabNwFBtbCvsm+kkthrPovXhdfMfIFzXyabEHHnhr/mXjG5iD/i5NbsYOMK1AbWOeK0bUiUURw==
=======
      integrity: sha512-hG+3nIidR9EY0cc1RK6A+9IgJmn25Cg9V8XrP8PheCjMKIzOjk/iSTbrcULCNAZaWqvzIAeaJzsvMT5zfqkXnw==
>>>>>>> 62ae6192
      tarball: 'file:projects/styling.tgz'
    version: 0.0.0
  'file:projects/test-bundles.tgz':
    dependencies:
      '@types/react': 16.8.3
      '@types/react-dom': 16.8.1
      '@types/webpack-env': 1.13.0
      react: 16.8.2
      react-dom: /react-dom/16.8.2/react@16.8.2
      tslib: 1.9.3
    dev: false
    name: '@rush-temp/test-bundles'
    resolution:
<<<<<<< HEAD
      integrity: sha512-pBC3kGgUhVy137bzc5knUSWmz3lZO9SdnIiByHJAaybGNW10ilxVVQ3X433ButcOyFQQ7xKs1VVtC4GJiZU1xg==
=======
      integrity: sha512-asQTDHYzzfcgco5yx6h0hnagRNYXf0tzk48qTMynEUERW1xFhLU9kF/DhkAX5c1NFp6YHVkk1D7JrvVGyARX6A==
>>>>>>> 62ae6192
      tarball: 'file:projects/test-bundles.tgz'
    version: 0.0.0
  'file:projects/test-utilities.tgz':
    dependencies:
      '@types/enzyme': 3.1.13
      '@types/enzyme-adapter-react-16': 1.0.3
      '@types/es6-promise': 0.0.32
      '@types/jest': 23.0.0
      '@types/react': 16.8.3
      '@types/react-dom': 16.8.1
      '@types/react-test-renderer': 16.8.1
      '@types/webpack-env': 1.13.0
      enzyme: 3.8.0
      enzyme-adapter-react-16: /enzyme-adapter-react-16/1.9.1/018e8dea249935692f342b068a7b414a
      es6-weak-map: 2.0.2
      react: 16.8.2
      react-dom: /react-dom/16.8.2/react@16.8.2
      react-test-renderer: /react-test-renderer/16.8.2/react@16.8.2
    dev: false
    name: '@rush-temp/test-utilities'
    resolution:
      integrity: sha512-qqSZAovnbG7jLJ8nK0soOXmgoHWqjYmA7Hs0KqTnxsVVBfjn2aBdbHFK7PFtmYqYVl8IHY7OnC/bjpkhePhXrg==
      tarball: 'file:projects/test-utilities.tgz'
    version: 0.0.0
  'file:projects/theme-samples.tgz':
    dependencies:
      '@types/jest': 23.0.0
      tslib: 1.9.3
    dev: false
    name: '@rush-temp/theme-samples'
    resolution:
<<<<<<< HEAD
      integrity: sha512-wzKGVBCE5HYzW2QHyH0APnFkdTQjrYC8jj2NNPGUWyT1qgHymOLTn6oOT1HiQX7K2ZTj6Z9m/mPBsZbkkqt2kw==
=======
      integrity: sha512-9Pbsk/aGlei/QOA66orQx+jhGTcFiQW82tR1QlrmY62GFtHNIcU9n3YLVWoDpSLnnNvVfGYLkgTFMWhV7RKbrQ==
>>>>>>> 62ae6192
      tarball: 'file:projects/theme-samples.tgz'
    version: 0.0.0
  'file:projects/todo-app.tgz':
    dependencies:
      '@microsoft/load-themed-styles': 1.8.59
      '@types/es6-promise': 0.0.32
      '@types/react': 16.8.3
      '@types/react-dom': 16.8.1
      '@types/webpack-env': 1.13.0
      es6-promise: 4.2.5
      immutability-helper: 2.8.1
      react: 16.8.2
      react-dom: /react-dom/16.8.2/react@16.8.2
      tslib: 1.9.3
      typescript: 3.3.3
    dev: false
    name: '@rush-temp/todo-app'
    resolution:
<<<<<<< HEAD
      integrity: sha512-Cg1Cc50KnZx6fxfTuAajj5tP6yCsZClxudkRX9uPtd+qHKet5rPraV6TCy2rMxhiL4B8SHXWM2k1MBusX7BoaA==
=======
      integrity: sha512-O+sbuBaDkKWNaem7Dh5GFKPPgHV6LCsKlyDndQlfMzT/UbMcLGI0ypaWjn6JZkf+HsiN5rhKvnF0sGNlsTkwXg==
>>>>>>> 62ae6192
      tarball: 'file:projects/todo-app.tgz'
    version: 0.0.0
  'file:projects/tslint-rules.tgz':
    dependencies:
      tslint-react: 3.6.0
    dev: false
    name: '@rush-temp/tslint-rules'
    resolution:
      integrity: sha512-Vu6KfHLwfaDcQpLC7DgfimwLVDR+v0ziD9aikbuthY+Tv1d5MUOGYAe0hNMlzlnMXzQfryFO1DSzBgtMURuvrQ==
      tarball: 'file:projects/tslint-rules.tgz'
    version: 0.0.0
  'file:projects/utilities.tgz':
    dependencies:
      '@types/enzyme': 3.1.13
      '@types/enzyme-adapter-react-16': 1.0.3
      '@types/jest': 23.0.0
      '@types/node': 8.10.40
      '@types/prop-types': 15.5.9
      '@types/react': 16.8.3
      '@types/react-dom': 16.8.1
      '@types/react-test-renderer': 16.8.1
      '@types/sinon': 2.2.2
      enzyme: 3.8.0
      enzyme-adapter-react-16: /enzyme-adapter-react-16/1.9.1/018e8dea249935692f342b068a7b414a
      prop-types: 15.7.2
      react: 16.8.2
      react-dom: /react-dom/16.8.2/react@16.8.2
      react-test-renderer: /react-test-renderer/16.8.2/react@16.8.2
      sinon: 4.5.0
      tslib: 1.9.3
    dev: false
    name: '@rush-temp/utilities'
    resolution:
      integrity: sha512-LGlrsxdjr4Ds56JtVfOoEi/N0kufJ2s+LhS/aYy8LLVBbt+gLMfmt9Vp9AA2mpa4QHpkv+3ODq8BAf9Gi3VWxQ==
      tarball: 'file:projects/utilities.tgz'
    version: 0.0.0
  'file:projects/variants.tgz':
    dependencies:
      '@types/jest': 23.0.0
      tslib: 1.9.3
    dev: false
    name: '@rush-temp/variants'
    resolution:
<<<<<<< HEAD
      integrity: sha512-6hOyokZ1KWniOsI25R2sm7e2abqXclIMp0Ea2p9iE6vjjb34IANBZwRxQvun/lrw2i+Jg8ButznyoJrpruGM2A==
=======
      integrity: sha512-MYqGCTrRMh+O6eZEgmfXickC53Sf4iNGs+zPtl/2KWzHACG8ycqQCfTN7VTPdKUo35sL2rE0GJjvRINyBYIqMA==
>>>>>>> 62ae6192
      tarball: 'file:projects/variants.tgz'
    version: 0.0.0
  'file:projects/vr-tests.tgz':
    dependencies:
      '@storybook/addon-options': /@storybook/addon-options/3.2.3/react-dom@16.8.2+react@16.8.2
      '@storybook/addons': 3.4.11
      '@storybook/channels': 3.4.11
      '@storybook/react': /@storybook/react/3.4.11/c9b36c9697fecdcab26718b83443f4ef
      '@types/react': 16.8.3
      '@types/react-dom': 16.8.1
      '@types/storybook__react': 3.0.5
      '@types/webpack-env': 1.13.0
      awesome-typescript-loader: /awesome-typescript-loader/5.2.1/typescript@3.3.3
      babel-core: 6.26.3
      babel-loader: /babel-loader/7.1.5/babel-core@6.26.3
      css-loader: 0.28.11
      file-loader: 0.11.2
      postcss-loader: 2.1.6
      raw-loader: 0.5.1
      react: 16.8.2
      react-dom: /react-dom/16.8.2/react@16.8.2
      screener-runner: 0.10.31
      screener-storybook: 0.16.12
      storybook-readme: 3.3.0
      style-loader: 0.21.0
      tslib: 1.9.3
      typescript: 3.3.3
    dev: false
    name: '@rush-temp/vr-tests'
    resolution:
<<<<<<< HEAD
      integrity: sha512-bYaFi4b/VKIk5lEq82V/IpDpq+BEeKvq5onwOXcq6qbQ1XmtNCZiD2t/RZxlu6gI7re7uTQ4SqKRWaoBcaXEig==
=======
      integrity: sha512-0VMDS3AZE5AKs5ygU4DMdMEMv54YiUUnOF0mJ8jX4hVfFSo6eziuqiSwj4vPVeGyiDVcwsn3Rl4W0C5xDyiuoA==
>>>>>>> 62ae6192
      tarball: 'file:projects/vr-tests.tgz'
    version: 0.0.0
  'file:projects/webpack-utils.tgz':
    dependencies:
      '@types/jest': 23.0.0
      '@types/loader-utils': 1.1.3
      '@types/webpack': 4.4.0
      loader-utils: 1.2.3
      react-loadable: 5.5.0
      tslib: 1.9.3
      webpack: /webpack/4.7.0/webpack@4.7.0
    dev: false
    name: '@rush-temp/webpack-utils'
    resolution:
      integrity: sha512-8IeD0vQuhUaK6rOapBA37NMKGtSJLegYCDQPb0EocR2qGBP7ctEDsxizFCWhcSaJFRB5O89O+lww3dHJP3fyOg==
      tarball: 'file:projects/webpack-utils.tgz'
    version: 0.0.0
registry: 'https://registry.npmjs.org/'
shrinkwrapMinorVersion: 9
shrinkwrapVersion: 3
specifiers:
  '@microsoft/api-extractor': ^6.0.4
  '@microsoft/load-themed-styles': ^1.7.13
  '@microsoft/loader-load-themed-styles': ^1.6.0
  '@rush-temp/azure-themes': 'file:./projects/azure-themes.tgz'
  '@rush-temp/build': 'file:./projects/build.tgz'
  '@rush-temp/charting': 'file:./projects/charting.tgz'
  '@rush-temp/dashboard': 'file:./projects/dashboard.tgz'
  '@rush-temp/date-time': 'file:./projects/date-time.tgz'
  '@rush-temp/example-app-base': 'file:./projects/example-app-base.tgz'
  '@rush-temp/experiments': 'file:./projects/experiments.tgz'
  '@rush-temp/fabric-website': 'file:./projects/fabric-website.tgz'
  '@rush-temp/fabric-website-resources': 'file:./projects/fabric-website-resources.tgz'
  '@rush-temp/file-type-icons': 'file:./projects/file-type-icons.tgz'
  '@rush-temp/fluent-theme': 'file:./projects/fluent-theme.tgz'
  '@rush-temp/foundation': 'file:./projects/foundation.tgz'
  '@rush-temp/foundation-scenarios': 'file:./projects/foundation-scenarios.tgz'
  '@rush-temp/icons': 'file:./projects/icons.tgz'
  '@rush-temp/jest-serializer-merge-styles': 'file:./projects/jest-serializer-merge-styles.tgz'
  '@rush-temp/merge-styles': 'file:./projects/merge-styles.tgz'
  '@rush-temp/office-ui-fabric-react': 'file:./projects/office-ui-fabric-react.tgz'
  '@rush-temp/pr-deploy-site': 'file:./projects/pr-deploy-site.tgz'
  '@rush-temp/prettier-rules': 'file:./projects/prettier-rules.tgz'
  '@rush-temp/server-rendered-app': 'file:./projects/server-rendered-app.tgz'
  '@rush-temp/set-version': 'file:./projects/set-version.tgz'
  '@rush-temp/ssr-tests': 'file:./projects/ssr-tests.tgz'
  '@rush-temp/styling': 'file:./projects/styling.tgz'
  '@rush-temp/test-bundles': 'file:./projects/test-bundles.tgz'
  '@rush-temp/test-utilities': 'file:./projects/test-utilities.tgz'
  '@rush-temp/theme-samples': 'file:./projects/theme-samples.tgz'
  '@rush-temp/todo-app': 'file:./projects/todo-app.tgz'
  '@rush-temp/tslint-rules': 'file:./projects/tslint-rules.tgz'
  '@rush-temp/utilities': 'file:./projects/utilities.tgz'
  '@rush-temp/variants': 'file:./projects/variants.tgz'
  '@rush-temp/vr-tests': 'file:./projects/vr-tests.tgz'
  '@rush-temp/webpack-utils': 'file:./projects/webpack-utils.tgz'
  '@storybook/addon-options': =3.2.3
  '@storybook/addons': ^3.0.0
  '@storybook/channels': ^3.4.11
  '@storybook/react': ^3.2.3
  '@types/d3-array': 1.2.1
  '@types/d3-axis': 1.0.10
  '@types/d3-scale': 2.0.0
  '@types/d3-selection': 1.3.0
  '@types/d3-shape': ^1.2.3
  '@types/d3-time-format': ^2.1.0
  '@types/deep-assign': ^0.1.1
  '@types/enzyme': 3.1.13
  '@types/enzyme-adapter-react-16': 1.0.3
  '@types/es6-promise': 0.0.32
  '@types/glob': ^5.0.35
  '@types/highlight.js': 9.12.2
  '@types/jest': 23.0.0
  '@types/loader-utils': 1.1.3
  '@types/mocha': 2.2.39
  '@types/node': ^8.10.29
  '@types/prop-types': 15.5.9
  '@types/react': 16.8.3
  '@types/react-addons-test-utils': 0.14.18
  '@types/react-dom': 16.8.1
  '@types/react-test-renderer': ^16.0.0
  '@types/resemblejs': ~1.3.28
  '@types/sinon': 2.2.2
  '@types/storybook__react': 3.0.5
  '@types/webpack': 4.4.0
  '@types/webpack-env': 1.13.0
  async: ^2.6.1
  auto-fontsize: ^1.0.18
  autoprefixer: ^7.1.5
  awesome-typescript-loader: ^5.2.1
  babel-core: ^6.26.3
  babel-loader: ^7.1.5
  babylon: ^7.0.0-beta.47
  bundlesize: ^0.15.2
  chalk: ^2.1.0
  codecov: ^3.1.0
  color-functions: 1.1.0
  command-line-args: ^4.0.7
  compression: ^1.7.2
  cpx: ^1.5.0
  css-loader: ^0.28.7
  d3-array: 1.2.1
  d3-axis: 1.0.8
  d3-scale: 2.0.0
  d3-selection: 1.3.0
  d3-shape: ^1.2.0
  d3-time-format: ^2.1.3
  deep-assign: ^2.0.0
  enzyme: ^3.4.1
  enzyme-adapter-react-16: ^1.2.0
  enzyme-to-json: ^3.3.4
  es6-map: ^0.1.5
  es6-promise: ^4.1.0
  es6-weak-map: ^2.0.2
  express: ^4.16.3
  file-loader: ^0.11.1
  find-free-port: ~2.0.0
  fork-ts-checker-webpack-plugin: ^0.4.1
  fs-extra: ^7.0.1
  github: ^7.0.0
  glob: ^7.1.2
  gzip-size: ^3.0.0
  highlight.js: ^9.12.0
  immutability-helper: ~2.8.1
  jest: ^23.1.0
  jest-cli: ^23.6.0
  jest-environment-jsdom: ^23.4.0
  jest-snapshot: ^23.6.0
  jju: ^1.4.0
  jscodeshift: ^0.5.0
  json-loader: ^0.5.7
  just-task: ^0.7.5
  just-task-preset: ^0.6.5
  lint-staged: ^7.0.5
  loader-utils: ^1.1.0
  markdown-to-jsx: 6.6.1
  mocha: ^3.3.0
  mustache: ^2.3.0
  ngrok: ^3.0.1
  node-sass: ^4.5.3
  office-ui-fabric-core: '>=9.0.0 <10.0.0'
  open: ^0.0.5
  postcss: ^6.0.9
  postcss-loader: ^2.0.9
  postcss-modules: ^0.8.0
  prettier: ^1.12.1
  prop-types: ^15.5.10
  raf: ^3.4.0
  raw-loader: ^0.5.1
  react: '>=16.8.0 <17.0.0'
  react-dom: '>=16.8.0 <17.0.0'
  react-draggable: ^3.0.5
  react-grid-layout-fabric: ^0.16.6
  react-highlight: 0.10.0
  react-loadable: '>=5.0.0'
  react-resizable: ^1.7.5
  react-syntax-highlighter: ^7.0.2
  react-test-renderer: ^16.3.0
  recast: ~0.15.0
  resemblejs: ~2.2.3
  resolve: ^1.7.1
  rxjs: ^6.3.3
  sass-loader: ^6.0.6
  screener-runner: ^0.10.15
  screener-storybook: ^0.16.8
  sinon: ^4.1.3
  source-map-loader: ^0.2.1
  stickyfilljs: ^2.1.0
  storybook-readme: ^3.3.0
  style-loader: ^0.21.0
  ts-jest: 23.10.5
  ts-loader: ^4.1.0
  tslib: ^1.7.1
  tslint: ^5.7.0
  tslint-microsoft-contrib: ^5.0.1
  tslint-react: ^3.2.0
  typescript: 3.3.3
  webpack: 4.29.5
  webpack-bundle-analyzer: ^3.0.4
  webpack-cli: 3.2.3
  webpack-dev-server: 3.1.14
  webpack-notifier: ^1.6.0
  whatwg-fetch: 2.0.4
  write-file-webpack-plugin: ^4.1.0
  yargs: ^6.5.0<|MERGE_RESOLUTION|>--- conflicted
+++ resolved
@@ -1191,31 +1191,9 @@
       ajv: '>=5.0.0'
     resolution:
       integrity: sha512-DCRfO/4nQ+89p/RK43i8Ezd41EqdGIU4ld7nGF8OQ14oc/we5rEntLCUa7+jrn3nn83BosfwZA0wb4pon2o8iQ==
-<<<<<<< HEAD
   /ajv-keywords/3.4.0/ajv@6.9.1:
-=======
-  /ajv-keywords/3.2.0/ajv@6.5.5:
-    dependencies:
-      ajv: 6.5.5
-    dev: false
-    id: registry.npmjs.org/ajv-keywords/3.2.0
-    peerDependencies:
-      ajv: ^6.0.0
-    resolution:
-      integrity: sha1-6GuBnGAs+IIa1jdBNpjx3sAhhHo=
-  /ajv-keywords/3.2.0/ajv@6.6.2:
-    dependencies:
-      ajv: 6.6.2
-    dev: false
-    id: registry.npmjs.org/ajv-keywords/3.2.0
-    peerDependencies:
-      ajv: ^6.0.0
-    resolution:
-      integrity: sha1-6GuBnGAs+IIa1jdBNpjx3sAhhHo=
-  /ajv-keywords/3.4.0/ajv@6.9.2:
->>>>>>> 62ae6192
-    dependencies:
-      ajv: 6.9.2
+    dependencies:
+      ajv: 6.9.1
     dev: false
     id: registry.npmjs.org/ajv-keywords/3.4.0
     peerDependencies:
@@ -1231,10 +1209,7 @@
     dev: false
     resolution:
       integrity: sha1-c7Xuyj+rZT49P5Qis0GtQiBdyWU=
-<<<<<<< HEAD
   /ajv/6.9.1:
-=======
-  /ajv/6.5.5:
     dependencies:
       fast-deep-equal: 2.0.1
       fast-json-stable-stringify: 2.0.0
@@ -1242,26 +1217,7 @@
       uri-js: 4.2.2
     dev: false
     resolution:
-      integrity: sha512-7q7gtRQDJSyuEHjuVgHoUa2VuemFiCMrfQc9Tc08XTAc4Zj/5U1buQJ0HU6i7fKjXU09SVgSmxa4sLvuvS8Iyg==
-  /ajv/6.6.2:
-    dependencies:
-      fast-deep-equal: 2.0.1
-      fast-json-stable-stringify: 2.0.0
-      json-schema-traverse: 0.4.1
-      uri-js: 4.2.2
-    dev: false
-    resolution:
-      integrity: sha512-FBHEW6Jf5TB9MGBgUUA9XHkTbjXYfAUjY43ACMfmdMRHniyoMHjHjzD50OK8LGDWQwp4rWEsIq5kEqq7rvIM1g==
-  /ajv/6.9.2:
->>>>>>> 62ae6192
-    dependencies:
-      fast-deep-equal: 2.0.1
-      fast-json-stable-stringify: 2.0.0
-      json-schema-traverse: 0.4.1
-      uri-js: 4.2.2
-    dev: false
-    resolution:
-      integrity: sha512-4UFy0/LgDo7Oa/+wOAlj44tp9K78u38E5/359eSrqEp1Z5PdVfimCcs7SluXMP755RUQu6d2b4AvF0R1C9RZjg==
+      integrity: sha512-XDN92U311aINL77ieWHmqCcNlwjoP5cHXDxIxbf2MaPYuCXOHS7gHH8jktxeK5omgd52XbSTX6a4Piwd1pQmzA==
   /align-text/0.1.4:
     dependencies:
       kind-of: 3.2.2
@@ -3017,7 +2973,7 @@
   /browserify-rsa/4.0.1:
     dependencies:
       bn.js: 4.11.8
-      randombytes: 2.1.0
+      randombytes: 2.0.6
     dev: false
     resolution:
       integrity: sha1-IeCr+vbyApzy+vsTNWenAdQTVSQ=
@@ -3842,7 +3798,7 @@
       fs-write-stream-atomic: 1.0.10
       iferr: 0.1.5
       mkdirp: 0.5.1
-      rimraf: 2.6.2
+      rimraf: 2.6.3
       run-queue: 1.0.3
     dev: false
     resolution:
@@ -3978,7 +3934,7 @@
       inherits: 2.0.3
       pbkdf2: 3.0.17
       public-encrypt: 4.0.3
-      randombytes: 2.1.0
+      randombytes: 2.0.6
       randomfill: 1.0.4
     dev: false
     resolution:
@@ -4456,7 +4412,7 @@
     dependencies:
       bn.js: 4.11.8
       miller-rabin: 4.0.1
-      randombytes: 2.1.0
+      randombytes: 2.0.6
     dev: false
     resolution:
       integrity: sha512-kqag/Nl+f3GwyK25fhUMYj81BUOrZ9IuJsjIcDE5icNM9FJHAVm3VcUDxdLPoQtTuUylWm6ZIknYJwwaPxsUzg==
@@ -4680,7 +4636,7 @@
     dependencies:
       graceful-fs: 4.1.15
       memory-fs: 0.4.1
-      tapable: 1.1.0
+      tapable: 1.1.1
     dev: false
     engines:
       node: '>=6.9.0'
@@ -5168,7 +5124,7 @@
       integrity: sha1-opnv/TNf4nIeuujiV+x5ZE/IUzc=
   /expand-tilde/2.0.2:
     dependencies:
-      homedir-polyfill: 1.0.3
+      homedir-polyfill: 1.0.1
     dev: false
     engines:
       node: '>=0.10.0'
@@ -5945,7 +5901,7 @@
   /global-prefix/1.0.2:
     dependencies:
       expand-tilde: 2.0.2
-      homedir-polyfill: 1.0.3
+      homedir-polyfill: 1.0.1
       ini: 1.3.5
       is-windows: 1.0.2
       which: 1.3.1
@@ -6238,14 +6194,14 @@
       node: '>=0.10.0'
     resolution:
       integrity: sha1-42w/LSyufXRqhX440Y1fMqeILbg=
-  /homedir-polyfill/1.0.3:
+  /homedir-polyfill/1.0.1:
     dependencies:
       parse-passwd: 1.0.0
     dev: false
     engines:
       node: '>=0.10.0'
     resolution:
-      integrity: sha512-eSmmWE5bZTK2Nou4g0AI3zZ9rswp7GRKoKXS1BLUkvPviOqs4YTN1djQIqrXy9k5gEtdLPy86JjRwsNM9tnDcA==
+      integrity: sha1-TCu8inWJmP7r9e1oWA921GdotLw=
   /hoopy/0.1.4:
     dev: false
     engines:
@@ -8627,7 +8583,7 @@
       copy-concurrently: 1.0.5
       fs-write-stream-atomic: 1.0.10
       mkdirp: 0.5.1
-      rimraf: 2.6.2
+      rimraf: 2.6.3
       run-queue: 1.0.3
     dev: false
     resolution:
@@ -10096,7 +10052,7 @@
       browserify-rsa: 4.0.1
       create-hash: 1.2.0
       parse-asn1: 5.1.4
-      randombytes: 2.1.0
+      randombytes: 2.0.6
       safe-buffer: 5.1.2
     dev: false
     resolution:
@@ -10117,7 +10073,7 @@
       integrity: sha512-LwZy+p3SFs1Pytd/jYct4wpv49HiYCqd9Rlc5ZVdk0V+8Yzv6jR5Blk3TRmPL1ft69TxP0IMZGJ+WPFU2BFhww==
   /pumpify/1.5.1:
     dependencies:
-      duplexify: 3.6.1
+      duplexify: 3.7.1
       inherits: 2.0.3
       pump: 2.0.1
     dev: false
@@ -10234,15 +10190,15 @@
       node: '>= 0.10.0'
     resolution:
       integrity: sha512-TuDE5KxZ0J461RVjrJZCJc+J+zCkTb1MbH9AQUq68sMhOMcy9jLcb3BrZKgp9q9Ncltdg4QVqWrH02W2EFFVYw==
-  /randombytes/2.1.0:
+  /randombytes/2.0.6:
     dependencies:
       safe-buffer: 5.1.2
     dev: false
     resolution:
-      integrity: sha512-vYl3iOX+4CKUWuxGi9Ukhie6fsqXqS9FE2Zaic4tNFD2N2QQaXOMFbuKK4QmDHC0JO6B1Zp41J0LpT0oR68amQ==
+      integrity: sha512-CIQ5OFxf4Jou6uOKe9t1AOgqpeU5fd70A8NPdHSGeYXqXsPe6peOwI0cUl88RWZ6sP1vPMV3avd/R6cZ5/sP1A==
   /randomfill/1.0.4:
     dependencies:
-      randombytes: 2.1.0
+      randombytes: 2.0.6
       safe-buffer: 5.1.2
     dev: false
     resolution:
@@ -12799,6 +12755,23 @@
     requiresBuild: true
     resolution:
       integrity: sha1-uVH0q7a9YX5m9j64kUmOORdj4wk=
+  /uglifyjs-webpack-plugin/1.3.0:
+    dependencies:
+      cacache: 10.0.4
+      find-cache-dir: 1.0.0
+      schema-utils: 0.4.7
+      serialize-javascript: 1.6.1
+      source-map: 0.6.1
+      uglify-es: 3.3.9
+      webpack-sources: 1.3.0
+      worker-farm: 1.6.0
+    dev: false
+    engines:
+      node: '>= 4.8 < 5.0.0 || >= 5.10'
+    peerDependencies:
+      webpack: ^2.0.0 || ^3.0.0 || ^4.0.0
+    resolution:
+      integrity: sha512-ovHIch0AMlxjD/97j9AYovZxG5wnHOPkL7T1GKochBADp/Zwc44pEWNqpKl1Loupp1WhFg7SlYmHZRUfdAacgw==
   /uglifyjs-webpack-plugin/1.3.0/webpack@3.12.0:
     dependencies:
       cacache: 10.0.4
@@ -12808,25 +12781,6 @@
       source-map: 0.6.1
       uglify-es: 3.3.9
       webpack: /webpack/3.12.0/webpack@3.12.0
-      webpack-sources: 1.3.0
-      worker-farm: 1.6.0
-    dev: false
-    engines:
-      node: '>= 4.8 < 5.0.0 || >= 5.10'
-    id: registry.npmjs.org/uglifyjs-webpack-plugin/1.3.0
-    peerDependencies:
-      webpack: ^2.0.0 || ^3.0.0 || ^4.0.0
-    resolution:
-      integrity: sha512-ovHIch0AMlxjD/97j9AYovZxG5wnHOPkL7T1GKochBADp/Zwc44pEWNqpKl1Loupp1WhFg7SlYmHZRUfdAacgw==
-  /uglifyjs-webpack-plugin/1.3.0/webpack@4.7.0:
-    dependencies:
-      cacache: 10.0.4
-      find-cache-dir: 1.0.0
-      schema-utils: 0.4.7
-      serialize-javascript: 1.6.1
-      source-map: 0.6.1
-      uglify-es: 3.3.9
-      webpack: /webpack/4.7.0/webpack@4.7.0
       webpack-sources: 1.3.0
       worker-farm: 1.6.0
     dev: false
@@ -13406,8 +13360,8 @@
       '@webassemblyjs/wasm-parser': 1.8.3
       acorn: 6.1.0
       acorn-dynamic-import: /acorn-dynamic-import/4.0.0/acorn@6.1.0
-      ajv: 6.9.2
-      ajv-keywords: /ajv-keywords/3.4.0/ajv@6.9.2
+      ajv: 6.9.1
+      ajv-keywords: /ajv-keywords/3.4.0/ajv@6.9.1
       chrome-trace-event: 1.0.0
       enhanced-resolve: 4.1.0
       eslint-scope: 4.0.0
@@ -13430,7 +13384,7 @@
     hasBin: true
     resolution:
       integrity: sha512-DuWlYUT982c7XVHodrLO9quFbNpVq5FNxLrMUfYUTlgKW0+yPimynYf1kttSQpEneAL1FH3P3OLNgkyImx8qIQ==
-  /webpack/4.7.0/webpack@4.7.0:
+  /webpack/4.7.0:
     dependencies:
       acorn: 5.7.3
       acorn-dynamic-import: 3.0.0
@@ -13447,20 +13401,14 @@
       neo-async: 2.6.0
       node-libs-browser: 2.2.0
       schema-utils: 0.4.7
-<<<<<<< HEAD
       tapable: 1.1.1
       uglifyjs-webpack-plugin: 1.3.0
-=======
-      tapable: 1.1.0
-      uglifyjs-webpack-plugin: /uglifyjs-webpack-plugin/1.3.0/webpack@4.7.0
->>>>>>> 62ae6192
       watchpack: 1.6.0
       webpack-sources: 1.3.0
     dev: false
     engines:
       node: '>=6.11.5'
     hasBin: true
-    id: registry.npmjs.org/webpack/4.7.0
     resolution:
       integrity: sha512-OXOAip9mjy0ahFYCXu6LLNzTiIQzd2UOHkNHANc/dyxf8CYCgcJ5UKsTXfbfeJb4tqkKb6B1FIQ9Xtl6gftb8Q==
   /websocket-driver/0.7.0:
@@ -13837,11 +13785,7 @@
     dev: false
     name: '@rush-temp/azure-themes'
     resolution:
-<<<<<<< HEAD
-      integrity: sha512-HodwL2gb3Qo2LhrNQNNhiB+H5Vvj77HrSsJVpMmVXHSPt4D7d1ttbqJ66NRr1v3RPMnfVvLrJ7QBAu6lb3KmcA==
-=======
-      integrity: sha512-20dOJI2GDMuZMHz9mQ243gdunGcrfVWIiGuT04WaOp6bdOOlFIyJyFH2JWYKf1xEDcqHREibSuqq7d6Byi/+dg==
->>>>>>> 62ae6192
+      integrity: sha512-383Ub89S4RBxxEzb1JJ4hZyuQeIYzmKjLSmC1h/luCm88woVbMMsBXtln7zVDW79W5B7VjVXU/xb8i2sg77BrA==
       tarball: 'file:projects/azure-themes.tgz'
     version: 0.0.0
   'file:projects/build.tgz':
@@ -13946,11 +13890,7 @@
     dev: false
     name: '@rush-temp/charting'
     resolution:
-<<<<<<< HEAD
-      integrity: sha512-vGKq3X3eFB17fNuCv+7A4qK6R4yIg5a35VUb+ryzwGfGVJSQV4U/Avat+IFXMEkLzQA2vnbTPxfCQ688uGRqDQ==
-=======
-      integrity: sha512-Qhbm5tNojpXNZdK9EpVbkDylZSv8+u9grY5ee4NdhYTehzfOTGllssfDB7Yd3DhidxV951CwF6ppI7ikuMiVsw==
->>>>>>> 62ae6192
+      integrity: sha512-Saj0bRI+DboTSAaGrVLUQFPzFceExqINjt+rwikTZbo+GB/uCFX+eTkaJeze0y0yg6vRPksGNHxPu2kSvQ4LOQ==
       tarball: 'file:projects/charting.tgz'
     version: 0.0.0
   'file:projects/dashboard.tgz':
@@ -13979,11 +13919,7 @@
     dev: false
     name: '@rush-temp/dashboard'
     resolution:
-<<<<<<< HEAD
-      integrity: sha512-61Y1mOByyJkE1Ndo4+WNt567mMd8BSPktj5vWEC95r3wWy2vAX9KpQs0zKmcQ3s8FS3yETOYap+HYx9jWGWmyg==
-=======
-      integrity: sha512-cH0lM7ogjkKT22stGojAar+vbhxvfdVZalbs7o16hm5Iknlac6dCBqw22cYcoK+Nv2nDoU+DIEwzduSUhNUGOw==
->>>>>>> 62ae6192
+      integrity: sha512-i3ddI5G37Ev3Mr7TSLHBz5zzAsFO8lF7/nPUXOMumC0M5d2wiUCYBY74U01D/UOIai5mFnf0Z9wopfHb7WKzoQ==
       tarball: 'file:projects/dashboard.tgz'
     version: 0.0.0
   'file:projects/date-time.tgz':
@@ -14008,11 +13944,7 @@
     dev: false
     name: '@rush-temp/date-time'
     resolution:
-<<<<<<< HEAD
-      integrity: sha512-IPWRbm1dWXSONrxcTeHJYfnI9//lPl3TISKp0fVPDa8dFbtNtf/DRhpNAYe4J7rEyvxqIT11aNopw+bbJW7e9Q==
-=======
-      integrity: sha512-NFIFeQtxnNE/eWdko0Ci+tLTVXMg6SluMXvolGzld61X1xYJNgwXIMXCir6lNppqoDiSoF8fjM96FkDYwrwnRA==
->>>>>>> 62ae6192
+      integrity: sha512-hc82oQ8DneWsCP/+5N16u7eqBpU4iwhsFP1l9evqMBuyrHjIWSN+ta9bUNdK2Bw7UJtiPFylwKX0gzvDW3eCNQ==
       tarball: 'file:projects/date-time.tgz'
     version: 0.0.0
   'file:projects/example-app-base.tgz':
@@ -14037,11 +13969,7 @@
     dev: false
     name: '@rush-temp/example-app-base'
     resolution:
-<<<<<<< HEAD
-      integrity: sha512-eaGq3GgCTuwxuzOwrnnGtEQlEhZtma2GM/HGKZaXqnT9xVVCFSurDW35L9AiItZ2l/Fh+T1k/Jt1m2h8fgENOA==
-=======
-      integrity: sha512-6M/EHOru5phTDdXg6/J3xF20T93NnbQ4IHzAtLjau4IH2icLGcNtZPhG/CfdqBch+Cf2wBZFLoJsBDbA6GjdOA==
->>>>>>> 62ae6192
+      integrity: sha512-Z6CIt+03vV74v9Hm6DqcwO82NSU9JKh1wLJprq5n1IBYIFRZ6KFOShGe2BpjvuxYspwjV5AbnsIUnNA3D92tcg==
       tarball: 'file:projects/example-app-base.tgz'
     version: 0.0.0
   'file:projects/experiments.tgz':
@@ -14074,11 +14002,7 @@
     dev: false
     name: '@rush-temp/experiments'
     resolution:
-<<<<<<< HEAD
-      integrity: sha512-Jy6gFO9iuJJkUwP4quoPH+xqVD1Zv9N+nWkBP0x3d+D5NLJG8rpEAX8dqdNKGE/dggu0cUJnTWqxGAPGtvqL4Q==
-=======
-      integrity: sha512-C2+mrcZMuvEMHA/r19zt16nW/R4g+AnEQkmy9mI/YN4nWxZmlangNT9UixO1MJQ7TBMlqP7Uo0vdeQ9tgT/jSQ==
->>>>>>> 62ae6192
+      integrity: sha512-BKHp1QcnW79X9UG1XkSNN6BunA45/QppbSIkPnYF253ivKTRcRepijr8K7sCUzHNH1y39N6zZW0N6dJpBVNAtQ==
       tarball: 'file:projects/experiments.tgz'
     version: 0.0.0
   'file:projects/fabric-website-resources.tgz':
@@ -14114,11 +14038,7 @@
     dev: false
     name: '@rush-temp/fabric-website-resources'
     resolution:
-<<<<<<< HEAD
-      integrity: sha512-JSLUJcS0G4yECSiuoRHMDWoodPj9nszljFtN22H+/H2NhmQgYJqAbeAjocECNA165kmLZvsFDPo3IHnbSFzG8A==
-=======
-      integrity: sha512-EbaxSbkxEYI6/ecp5zca8nIb2gd6ERldbbWkfLFWmIPIHvuWo91qpJJz1DhXnUjRZ0v9svH6xxnjp9aTji9i9A==
->>>>>>> 62ae6192
+      integrity: sha512-2BOCb69KKm+U3pDSh6DfRm9XPfTcikU/BAUcB9wxdSoeCrBMwzaMYx8F4HndxLtV57IqMhpv/BL0lI1ntKBRZA==
       tarball: 'file:projects/fabric-website-resources.tgz'
     version: 0.0.0
   'file:projects/fabric-website.tgz':
@@ -14145,11 +14065,7 @@
     dev: false
     name: '@rush-temp/fabric-website'
     resolution:
-<<<<<<< HEAD
-      integrity: sha512-AKrC7Yd5BTNMl2oWDolOTylM6Ljy/lZvvG1biiWSmyfjeA15ntvW98TmOLs8mgzHz9Lho4jWdun9Go46ypkatQ==
-=======
-      integrity: sha512-7ovBrMxgl1T883TZMJ1HninTVYp5aBrZYawGRVO4Iz8rjhJGYnLXb+0Fvc2UN6j4ghk5PUP4dwtztn+bGYDkgg==
->>>>>>> 62ae6192
+      integrity: sha512-mOmjDp5u4vZLYiCwvAs1mhbdaji0hvNL2jXUSXQKrF6CsYfv+sTnZCijOlQz+4VaCO4fiybIQrqGYYm1Ive8+Q==
       tarball: 'file:projects/fabric-website.tgz'
     version: 0.0.0
   'file:projects/file-type-icons.tgz':
@@ -14172,11 +14088,7 @@
     dev: false
     name: '@rush-temp/fluent-theme'
     resolution:
-<<<<<<< HEAD
-      integrity: sha512-osF7YaShmv/jAoyFiq/CYEFzCUfkMt46PGiy4712W0wGxKH1XHFra0pYoVHOGiOJGuuhsOoWsYpbZKjhL9zPQQ==
-=======
-      integrity: sha512-77Th61cldShPlN3ooCMmpZSw3LcevbNp0lxgNSw8maP2ffKjJ710Ww0W3wqjXqw25WQtx+4FC52v9ivYB1Fz7w==
->>>>>>> 62ae6192
+      integrity: sha512-yK9dZT1wDXC7ikwSyh7w+j4JzejwyWT5o2sOkA5AlCsEhoJfi01dpdgjTvLkig/cTtuoYGASFNSdsfoovkih6Q==
       tarball: 'file:projects/fluent-theme.tgz'
     version: 0.0.0
   'file:projects/foundation-scenarios.tgz':
@@ -14200,11 +14112,7 @@
     dev: false
     name: '@rush-temp/foundation-scenarios'
     resolution:
-<<<<<<< HEAD
-      integrity: sha512-0Ulk2TkF5uX/P/kGbUCyjbo4ezryke5YgyvKBwyxcMoE1iJ87/GvmZCQU1moCw2pBMj7Gr5h49Rq4xP2HE5iXg==
-=======
-      integrity: sha512-4TrOnDjYCPFEvcPbAZpV+FzmbrpsBqBhjlTqgGcXvJ4Vq6O4rWFeM0JUPTSRyNl/BsHHlfV2f+0wHGY44tgbww==
->>>>>>> 62ae6192
+      integrity: sha512-RJXOq34FxAUy424dPl8oLlsffPrFv9lx7XekzznCf5OZ7Nc6xHlGQ79fn8OxHSAnmrqVaPLSXaJD9a9wJkG6uw==
       tarball: 'file:projects/foundation-scenarios.tgz'
     version: 0.0.0
   'file:projects/foundation.tgz':
@@ -14226,11 +14134,7 @@
     dev: false
     name: '@rush-temp/foundation'
     resolution:
-<<<<<<< HEAD
-      integrity: sha512-1nJPkJ3SPsB74I1fV2kOjJyAQ+ue3SzIUcpi0K3LVZpHtF88At+0CacmM/ufn5p/FOCuPyKnSRlcz2mqS/KxVg==
-=======
-      integrity: sha512-2G/HXf+5q90h1KJUNHJGfDKeM/PgaNDhcHgr1tgbcuaBqdnYrcgD6c2oVZ7P2fsGKPTvvQdepnOZ1+PNt274xQ==
->>>>>>> 62ae6192
+      integrity: sha512-Rh+2kwPX2FUph+FZxWy8TNsU9ZOmCBy8zQVch+oLp8S1ZTJ6yEMWH0bILvZiDedEQnAW7L6aPQn8+JeyG/ChBQ==
       tarball: 'file:projects/foundation.tgz'
     version: 0.0.0
   'file:projects/icons.tgz':
@@ -14303,22 +14207,14 @@
     dev: false
     name: '@rush-temp/office-ui-fabric-react'
     resolution:
-<<<<<<< HEAD
-      integrity: sha512-ioaa5yWydJ9ayTES7D/eKZTmO0nIoK78SUBKdR7ZNduToCi4rNppuHk+8wwsMQ4vj31IIyFoKzXIPmhhSCJHAQ==
-=======
-      integrity: sha512-GwgTE43wuLT9AostxEj3Wfux0yzqK37jRpuU94+e8YeVu/SFTHehw+OLtTW1gNnLbBphh8E+b1MIR/UBLsmwFg==
->>>>>>> 62ae6192
+      integrity: sha512-FYmuUGvoqUQoEtDzT5x6nNwpJqUE8K5qQGIj7syOXRM2JVshFFADWpj1LOu7avLwdmSZHgqA/HtiohDPV/EODw==
       tarball: 'file:projects/office-ui-fabric-react.tgz'
     version: 0.0.0
   'file:projects/pr-deploy-site.tgz':
     dev: false
     name: '@rush-temp/pr-deploy-site'
     resolution:
-<<<<<<< HEAD
-      integrity: sha512-Ja5oM7h9ehzjOGlU9GFQsLYTsk75+ZV7yvz7mARocrDi5A9TIKVZJDfPUbpV3eMHd+tk+6GsBskDLEIKU+gR6w==
-=======
-      integrity: sha512-ciXN/RYKd9nqvj0YPCR+VSn/ceVqYrUAtvBsrvaDJUwY/PiQEsCP1HwV2PwTXzd9ExA7GBOfCcz7/Cqo4qscJw==
->>>>>>> 62ae6192
+      integrity: sha512-wcGQefZMW7MU3dAlINnfa756Gqj33Vcz7UYlnLihUqAGJR+ZGXHG15Oh/qvPvgkK3H6iMjT5hFcgghuItvmjXQ==
       tarball: 'file:projects/pr-deploy-site.tgz'
     version: 0.0.0
   'file:projects/prettier-rules.tgz':
@@ -14344,11 +14240,7 @@
     dev: false
     name: '@rush-temp/server-rendered-app'
     resolution:
-<<<<<<< HEAD
-      integrity: sha512-rLLQdPS23cpL7sTFuM80o63vRGT/qZhoEsbLLDx+4AEhj8OVgyW0dhgG5nNcsoqw/TwSwG93pcrPzmQp6zAO4w==
-=======
-      integrity: sha512-mkcCpXiLa5MbXPlSqt0QekIoi7KE7qNg9IP1zMQZhf/KN7LyaCBjqQPsubks2+uJMhZ61tNQzv9HxRFr5KfV/w==
->>>>>>> 62ae6192
+      integrity: sha512-PEmmyzFZjkvVCLdMHeWlhDr9bZo6xK70hT0UPOS3AIm6c4pNZHBTomhEH7cIJdB28U2slEXsHeBp5Hv1Ynxb5Q==
       tarball: 'file:projects/server-rendered-app.tgz'
     version: 0.0.0
   'file:projects/set-version.tgz':
@@ -14377,11 +14269,7 @@
     dev: false
     name: '@rush-temp/ssr-tests'
     resolution:
-<<<<<<< HEAD
-      integrity: sha512-ZuOZQCm+FpRl0bNt9a60yOGFvBI0T8RTu6JRXlMkpNasbG9v7brxU03DzaSSQtTh9wWcdYYc8SaHeBDc3c0JPw==
-=======
-      integrity: sha512-lXC2dRMs+fjuWRF4SobrIYQyHjOENFL03om4xB5hvGmtjyrQxU9MCdbQrHrQn2PMRhlef4UXhok9UMXAKzkdwQ==
->>>>>>> 62ae6192
+      integrity: sha512-0Vlnue13GGBAz+0KUu1csirIGhrFeYAD4ijGaSXOshpT6owwqo/Ki88G476dZBpKjp5Ffs5D5axHzI9oBRdRkg==
       tarball: 'file:projects/ssr-tests.tgz'
     version: 0.0.0
   'file:projects/styling.tgz':
@@ -14398,11 +14286,7 @@
     dev: false
     name: '@rush-temp/styling'
     resolution:
-<<<<<<< HEAD
-      integrity: sha512-iCkTsw58sRlhqabNwFBtbCvsm+kkthrPovXhdfMfIFzXyabEHHnhr/mXjG5iD/i5NbsYOMK1AbWOeK0bUiUURw==
-=======
-      integrity: sha512-hG+3nIidR9EY0cc1RK6A+9IgJmn25Cg9V8XrP8PheCjMKIzOjk/iSTbrcULCNAZaWqvzIAeaJzsvMT5zfqkXnw==
->>>>>>> 62ae6192
+      integrity: sha512-GElziwDLmkIkIOXvnBwRwHz3E2DTOAQT2mj20MuZ3/cXSS0yw8DZRwf+7oRMTfVdgW+pP1FkipK45C7g4HD5hQ==
       tarball: 'file:projects/styling.tgz'
     version: 0.0.0
   'file:projects/test-bundles.tgz':
@@ -14416,11 +14300,7 @@
     dev: false
     name: '@rush-temp/test-bundles'
     resolution:
-<<<<<<< HEAD
-      integrity: sha512-pBC3kGgUhVy137bzc5knUSWmz3lZO9SdnIiByHJAaybGNW10ilxVVQ3X433ButcOyFQQ7xKs1VVtC4GJiZU1xg==
-=======
-      integrity: sha512-asQTDHYzzfcgco5yx6h0hnagRNYXf0tzk48qTMynEUERW1xFhLU9kF/DhkAX5c1NFp6YHVkk1D7JrvVGyARX6A==
->>>>>>> 62ae6192
+      integrity: sha512-i4QJPErUuKIFVGN76XP0XVXwGO58P8RrxEgQ7Q1YvPo048icQOfs3f03NvrlJFb+V25k8YilBGQQHcEvVsswTQ==
       tarball: 'file:projects/test-bundles.tgz'
     version: 0.0.0
   'file:projects/test-utilities.tgz':
@@ -14452,11 +14332,7 @@
     dev: false
     name: '@rush-temp/theme-samples'
     resolution:
-<<<<<<< HEAD
-      integrity: sha512-wzKGVBCE5HYzW2QHyH0APnFkdTQjrYC8jj2NNPGUWyT1qgHymOLTn6oOT1HiQX7K2ZTj6Z9m/mPBsZbkkqt2kw==
-=======
-      integrity: sha512-9Pbsk/aGlei/QOA66orQx+jhGTcFiQW82tR1QlrmY62GFtHNIcU9n3YLVWoDpSLnnNvVfGYLkgTFMWhV7RKbrQ==
->>>>>>> 62ae6192
+      integrity: sha512-ut0xIIOH15AM2Mp9KkFnpVit3K5M5j8r1l7Vvesaed0Gq+PTxdLwH49F82foAIug4JsEqR2ZPk7R37OnkEGFWA==
       tarball: 'file:projects/theme-samples.tgz'
     version: 0.0.0
   'file:projects/todo-app.tgz':
@@ -14475,11 +14351,7 @@
     dev: false
     name: '@rush-temp/todo-app'
     resolution:
-<<<<<<< HEAD
-      integrity: sha512-Cg1Cc50KnZx6fxfTuAajj5tP6yCsZClxudkRX9uPtd+qHKet5rPraV6TCy2rMxhiL4B8SHXWM2k1MBusX7BoaA==
-=======
-      integrity: sha512-O+sbuBaDkKWNaem7Dh5GFKPPgHV6LCsKlyDndQlfMzT/UbMcLGI0ypaWjn6JZkf+HsiN5rhKvnF0sGNlsTkwXg==
->>>>>>> 62ae6192
+      integrity: sha512-sKx/Q54eQkQZq8HeZfv+62AGiwW6RSiAc7pIRJDFPqEIf8sMkuTYNTt8v23kZM2ChRjW6rE6ot4/1pvVUUQW+g==
       tarball: 'file:projects/todo-app.tgz'
     version: 0.0.0
   'file:projects/tslint-rules.tgz':
@@ -14523,11 +14395,7 @@
     dev: false
     name: '@rush-temp/variants'
     resolution:
-<<<<<<< HEAD
-      integrity: sha512-6hOyokZ1KWniOsI25R2sm7e2abqXclIMp0Ea2p9iE6vjjb34IANBZwRxQvun/lrw2i+Jg8ButznyoJrpruGM2A==
-=======
-      integrity: sha512-MYqGCTrRMh+O6eZEgmfXickC53Sf4iNGs+zPtl/2KWzHACG8ycqQCfTN7VTPdKUo35sL2rE0GJjvRINyBYIqMA==
->>>>>>> 62ae6192
+      integrity: sha512-tld3lvKnw60hck0J2inbT78vhz8NSBtYsGwqXpHCeZ1QumO4/ovxP4Z4E18H9TVSh7d81/NqJHfTBM0WuyMdbg==
       tarball: 'file:projects/variants.tgz'
     version: 0.0.0
   'file:projects/vr-tests.tgz':
@@ -14558,11 +14426,7 @@
     dev: false
     name: '@rush-temp/vr-tests'
     resolution:
-<<<<<<< HEAD
-      integrity: sha512-bYaFi4b/VKIk5lEq82V/IpDpq+BEeKvq5onwOXcq6qbQ1XmtNCZiD2t/RZxlu6gI7re7uTQ4SqKRWaoBcaXEig==
-=======
-      integrity: sha512-0VMDS3AZE5AKs5ygU4DMdMEMv54YiUUnOF0mJ8jX4hVfFSo6eziuqiSwj4vPVeGyiDVcwsn3Rl4W0C5xDyiuoA==
->>>>>>> 62ae6192
+      integrity: sha512-y725OdA7eosDvxHSqkMTAA++mQFsazXI3865xYRvTM7PlWDRdWWvE7lti8+HvSAdjsST6wkw09qhLQsm63l2+g==
       tarball: 'file:projects/vr-tests.tgz'
     version: 0.0.0
   'file:projects/webpack-utils.tgz':
@@ -14573,7 +14437,7 @@
       loader-utils: 1.2.3
       react-loadable: 5.5.0
       tslib: 1.9.3
-      webpack: /webpack/4.7.0/webpack@4.7.0
+      webpack: 4.7.0
     dev: false
     name: '@rush-temp/webpack-utils'
     resolution:
